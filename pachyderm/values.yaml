# SPDX-FileCopyrightText: Pachyderm, Inc. <info@pachyderm.com>
# SPDX-License-Identifier: Apache-2.0

# imagePullSecret sets the image pull secret used for all images.  It
# is analogous to the --image-pull-secret argument to pachctl deploy.
#
# In accordance with pachctl deploy it is _not_ per-image.
imagePullSecret: ""

<<<<<<< HEAD
# Deploy Target configures the storage backend to use and cloud provider
# settings (storage classes, etc). It must be one of GOOGLE, AMAZON,
# MINIO, MICROSOFT, CUSTOM or LOCAL.
deployTarget: ""

loadBalancer:
  # IP is the load balancer IP to use.  If blank, a load balancer will
  # not be created.
  ip: ""

=======
>>>>>>> 1ebb40c7
dash:
  # enabled controls whether the dash manifests are created or not.
  enabled: true
  image:
    # repository is the image repo to pull from; together with tag it
    # replicates the --dash-image & --registry arguments to pachctl
    # deploy.
    repository: "pachyderm/haberdashery"
    pullPolicy: "IfNotPresent"
    # tag is the image repo to pull from; together with repository it
    # replicates the --dash-image argument to pachctl deploy.
    tag: "b6769ac1ad4561d76e9382bc24ac271bc7686956"
  # podLabels specifies labels to add to the dash pod.
  podLabels: {}
  # resources specifies the resource request and limits.
  resources: {}
    #limits:
    #  cpu: "1"
    #  memory: "2G"
    #requests:
    #  cpu: "1"
    #  memory: "2G"
<<<<<<< HEAD
  config:
    issuerURI: ""
    oauthRedirectURI: ""
    oauthClientID: ""
    oauthClientSecret: ""
    graphqlPort: 4000
    oauthPachdClientID: ""
    pachdAddress: "pachd-peer.default.svc.cluster.local:30653"
=======
  ingress:
    enabled: false
    annotations: {}
    host: ""
    # There are three options for TLS:
    # 1. Disabled
    # 2. Enabled, existingSecret, specify secret name
    # 3. Enabled, newSecret, must specify cert, key, secretName and set newSecret.create to true
    tls:
      enabled: false
      secretName: ""
      newSecret:
        create: false
        crt: ""
        key: ""

>>>>>>> 1ebb40c7
  service:
    # labels specifies labels to add to the dash service.
    labels: {}
    # type specifies the Kubernetes type of the dash service.
    type: ClusterIP
<<<<<<< HEAD
  # There are three options for TLS:
  # 1. Disabled
  # 2. Enabled, existingSecret, specify secret name
  # 3. Enabled, newSecret, must specify cert, key, secretName and set newSecret.create to true
  tls:
    enabled: false
    secretName: ""
    newSecret:
      create: false
      crt: ""
      key: ""
  # url specifies the URL of the dash ingress, used as the host value
  # of a rule.
  url: ""
=======
>>>>>>> 1ebb40c7

etcd:
  affinity: {}
  # dynamicNodes sets the number of nodes in the etcd StatefulSet.  It
  # is analogous to the --dynamic-etcd-nodes argument to pachctl
  # deploy.
  dynamicNodes: 1
  image:
    repository: "pachyderm/etcd"
    tag: "v3.3.5"
    pullPolicy: "IfNotPresent"
  # podLabels specifies labels to add to the etcd pod.
  podLabels: {}
  # resources specifies the resource request and limits
  resources: {}
    #limits:
    #  cpu: "1"
    #  memory: "2G"
    #requests:
    #  cpu: "1"
    #  memory: "2G"
  # storageClass indicates the etcd should use an existing
  # StorageClass for its storage.  It is analogous to the
  # --etcd-storage-class argument to pachctl deploy.
  storageClass: ""
  # storageSize specifies the size of the volume to use for etcd.
  # If you do not specify, it will default to 256Gi on Azure and 100Gi on GCP/AWS
  storageSize: ""
  service:
    # annotations specifies annotations to add to the etcd service.
    annotations: {}
    # labels specifies labels to add to the etcd service.
    labels: {}
    # type specifies the Kubernetes type of the etcd service.
    type: ClusterIP

enterpriseServer:
  enabled: false
  affinity: {}
  service:
    type: ClusterIP
  # There are three options for TLS:
  # 1. Disabled
  # 2. Enabled, existingSecret, specify secret name
  # 3. Enabled, newSecret, must specify cert, key and name
  tls:
    enabled: false
    secretName: ""
    newSecret:
      create: false
      crt: ""
      key: ""
  resources: {}
    #limits:
    #  cpu: "1"
    #  memory: "2G"
    #requests:
    #  cpu: "1"
    #  memory: "2G"
  # podLabels specifies labels to add to the pachd pod.
  podLabels: {}
  image:
    repository: "pachyderm/pachd"
    pullPolicy: "IfNotPresent"
    # tag defaults to the chart’s specified appVersion.
    tag: ""

pachd:
  enabled: true
  affinity: {}
  # clusterDeploymentID sets the Pachyderm cluster ID.
  clusterDeploymentID: ""
  # exposeDockerSocket controls whether the Docker socket is
  # exposed.  It is the inverse of the --no-expose-docker-socket
  # argument passed to pachctl deploy.
  exposeDockerSocket: false
  # goMaxProcs is passed as GOMAXPROCS to the pachd container.
  goMaxProcs: 0
  image:
    repository: "pachyderm/pachd"
    pullPolicy: "IfNotPresent"
    # tag defaults to the chart’s specified appVersion.
    tag: ""
  logLevel: "info"
  # lokiLogging enables Loki logging if set.
  lokiLogging: false
  metrics:
    # enabled sets the METRICS environment variable if set.
    enabled: true
    # endpoint should be the URL of the metrics endpoint.
    endpoint: ""
  # podLabels specifies labels to add to the pachd pod.
  podLabels: {}
  # resources specifies the resource requests and limits
  resources: {}
    #limits:
    #  cpu: "1"
    #  memory: "2G"
    #requests:
    #  cpu: "1"
    #  memory: "2G"
  # requireCriticalServersOnly only requires the critical pachd
  # servers to startup and run without errors.  It is analogous to the
  # --require-critical-servers-only argument to pachctl deploy.
  postgresql:
    host: "postgres"
    port: "5432"
    ssl: "disable"
    user: ""
    password: ""
  requireCriticalServersOnly: false
  # If enabled, External service creates a service which is safe to
  # be exposed externally 
  externalService:
    enabled: false
    # (Optional) specify the existing IP Address of the load balancer
    loadBalancerIP: ""
    apiGRPCPort: 30650
    apiHTTPPort: 30652
    s3GatewayPort: 30600
  service:
    # labels specifies labels to add to the pachd service.
    labels: {}
    # type specifies the Kubernetes type of the pachd service.
    type: "ClusterIP"
    #apiGrpcPort:
    #  expose: true
    #  port: 30650
  serviceAccount:
    create: true
    additionalAnnotations: {}
    name: "pachyderm" #TODO Set default in helpers / Wire up in templates
  storage:
    # backend configures the storage backend to use.  It must be one
    # of GOOGLE, AMAZON, MINIO, MICROSOFT or LOCAL. This is set automatically
    # if deployTarget is GOOGLE, AMAZON, MICROSOFT, or LOCAL
    backend: ""
    amazon:
      # bucket sets the S3 bucket to use.
      bucket: ""
      # cloudFrontDistribution sets the CloudFront distribution in the
      # storage secrets.  It is analogous to the
      # --cloudfront-distribution argument to pachctl deploy.
      cloudFrontDistribution: ""
      customEndpoint: ""
      # disableSSL disables SSL.  It is analogous to the --disable-ssl
      # argument to pachctl deploy.
      disableSSL: false
      # id sets the Amazon access key ID to use.  Together with secret
      # and token, it implements the functionality of the
      # --credentials argument to pachctl deploy.
      id: ""
      # logOptions sets various log options in Pachyderm’s internal S3
      # client.  Comma-separated list containing zero or more of:
      # 'Debug', 'Signing', 'HTTPBody', 'RequestRetries',
      # 'RequestErrors', 'EventStreamBody', or 'all'
      # (case-insensitive).  See 'AWS SDK for Go' docs for details.
      # logOptions is analogous to the --obj-log-options argument to
      # pachctl deploy.
      logOptions: ""
      # maxUploadParts sets the maximum number of upload parts.  It is
      # analogous to the --max-upload-parts argument to pachctl
      # deploy.
      maxUploadParts: 10000
      # verifySSL performs SSL certificate verification.  It is the
      # inverse of the --no-verify-ssl argument to pachctl deploy.
      verifySSL: true
      # partSize sets the part size for object storage uploads.  It is
      # analogous to the --part-size argument to pachctl deploy.  It
      # has to be a string due to Helm and YAML parsing integers as
      # floats.  Cf. https://github.com/helm/helm/issues/1707
      partSize: "5242880"
      # region sets the AWS region to use.
      region: ""
      # retries sets the number of retries for object storage
      # requests.  It is analogous to the --retries argument to
      # pachctl deploy.
      retries: 10
      # reverse reverses object storage paths.  It is analogous to the
      # --reverse argument to pachctl deploy.
      reverse: true
      # secret sets the Amazon secret access key to use.  Together with id
      # and token, it implements the functionality of the
      # --credentials argument to pachctl deploy.
      secret: ""
      # timeout sets the timeout for object storage requests.  It is
      # analogous to the --timeout argument to pachctl deploy.
      timeout: "5m"
      # token optionally sets the Amazon token to use.  Together with
      # id and secret, it implements the functionality of the
      # --credentials argument to pachctl deploy.
      token: ""
      # uploadACL sets the upload ACL for object storage uploads.  It
      # is analogous to the --upload-acl argument to pachctl deploy.
      uploadACL: "bucket-owner-full-control"
    google:
      bucket: ""
      # cred is a string containing a GCP service account private key,
      # in object (JSON or YAML) form.  A simple way to pass this on
      # the command line is with the set-file flag, e.g.:
      #
      #  helm install pachd -f my-values.yaml --set-file storage.google.cred=creds.json pachyderm/pachyderm
      cred: ""
      # Example:
      # cred: |
      #  {
      #    "type": "service_account",
      #    "project_id": "…",
      #    "private_key_id": "…",
      #    "private_key": "-----BEGIN PRIVATE KEY-----\n…\n-----END PRIVATE KEY-----\n",
      #    "client_email": "…@….iam.gserviceaccount.com",
      #    "client_id": "…",
      #    "auth_uri": "https://accounts.google.com/o/oauth2/auth",
      #    "token_uri": "https://oauth2.googleapis.com/token",
      #    "auth_provider_x509_cert_url": "https://www.googleapis.com/oauth2/v1/certs",
      #    "client_x509_cert_url": "https://www.googleapis.com/robot/v1/metadata/x509/…%40….iam.gserviceaccount.com"
      #  }
      serviceAccountName: "" # For Workload Identity access to the bucket
    local:
      # hostPath indicates the path on the host where the PFS metadata
      # will be stored.  It must end in /.  It is analogous to the
      # --host-path argument to pachctl deploy.
      hostPath: ""
      requireRoot: true #Root required for hostpath, but we run rootless in CI
    microsoft:
      container: ""
      id: ""
      secret: ""
    minio:
      bucket: ""
      endpoint: ""
      id: ""
      secret: ""
      secure: ""
      signature: ""
    # putFileConcurrencyLimit sets the maximum number of files to
    # upload or fetch from remote sources (HTTP, blob storage) using
    # PutFile concurrently.  It is analogous to the
    # --put-file-concurrency-limit argument to pachctl deploy.
    putFileConcurrencyLimit: 100
    # uploadConcurrencyLimit sets the maximum number of concurrent
    # object storage uploads per Pachd instance.  It is analogous to
    # the --upload-concurrency-limit argument to pachctl deploy.
    uploadConcurrencyLimit: 100
  ppsWorkerGRPCPort: 1080
  # There are three options for TLS:
  # 1. Disabled
  # 2. Enabled, existingSecret, specify secret name
  # 3. Enabled, newSecret, must specify cert, key and name
  tls:
    enabled: false
    secretName: ""
    newSecret:
      create: false
      crt: ""
      key: ""

rbac:
  # create indicates whether RBAC resources should be created.
  # Setting it to false is analogous to passing --no-rbac to pachctl
  # deploy.
  create: true
  # clusterRBAC indicates that ClusterRole and ClusterRoleBinding
  # should be used rather than Role and RoleBinding; it is the inverse
  # of --local-roles passed to pachctl deploy.
  clusterRBAC: true

worker:
  image:
    repository: "pachyderm/worker"
    pullPolicy: "IfNotPresent"
  serviceAccount:
    create: true
    additionalAnnotations: {}
    # name sets the name of the worker service account.  Analogous to
    # the --worker-service-account argument to pachctl deploy.
    name: "pachyderm-worker" #TODO Set default in helpers / Wire up in templates

postgresql:
  # Set to false if you are bringing your own PostgreSQL instance. PostgreSQL is a requirement for Pachyderm.
  enabled: true
  storageClass: ""
  service:
    type: "ClusterIP"
  resources: {}
    #limits:
    #  cpu: "1"
    #  memory: "2G"
    #requests:
    #  cpu: "1"
    #  memory: "2G"<|MERGE_RESOLUTION|>--- conflicted
+++ resolved
@@ -7,19 +7,11 @@
 # In accordance with pachctl deploy it is _not_ per-image.
 imagePullSecret: ""
 
-<<<<<<< HEAD
 # Deploy Target configures the storage backend to use and cloud provider
 # settings (storage classes, etc). It must be one of GOOGLE, AMAZON,
 # MINIO, MICROSOFT, CUSTOM or LOCAL.
 deployTarget: ""
 
-loadBalancer:
-  # IP is the load balancer IP to use.  If blank, a load balancer will
-  # not be created.
-  ip: ""
-
-=======
->>>>>>> 1ebb40c7
 dash:
   # enabled controls whether the dash manifests are created or not.
   enabled: true
@@ -42,7 +34,6 @@
     #requests:
     #  cpu: "1"
     #  memory: "2G"
-<<<<<<< HEAD
   config:
     issuerURI: ""
     oauthRedirectURI: ""
@@ -51,7 +42,6 @@
     graphqlPort: 4000
     oauthPachdClientID: ""
     pachdAddress: "pachd-peer.default.svc.cluster.local:30653"
-=======
   ingress:
     enabled: false
     annotations: {}
@@ -68,29 +58,11 @@
         crt: ""
         key: ""
 
->>>>>>> 1ebb40c7
   service:
     # labels specifies labels to add to the dash service.
     labels: {}
     # type specifies the Kubernetes type of the dash service.
     type: ClusterIP
-<<<<<<< HEAD
-  # There are three options for TLS:
-  # 1. Disabled
-  # 2. Enabled, existingSecret, specify secret name
-  # 3. Enabled, newSecret, must specify cert, key, secretName and set newSecret.create to true
-  tls:
-    enabled: false
-    secretName: ""
-    newSecret:
-      create: false
-      crt: ""
-      key: ""
-  # url specifies the URL of the dash ingress, used as the host value
-  # of a rule.
-  url: ""
-=======
->>>>>>> 1ebb40c7
 
 etcd:
   affinity: {}
