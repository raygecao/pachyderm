apiVersion: v1
data:
  {{- if eq .Values.pachd.storage.backend "GOOGLE" }}
<<<<<<< HEAD
  google-bucket: {{ required "Google bucket Required when storage backend GOOGLE" .Values.pachd.storage.google.bucket | toString | b64enc | quote }}
  google-cred: {{ .Values.pachd.storage.google.cred | toJson | b64enc | quote }}
  {{- end -}}
  {{- if eq .Values.pachd.storage.backend "MINIO" }}
=======
  google-bucket: {{ required "Google bucket Required when storage backend GOOGLE" .Values.pachd.storage.google.googleBucket | toString | b64enc }}
  google-cred: {{ .Values.pachd.storage.google.googleCred | toString | b64enc }}
  {{- else if eq .Values.pachd.storage.backend "MINIO" }}
>>>>>>> f6c91126
  minio-bucket: {{ .Values.pachd.storage.minio.minioBucket | toString | b64enc }}
  minio-endpoint: {{ .Values.pachd.storage.minio.minioEndpoint | toString| b64enc }}
  minio-id: {{ .Values.pachd.storage.minio.minioID | toString| b64enc }}
  minio-secret: {{ .Values.pachd.storage.minio.minioSecret | toString | b64enc }}
  minio-secure: {{ .Values.pachd.storage.minio.minioSecure | toString | b64enc }}
  minio-signature: {{ .Values.pachd.storage.minio.minioSignature | toString | b64enc }}
  {{- else if eq .Values.pachd.storage.backend "AMAZON" }}
  amazon-bucket: {{ .Values.pachd.storage.amazon.bucket | toString | b64enc }}
  amazon-distribution: {{ .Values.pachd.storage.amazon.cloudFrontDistribution | toString | b64enc }}
  {{- if and (not .Values.pachd.storage.amazon.iamRole) (not .Values.pachd.storage.amazon.vault.address) }}
  amazon-id: {{ .Values.pachd.storage.amazon.id | toString | b64enc }}
  amazon-region: {{ .Values.pachd.storage.amazon.region | toString | b64enc }}
  amazon-secret: {{ .Values.pachd.storage.amazon.secret | toString | b64enc }}
  amazon-token: {{ .Values.pachd.storage.amazon.token | toString | b64enc }}
  custom-endpoint: {{ .Values.pachd.storage.amazon.customEndpoint | toString | b64enc }}
  {{- else if .Values.pachd.storage.amazon.vault.address -}}
  amazon-vault-addr: {{ .Values.pachd.storage.amazon.vault.address }}
  amazon-vault-role: {{ .Values.pachd.storage.amazon.vault.role }}
  amazon-vault-token: {{ .Values.pachd.storage.amazon.vault.token }}
  {{- end }}
  disable-ssl: {{ .Values.pachd.storage.amazon.disableSSL | toString | b64enc }}
  log-options: {{ .Values.pachd.storage.amazon.logOptions | toString | b64enc }}
  max-upload-parts: {{ .Values.pachd.storage.amazon.maxUploadParts | toString | b64enc }}
  no-verify-ssl: {{ .Values.pachd.storage.amazon.noVerifySSL | toString | b64enc }}
  part-size: {{ .Values.pachd.storage.amazon.partSize | toString | b64enc }}
  retries: {{ .Values.pachd.storage.amazon.retries | toString | b64enc }}
  reverse: {{ .Values.pachd.storage.amazon.reverse | toString | b64enc }}
  timeout: {{ .Values.pachd.storage.amazon.timeout | toString | b64enc }}
  upload-acl: {{ .Values.pachd.storage.amazon.uploadACL | toString | b64enc }}
  {{- else if eq .Values.pachd.storage.backend "MICROSOFT" }}
  microsoft-container: {{ .Values.pachd.storage.microsoft.microsoftContainer | toString | b64enc }}
  microsoft-id: {{ .Values.pachd.storage.microsoft.microsoftID | toString | b64enc }}
  microsoft-secret: {{ .Values.pachd.storage.microsoft.microsoftSecret | toString | b64enc }}
  {{- end }}
kind: Secret
metadata:
  labels:
    app: pachyderm-storage-secret
    suite: pachyderm
  name: pachyderm-storage-secret
  namespace: {{ .Release.Namespace }}<|MERGE_RESOLUTION|>--- conflicted
+++ resolved
@@ -1,16 +1,9 @@
 apiVersion: v1
 data:
   {{- if eq .Values.pachd.storage.backend "GOOGLE" }}
-<<<<<<< HEAD
   google-bucket: {{ required "Google bucket Required when storage backend GOOGLE" .Values.pachd.storage.google.bucket | toString | b64enc | quote }}
   google-cred: {{ .Values.pachd.storage.google.cred | toJson | b64enc | quote }}
-  {{- end -}}
-  {{- if eq .Values.pachd.storage.backend "MINIO" }}
-=======
-  google-bucket: {{ required "Google bucket Required when storage backend GOOGLE" .Values.pachd.storage.google.googleBucket | toString | b64enc }}
-  google-cred: {{ .Values.pachd.storage.google.googleCred | toString | b64enc }}
   {{- else if eq .Values.pachd.storage.backend "MINIO" }}
->>>>>>> f6c91126
   minio-bucket: {{ .Values.pachd.storage.minio.minioBucket | toString | b64enc }}
   minio-endpoint: {{ .Values.pachd.storage.minio.minioEndpoint | toString| b64enc }}
   minio-id: {{ .Values.pachd.storage.minio.minioID | toString| b64enc }}
