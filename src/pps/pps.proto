syntax = "proto3";

package pps_v2;
option go_package = "github.com/pachyderm/pachyderm/v2/src/pps";

import "google/protobuf/empty.proto";
import "google/protobuf/timestamp.proto";
import "google/protobuf/duration.proto";
import "google/protobuf/wrappers.proto";

import "pfs/pfs.proto";

import "task/task.proto";
import "protoextensions/log.proto";

message SecretMount {
  // Name must be the name of the secret in kubernetes.
  string name = 1;
  // Key of the secret to load into env_var, this field only has meaning if EnvVar != "".
  string key = 2;
  string mount_path = 3;
  string env_var = 4;
}

message Transform {
  string image = 1;
  repeated string cmd = 2;
  repeated string err_cmd = 3;
  map<string, string> env = 4;
  repeated SecretMount secrets = 5;
  repeated string image_pull_secrets = 6;
  repeated string stdin = 7;
  repeated string err_stdin = 8;
  repeated int64 accept_return_code = 9;
  bool debug = 10;
  string user = 11;
  string working_dir = 12;
  string dockerfile = 13;
  bool memory_volume = 14;
  bool datum_batching = 15;
}

message TFJob {
  // tf_job  is a serialized Kubeflow TFJob spec. Pachyderm sends this directly
  // to a kubernetes cluster on which kubeflow has been installed, instead of
  // creating a pipeline ReplicationController as it normally would.
  string tf_job = 1;
}

message Egress {
  string URL = 1;
  oneof target {
    pfs_v2.ObjectStorageEgress object_storage = 2;
    pfs_v2.SQLDatabaseEgress sql_database = 3;
  }
}

message Determined {
  repeated string workspaces = 1;
  string password = 2 [(log.mask) = true]; 
}

message Job {
  Pipeline pipeline = 1;
  string id = 2;
}

enum JobState {
  JOB_STATE_UNKNOWN = 0;
  JOB_CREATED = 1;
  JOB_STARTING = 2;
  JOB_RUNNING = 3;
  JOB_FAILURE = 4;
  JOB_SUCCESS = 5;
  JOB_KILLED = 6;
  JOB_EGRESSING = 7;
  JOB_FINISHING = 8;
  JOB_UNRUNNABLE = 9;
}

message Metadata {
  map<string, string> annotations = 1;
  map<string, string> labels = 2;
}

message Service {
  int32 internal_port = 1;
  int32 external_port = 2;
  string ip = 3;
  string type = 4;
}

message Spout {
  Service service = 1;
}

message PFSInput {
  string project = 14;
  string name = 1;
  string repo = 2;
  string repo_type = 13;
  string branch = 3;
  string commit = 4;
  string glob = 5;
  string join_on = 6;
  bool outer_join = 7;
  string group_by = 8;
  bool lazy = 9;
  // EmptyFiles, if true, will cause files from this PFS input to be
  // presented as empty files. This is useful in shuffle pipelines where you
  // want to read the names of files and reorganize them using symlinks.
  bool empty_files = 10;
  // S3, if true, will cause the worker to NOT download or link files from this
  // input into the /pfs_v2 directory. Instead, an instance of our S3 gateway
  // service will run on each of the sidecars, and data can be retrieved from
  // this input by querying
  // http://<pipeline>-s3.<namespace>/<job id>.<input>/my/file
  bool s3 = 11;
  // Trigger defines when this input is processed by the pipeline, if it's nil
  // the input is processed anytime something is committed to the input branch.
  pfs_v2.Trigger trigger = 12;
}

message CronInput {
  string name = 1;
  string project = 7;
  string repo = 2;
  string commit = 3;
  string spec = 4;
  // Overwrite, if true, will expose a single datum that gets overwritten each
  // tick. If false, it will create a new datum for each tick.
  bool overwrite = 5;
  google.protobuf.Timestamp start = 6;
}


message Input {
  PFSInput pfs = 1;
  repeated Input join = 2;
  repeated Input group = 3;
  repeated Input cross = 4;
  repeated Input union = 5;
  CronInput cron = 6;
}

message JobInput {
  string name = 1;
  pfs_v2.Commit commit = 2;
  string glob = 3;
  bool lazy = 4;
}

message ParallelismSpec {
  // Starts the pipeline/job with a 'constant' workers, unless 'constant' is
  // zero. If 'constant' is zero (which is the zero value of ParallelismSpec),
  // then Pachyderm will choose the number of workers that is started,
  // (currently it chooses the number of workers in the cluster)
  uint64 constant = 1;
}

message InputFile {
  // This file's absolute path within its pfs repo.
  string path = 1;

  // This file's hash
  bytes hash = 2;
}

message Datum {
  // ID is the hash computed from all the files
  Job job = 1;
  string id = 2;
}

enum DatumState {
  UNKNOWN = 0; // or not part of a job
  FAILED = 1;
  SUCCESS = 2;
  SKIPPED = 3;
  STARTING = 4;
  RECOVERED = 5;
}

message DatumInfo {
  Datum datum = 1;
  DatumState state = 2;
  ProcessStats stats = 3;
  pfs_v2.File pfs_state = 4;
  repeated pfs_v2.FileInfo data = 5;
  string image_id = 6;
}

message Aggregate {
  int64 count = 1;
  double mean = 2;
  double stddev = 3;
  double fifth_percentile = 4;
  double ninety_fifth_percentile = 5;
}

message ProcessStats {
  google.protobuf.Duration download_time = 1;
  google.protobuf.Duration process_time = 2;
  google.protobuf.Duration upload_time = 3;
  int64 download_bytes = 4;
  int64 upload_bytes = 5;
}

message AggregateProcessStats {
  Aggregate download_time = 1;
  Aggregate process_time = 2;
  Aggregate upload_time = 3;
  Aggregate download_bytes = 4;
  Aggregate upload_bytes = 5;
}

message WorkerStatus {
  string worker_id = 1;
  string job_id = 2;
  DatumStatus datum_status = 3;
}

message DatumStatus {
  // Started is the time processing on the current datum began.
  google.protobuf.Timestamp started = 1;
  repeated InputFile data = 2;
}

// ResourceSpec describes the amount of resources that pipeline pods should
// request from kubernetes, for scheduling.
message ResourceSpec {
  // The number of CPUs each worker needs (partial values are allowed, and
  // encouraged)
  float cpu = 1;

  // The amount of memory each worker needs (in bytes, with allowed
  // SI suffixes (M, K, G, Mi, Ki, Gi, etc).
  string memory = 2;

  // The spec for GPU resources.
  GPUSpec gpu = 3;

  // The amount of ephemeral storage each worker needs (in bytes, with allowed
  // SI suffixes (M, K, G, Mi, Ki, Gi, etc).
  string disk = 4;
}

message GPUSpec {
  // The type of GPU (nvidia.com/gpu or amd.com/gpu for example).
  string type = 1;
  // The number of GPUs to request.
  int64 number = 2;
}

message JobSetInfo {
  JobSet job_set = 1;
  repeated JobInfo jobs = 2;
}

// JobInfo is the data stored in the database regarding a given job.  The
// 'details' field contains more information about the job which is expensive to
// fetch, requiring querying workers or loading the pipeline spec from object
// storage.
message JobInfo {
  Job job = 1;
  uint64 pipeline_version = 2;
  pfs_v2.Commit output_commit = 3;
  // Job restart count (e.g. due to datum failure)
  uint64 restart = 4;

  // Counts of how many times we processed or skipped a datum
  int64 data_processed = 5;
  int64 data_skipped = 6;
  int64 data_total = 7;
  int64 data_failed = 8;
  int64 data_recovered = 9;

  // Download/process/upload time and download/upload bytes
  ProcessStats stats = 10;

  JobState state = 11;
  string reason = 12; // reason explains why the job is in the current state
  google.protobuf.Timestamp created = 13;
  google.protobuf.Timestamp started = 14;
  google.protobuf.Timestamp finished = 15;

  message Details {
    Transform transform = 1;
    ParallelismSpec parallelism_spec = 2;
    Egress egress = 3;
    Service service = 4;
    Spout spout = 5;
    repeated WorkerStatus worker_status = 6;
    ResourceSpec resource_requests = 7;
    ResourceSpec resource_limits = 8;
    ResourceSpec sidecar_resource_limits = 9;
    Input input = 10;
    string salt = 11;
    DatumSetSpec datum_set_spec = 12;
    google.protobuf.Duration datum_timeout = 13;
    google.protobuf.Duration job_timeout = 14;
    int64 datum_tries = 15;
    SchedulingSpec scheduling_spec = 16;
    string pod_spec = 17;
    string pod_patch = 18;
    ResourceSpec sidecar_resource_requests = 19;
  }
  Details details = 16;
}

enum WorkerState {
  WORKER_STATE_UNKNOWN = 0;
  POD_RUNNING = 1;
  POD_SUCCESS = 2;
  POD_FAILED = 3;
}

message Worker {
  string name = 1;
  WorkerState state = 2;
}

message Pipeline {
  pfs_v2.Project project = 2;
  string name = 1;
}

enum PipelineState {
  PIPELINE_STATE_UNKNOWN = 0;
  // There is a PipelineInfo + spec commit, but no RC
  // This happens when a pipeline has been created but not yet picked up by a
  // PPS server.
  PIPELINE_STARTING = 1;
  // A pipeline has a spec commit and a service + RC
  // This is the normal state of a pipeline.
  PIPELINE_RUNNING = 2;
  // Equivalent to STARTING (there is a PipelineInfo + commit, but no RC)
  // After some error caused runPipeline to exit, but before the pipeline is
  // re-run. This is when the exponential backoff is in effect.
  PIPELINE_RESTARTING = 3;
  // The pipeline has encountered unrecoverable errors and is no longer being
  // retried. It won't leave this state until the pipeline is updated.
  PIPELINE_FAILURE = 4;
  // The pipeline has been explicitly paused by the user (the pipeline spec's
  // Stopped field should be true if the pipeline is in this state)
  PIPELINE_PAUSED = 5;
  // The pipeline is fully functional, but there are no commits to process.
  PIPELINE_STANDBY = 6;
  // The pipeline's workers are crashing, or failing to come up, this may
  // resolve itself, the pipeline may make progress while in this state if the
  // problem is only being experienced by some workers.
  PIPELINE_CRASHING = 7;
}

// Toleration is a Kubernetes toleration.
message Toleration {
  // key is the taint key that the toleration applies to.  Empty means match all taint keys.
  string key = 1;
  // operator represents a key's relationship to the value.
  TolerationOperator operator = 2;
  // value is the taint value the toleration matches to.
  string value = 3;
  // effect indicates the taint effect to match.  Empty means match all taint effects.
  TaintEffect effect = 4;
  // toleration_seconds represents the period of time the toleration (which must be of effect
  // NoExecute, otherwise this field is ignored) tolerates the taint.  If not set, tolerate the
  // taint forever.
  google.protobuf.Int64Value toleration_seconds = 5;
}

// TolerationOperator relates a Toleration's key to its value.
enum TolerationOperator {
  EMPTY = 0; // K8s doesn't have this, but it's possible to represent something similar.
  EXISTS = 1; // "Exists"
  EQUAL = 2; // "Equal"
}

// TaintEffect is an effect that can be matched by a toleration.
enum TaintEffect {
  ALL_EFFECTS = 0; // Empty matches all effects.
  NO_SCHEDULE = 1; // "NoSchedule"
  PREFER_NO_SCHEDULE = 2; // "PreferNoSchedule"
  NO_EXECUTE = 3; // "NoExecute"
}

// PipelineInfo is proto for each pipeline that Pachd stores in the
// database. It tracks the state of the pipeline, and points to its metadata in
// PFS (and, by pointing to a PFS commit, de facto tracks the pipeline's
// version).  Any information about the pipeline _not_ stored in the database is
// in the Details object, which requires fetching the spec from PFS or other
// potentially expensive operations.
message PipelineInfo {
  Pipeline pipeline = 1;
  uint64 version = 2;
  pfs_v2.Commit spec_commit = 3; // The first spec commit for this version of the pipeline
  bool stopped = 4;

  // state indicates the current state of the pipeline
  PipelineState state = 5;
  // reason includes any error messages associated with a failed pipeline
  string reason = 6;

  reserved 7; // map<int32, int32> job_counts;
  // last_job_state indicates the state of the most recently created job
  JobState last_job_state = 8;

  // parallelism tracks the literal number of workers that this pipeline should
  // run.
  uint64 parallelism = 9;

  // The pipeline type is stored here so that we can internally know the type of
  // the pipeline without loading the spec from PFS.
  enum PipelineType {
    PIPELINT_TYPE_UNKNOWN = 0;
    PIPELINE_TYPE_TRANSFORM = 1;
    PIPELINE_TYPE_SPOUT = 2;
    PIPELINE_TYPE_SERVICE = 3;
  }
  PipelineType type = 10;

  string auth_token = 11;

  message Details {
    Transform transform = 1;
    // tf_job encodes a Kubeflow TFJob spec. Pachyderm uses this to create TFJobs
    // when running in a kubernetes cluster on which kubeflow has been installed.
    // Exactly one of 'tf_job' and 'transform' should be set
    TFJob tf_job = 2;
    ParallelismSpec parallelism_spec = 3;
    Egress egress = 4;
    google.protobuf.Timestamp created_at = 5;

    string recent_error = 6;

    int64 workers_requested = 7;
    int64 workers_available = 8;

    string output_branch = 9;
    ResourceSpec resource_requests = 10;
    ResourceSpec resource_limits = 11;
    ResourceSpec sidecar_resource_limits = 12;
    Input input = 13;
    string description = 14;
    string salt = 16;

    string reason = 17;
    Service service = 19;
    Spout spout = 20;
    DatumSetSpec datum_set_spec = 21;
    google.protobuf.Duration datum_timeout = 22;
    google.protobuf.Duration job_timeout = 23;
    int64 datum_tries = 24;
    SchedulingSpec scheduling_spec = 25;
    string pod_spec = 26;
    string pod_patch = 27;
    bool s3_out = 28;
    Metadata metadata = 29;
    string reprocess_spec = 30;
    int64 unclaimed_tasks = 31;
    string worker_rc = 32;
    bool autoscaling = 33;
    repeated Toleration tolerations = 34;
    ResourceSpec sidecar_resource_requests = 35;
    Determined determined = 36;
  }
  Details details = 12;
  string details_json = 13;
}

message PipelineInfos {
  repeated PipelineInfo pipeline_info = 1;
}

message JobSet {
  string id = 1;
}

message InspectJobSetRequest {
  JobSet job_set = 1;
  bool wait = 2; // When true, wait until all jobs in the set are finished
  bool details = 3;
}

message ListJobSetRequest {
  bool details = 1;
  // A list of projects to filter jobs on, nil means don't filter.
  repeated pfs_v2.Project projects = 2;
  // we return job sets created before or after this time based on the reverse flag
  google.protobuf.Timestamp paginationMarker = 3;
  // number of results to return
  int64 number = 4;
  // if true, return results in reverse order
  bool reverse = 5;
  // A jq program string for additional result filtering
  string jqFilter = 6;
}

message InspectJobRequest {
  // Callers should set either Job or OutputCommit, not both.
  Job job = 1;
  bool wait = 2; // wait until state is either FAILURE or SUCCESS
  bool details = 3;
}

message ListJobRequest {
  // A list of projects to filter jobs on, nil means don't filter.
  repeated pfs_v2.Project projects = 7;
  Pipeline pipeline = 1;                // nil means all pipelines
  repeated pfs_v2.Commit input_commit = 2; // nil means all inputs

  // History indicates return jobs from historical versions of pipelines
  // semantics are:
  // 0: Return jobs from the current version of the pipeline or pipelines.
  // 1: Return the above and jobs from the next most recent version
  // 2: etc.
  //-1: Return jobs from all historical versions.
  int64 history = 4;

  // Details indicates whether the result should include all pipeline details in
  // each JobInfo, or limited information including name and status, but
  // excluding information in the pipeline spec. Leaving this "false" can make
  // the call significantly faster in clusters with a large number of pipelines
  // and jobs.
  // Note that if 'input_commit' is set, this field is coerced to "true"
  bool details = 5;

  // A jq program string for additional result filtering
  string jqFilter = 6;

  // timestamp that is pagination marker
  google.protobuf.Timestamp paginationMarker = 8;

  // number of results to return
  int64 number = 9;

  // flag to indicated if results should be returned in reverse order
  bool reverse = 10;
}

// Streams open jobs until canceled
message SubscribeJobRequest {
  Pipeline pipeline = 1;
  bool details = 2; // Same as ListJobRequest.Details
}

message DeleteJobRequest {
  Job job = 1;
}

message StopJobRequest {
  Job job = 1;
  string reason = 3;
}

message UpdateJobStateRequest {
  Job job = 1;
  JobState state = 2;
  string reason = 3;
  uint64 restart = 5;
  int64 data_processed = 6;
  int64 data_skipped = 7;
  int64 data_failed = 8;
  int64 data_recovered = 9;
  int64 data_total = 10;
  ProcessStats stats = 11;
}

message GetLogsRequest {
  // The pipeline from which we want to get logs (required if the job in 'job'
  // was created as part of a pipeline. To get logs from a non-orphan job
  // without the pipeline that created it, you need to use ElasticSearch).
  Pipeline pipeline = 1;

  // The job from which we want to get logs.
  Job job = 2;

  // Names of input files from which we want processing logs. This may contain
  // multiple files, to query pipelines that contain multiple inputs. Each
  // filter may be an absolute path of a file within a pps repo, or it may be
  // a hash for that file (to search for files at specific versions)
  repeated string data_filters = 3;

  Datum datum = 4;

  // If true get logs from the master process
  bool master = 5;

  // Continue to follow new logs as they become available.
  bool follow = 6;

  // If nonzero, the number of lines from the end of the logs to return.  Note:
  // tail applies per container, so you will get tail * <number of pods> total
  // lines back.
  int64 tail = 7;

  // UseLokiBackend causes the logs request to go through the loki backend
  // rather than through kubernetes. This behavior can also be achieved by
  // setting the LOKI_LOGGING feature flag.
  bool use_loki_backend = 8;

  // Since specifies how far in the past to return logs from. It defaults to 24 hours.
  google.protobuf.Duration since = 9;
}

// LogMessage is a log line from a PPS worker, annotated with metadata
// indicating when and why the line was logged.
message LogMessage {
  // The job and pipeline for which a PFS file is being processed (if the job
  // is an orphan job, pipeline name and ID will be unset)
  string project_name = 10;
  string pipeline_name = 1;
  string job_id = 2;
  string worker_id = 3;
  string datum_id = 4;
  bool master = 5;

  // The PFS files being processed (one per pipeline/job input)
  repeated InputFile data = 6;

  // User is true if log message comes from the users code.
  bool user = 7;

  // The message logged, and the time at which it was logged
  google.protobuf.Timestamp ts = 8;
  string message = 9;
}

message RestartDatumRequest {
  Job job = 1;
  repeated string data_filters = 2;
}

message InspectDatumRequest {
  Datum datum = 1;
}

message ListDatumRequest {
  // Filter restricts returned DatumInfo messages to those which match
  // all of the filtered attributes.
  message Filter {
    repeated DatumState state = 1;  // Must match one of the given states.
  }
  // Job and Input are two different ways to specify the datums you want.
  // Only one can be set.
  // Job is the job to list datums from.
  Job job = 1;
  // Input is the input to list datums from.
  // The datums listed are the ones that would be run if a pipeline was created
  // with the provided input.
  Input input = 2;
  Filter filter = 3;
  //datum id to start from. we do not include this datum in the response
  string paginationMarker = 4;
  // Number of datums to return
  int64 number = 5;
  // If true, return datums in reverse order
  bool reverse = 6;
}

// DatumSetSpec specifies how a pipeline should split its datums into datum sets.
message DatumSetSpec {
  // number, if nonzero, specifies that each datum set should contain `number`
  // datums. Datum sets may contain fewer if the total number of datums don't
  // divide evenly.
  int64 number = 1;
  // size_bytes, if nonzero, specifies a target size for each datum set.
  // Datum sets may be larger or smaller than size_bytes, but will usually be
  // pretty close to size_bytes in size.
  int64 size_bytes = 2;

  // per_worker, if nonzero, specifies how many datum sets should be created
  // for each worker. It can't be set with number or size_bytes.
  int64 per_worker = 3;
}

message SchedulingSpec {
  map<string, string> node_selector = 1;
  string priority_class_name = 2;
}

message CreatePipelineRequest {
  Pipeline pipeline = 1;
  // tf_job encodes a Kubeflow TFJob spec. Pachyderm uses this to create TFJobs
  // when running in a kubernetes cluster on which kubeflow has been installed.
  // Exactly one of 'tf_job' and 'transform' should be set
  TFJob tf_job = 2;
  Transform transform = 3;
  ParallelismSpec parallelism_spec = 4;
  Egress egress = 5;
  bool update = 6;
  string output_branch = 7;
  // s3_out, if set, requires a pipeline's user to write to its output repo
  // via Pachyderm's s3 gateway (if set, workers will serve Pachyderm's s3
  // gateway API at http://<pipeline>-s3.<namespace>/<job id>.out/my/file).
  // In this mode /pfs_v2/out won't be walked or uploaded, and the s3 gateway
  // service in the workers will allow writes to the job's output commit
  bool s3_out = 8;
  ResourceSpec resource_requests = 9;
  ResourceSpec resource_limits = 10;
  ResourceSpec sidecar_resource_limits = 11;
  Input input = 12;
  string description = 13;
  // Reprocess forces the pipeline to reprocess all datums.
  // It only has meaning if Update is true
  bool reprocess = 15;
  Service service = 17;
  Spout spout = 18;
  DatumSetSpec datum_set_spec = 19;
  google.protobuf.Duration datum_timeout = 20;
  google.protobuf.Duration job_timeout = 21;
  string salt = 22;
  int64 datum_tries = 23;
  SchedulingSpec scheduling_spec = 24;
  string pod_spec = 25; // deprecated, use pod_patch below
  string pod_patch = 26; // a json patch will be applied to the pipeline's pod_spec before it's created;
  pfs_v2.Commit spec_commit = 27;
  Metadata metadata = 28;
  string reprocess_spec = 29;
  bool autoscaling = 30;
  repeated Toleration tolerations = 34;
  ResourceSpec sidecar_resource_requests = 35;
<<<<<<< HEAD
  Determined determined = 36;
=======
  string details_json = 36;
  bool dry_run = 37;
}

message CreatePipelineResponse {
  string details_json = 1;
>>>>>>> 32549701
}

message InspectPipelineRequest {
  Pipeline pipeline = 1;
  // When true, return PipelineInfos with the details field, which requires
  // loading the pipeline spec from PFS.
  bool details = 2;
}

message ListPipelineRequest {
  // If non-nil, only return info about a single pipeline, this is redundant
  // with InspectPipeline unless history is non-zero.
  Pipeline pipeline = 1;
  // History indicates how many historical versions you want returned. Its
  // semantics are:
  // 0: Return the current version of the pipeline or pipelines.
  // 1: Return the above and the next most recent version
  // 2: etc.
  //-1: Return all historical versions.
  int64 history = 2;

  // When true, return PipelineInfos with the details field, which requires
  // loading the pipeline spec from PFS.
  bool details = 3;

  // A jq program string for additional result filtering
  string jqFilter = 4;

  // If non-nil, will return all the pipeline infos at this commit set
  pfs_v2.CommitSet commit_set = 5;

  // Projects to filter on. Empty list means no filter, so return all pipelines.
  repeated pfs_v2.Project projects = 6;
}

// Delete a pipeline.  If the deprecated all member is true, then delete all
// pipelines in the default project.
message DeletePipelineRequest {
  Pipeline pipeline = 1;
  bool all = 2 [deprecated = true]; // Deprecated.
  bool force = 3;
  bool keep_repo = 4;
}

// Delete more than one pipeline.
message DeletePipelinesRequest {
  // All pipelines in each project will be deleted if the caller has
  // permission.
  repeated pfs_v2.Project projects = 1;
  bool force = 2;
  bool keep_repo = 3;
  // If set, all pipelines in all projects will be deleted if the caller has
  // permission.
  bool all = 4;
}

message DeletePipelinesResponse {
  repeated Pipeline pipelines = 1;
}

message StartPipelineRequest {
  Pipeline pipeline = 1;
}

message StopPipelineRequest {
  Pipeline pipeline = 1;
}

message RunPipelineRequest {
  Pipeline pipeline = 1;
  repeated pfs_v2.Commit provenance = 2;
  string job_id = 3;
}

message RunCronRequest {
  Pipeline pipeline = 1;
}

message CreateSecretRequest {
  bytes file = 1;
}

message DeleteSecretRequest {
  Secret secret = 1;
}

message InspectSecretRequest {
  Secret secret = 1;
}

message Secret {
  string name = 1;
}

message SecretInfo {
  Secret secret = 1;
  string type = 2;
  google.protobuf.Timestamp creation_timestamp = 3;
}

message SecretInfos {
  repeated SecretInfo secret_info = 1;
}

message ActivateAuthRequest {}
message ActivateAuthResponse {}

message RunLoadTestRequest {
  string dag_spec = 1;
  string load_spec = 2;
  int64 seed = 3;
  int64 parallelism = 4;
  string pod_patch = 5;
  string state_id = 6;
}

message RunLoadTestResponse {
  string error = 1;
  string state_id = 2;
}

message RenderTemplateRequest {
  string template = 1;
  map<string, string> args = 2;
}

message RenderTemplateResponse {
  string json = 1;
  repeated CreatePipelineRequest specs = 2;
}

message LokiRequest {
  google.protobuf.Duration since = 1;
  string query = 2;
}

message LokiLogMessage {
  string message = 1;
}

message ClusterDefaults {
  string details_json = 1;
  string effective_details_json = 2;
}


message GetClusterDefaultsRequest {}

message GetClusterDefaultsResponse {
  ClusterDefaults cluster_defaults = 1;
}

message SetClusterDefaultsRequest {
  ClusterDefaults cluster_defaults = 1;
  bool regenerate = 2;
  bool reprocess = 3; // must be false if regenerate is false
  bool dry_run = 4;
}

message SetClusterDefaultsResponse {
  string effective_details_json = 1;
  repeated Pipeline affected_pipelines = 2;
}

service API {
  rpc InspectJob(InspectJobRequest) returns (JobInfo) {}
  rpc InspectJobSet(InspectJobSetRequest) returns (stream JobInfo) {}
  // ListJob returns information about current and past Pachyderm jobs.
  rpc ListJob(ListJobRequest) returns (stream JobInfo) {}
  rpc ListJobSet(ListJobSetRequest) returns (stream JobSetInfo) {}
  rpc SubscribeJob(SubscribeJobRequest) returns (stream JobInfo) {}
  rpc DeleteJob(DeleteJobRequest) returns (google.protobuf.Empty) {}
  rpc StopJob(StopJobRequest) returns (google.protobuf.Empty) {}
  rpc InspectDatum(InspectDatumRequest) returns (DatumInfo) {}
  // ListDatum returns information about each datum fed to a Pachyderm job
  rpc ListDatum(ListDatumRequest) returns (stream DatumInfo) {}
  rpc RestartDatum(RestartDatumRequest) returns (google.protobuf.Empty) {}

  rpc CreatePipeline(CreatePipelineRequest) returns (google.protobuf.Empty) {}
  rpc InspectPipeline(InspectPipelineRequest) returns (PipelineInfo) {}
  rpc ListPipeline(ListPipelineRequest) returns (stream PipelineInfo) {}
  rpc DeletePipeline(DeletePipelineRequest) returns (google.protobuf.Empty) {}
  rpc DeletePipelines(DeletePipelinesRequest) returns (DeletePipelinesResponse) {}
  rpc StartPipeline(StartPipelineRequest) returns (google.protobuf.Empty) {}
  rpc StopPipeline(StopPipelineRequest) returns (google.protobuf.Empty) {}
  rpc RunPipeline(RunPipelineRequest) returns (google.protobuf.Empty) {}
  rpc RunCron(RunCronRequest) returns (google.protobuf.Empty) {}

  rpc CreateSecret(CreateSecretRequest) returns (google.protobuf.Empty) {}
  rpc DeleteSecret(DeleteSecretRequest) returns (google.protobuf.Empty) {}
  rpc ListSecret(google.protobuf.Empty) returns (SecretInfos) {}
  rpc InspectSecret(InspectSecretRequest) returns (SecretInfo) {}

  // DeleteAll deletes everything
  rpc DeleteAll(google.protobuf.Empty) returns (google.protobuf.Empty) {}
  rpc GetLogs(GetLogsRequest) returns (stream LogMessage) {}

  // An internal call that causes PPS to put itself into an auth-enabled state
  // (all pipeline have tokens, correct permissions, etcd)
  rpc ActivateAuth(ActivateAuthRequest) returns (ActivateAuthResponse) {}

  // An internal call used to move a job from one state to another
  rpc UpdateJobState(UpdateJobStateRequest) returns(google.protobuf.Empty) {}

  // RunLoadTest runs a load test.
  rpc RunLoadTest(RunLoadTestRequest) returns (RunLoadTestResponse) {}
  // RunLoadTestDefault runs the default load test.
  rpc RunLoadTestDefault(google.protobuf.Empty) returns (RunLoadTestResponse) {}

  // RenderTemplate renders the provided template and arguments into a list of Pipeline specicifications
  rpc RenderTemplate(RenderTemplateRequest) returns (RenderTemplateResponse) {}

  // ListTask lists PPS tasks
  rpc ListTask(taskapi.ListTaskRequest) returns (stream taskapi.TaskInfo) {}

  // GetKubeEvents returns a stream of kubernetes events
  rpc GetKubeEvents(LokiRequest) returns (stream LokiLogMessage) {}

  // QueryLoki returns a stream of loki log messages given a query string
  rpc QueryLoki(LokiRequest) returns (stream LokiLogMessage) {}
}<|MERGE_RESOLUTION|>--- conflicted
+++ resolved
@@ -719,16 +719,13 @@
   bool autoscaling = 30;
   repeated Toleration tolerations = 34;
   ResourceSpec sidecar_resource_requests = 35;
-<<<<<<< HEAD
-  Determined determined = 36;
-=======
   string details_json = 36;
   bool dry_run = 37;
+  Determined determined = 38;
 }
 
 message CreatePipelineResponse {
   string details_json = 1;
->>>>>>> 32549701
 }
 
 message InspectPipelineRequest {
