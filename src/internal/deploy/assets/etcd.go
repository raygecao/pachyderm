package assets

import (
	"fmt"
	"path"
	"strings"

	"github.com/pachyderm/pachyderm/v2/src/internal/errors"
	"github.com/pachyderm/pachyderm/v2/src/internal/serde"
	apps "k8s.io/api/apps/v1"
	v1 "k8s.io/api/core/v1"
	storagev1 "k8s.io/api/storage/v1"
	"k8s.io/apimachinery/pkg/api/resource"
	metav1 "k8s.io/apimachinery/pkg/apis/meta/v1"
)

// TODO: Refactor the stateful set setup to better capture the shared functionality between the etcd / postgres setup.
// New / existing features that apply to both should be captured in one place.
// TODO: Move off of kubernetes Deployment object entirely since it is not well suited for stateful applications.
// The primary motivation for this would be to avoid the deadlock that can occur when using a ReadWriteOnce volume mount
// with a kubernetes Deployment.

var (
	// Using our own etcd image for now because there's a fix we need
	// that hasn't been released, and which has been manually applied
	// to the official v3.2.7 release.
	etcdImage = "pachyderm/etcd:v3.3.5"

	etcdHeadlessServiceName = "etcd-headless"
	etcdName                = "etcd"
	etcdVolumeName          = "etcd-volume"
	etcdVolumeClaimName     = "etcd-storage"
	// The storage class name to use when creating a new StorageClass for etcd.
	defaultEtcdStorageClassName = "etcd-storage-class"

	// Cmd used to launch etcd
	etcdCmd = []string{
		"/usr/local/bin/etcd",
		"--listen-client-urls=http://0.0.0.0:2379",
		"--advertise-client-urls=http://0.0.0.0:2379",
		"--data-dir=/var/data/etcd",
		"--auto-compaction-retention=1",
		"--max-txn-ops=10000",
		"--max-request-bytes=52428800",     //50mb
		"--quota-backend-bytes=8589934592", //8gb
	}
)

// EtcdOpts are options that are applicable to etcd.
type EtcdOpts struct {
	Nodes  int
	Volume string

	// CPURequest is the amount of CPU (in cores) we request for each etcd
	// node. If empty, assets.go will choose a default size.
	CPURequest string

	// MemRequest is the amount of memory we request for each etcd node. If
	// empty, assets.go will choose a default size.
	MemRequest string

	// StorageClassName is the name of an existing StorageClass to use when
	// creating a StatefulSet for dynamic etcd storage. If unset, a new
	// StorageClass will be created for the StatefulSet.
	StorageClassName string

	// Port is the port for the Nodeport service
	Port int32
}

// WriteEtcdAssets generates all of the etcd-related parts of the kubernetes
// manifest according to the given options and writes it into the given encoder.
func WriteEtcdAssets(encoder serde.Encoder, opts *AssetOpts, objectStoreBackend Backend,
	persistentDiskBackend Backend, volumeSize int,
	hostPath string) error {
	if opts.EtcdOpts.Nodes > 0 && opts.EtcdOpts.Volume != "" {
		return errors.Errorf("only one of --dynamic-etcd-nodes and --static-etcd-volume should be given, but not both")
	}

	// In the dynamic route, we create a storage class which dynamically
	// provisions volumes, and run etcd as a stateful set.
	// In the static route, we create a single volume, a single volume
	// claim, and run etcd as a replication controller with a single node.
	if persistentDiskBackend == LocalBackend {
		if err := encoder.Encode(EtcdDeployment(opts, hostPath)); err != nil {
			return err
		}
	} else if opts.EtcdOpts.Nodes > 0 {
		// Create a StorageClass, if the user didn't provide one.
		if opts.EtcdOpts.StorageClassName == "" {
<<<<<<< HEAD
			sc, err := EtcdStorageClass(opts, persistentDiskBackend)
			if err != nil {
				return err
			}
			if sc != nil {
				if err = encoder.Encode(sc); err != nil {
=======
			if sc := EtcdStorageClass(opts, persistentDiskBackend); sc != nil {
				if err := encoder.Encode(sc); err != nil {
>>>>>>> 81b08a4c
					return err
				}
			}
		}
		if err := encoder.Encode(EtcdHeadlessService(opts)); err != nil {
			return err
		}
		if err := encoder.Encode(EtcdStatefulSet(opts, persistentDiskBackend, volumeSize)); err != nil {
			return err
		}
	} else if opts.EtcdOpts.Volume != "" {
		volume, err := EtcdVolume(persistentDiskBackend, opts, hostPath, opts.EtcdOpts.Volume, volumeSize)
		if err != nil {
			return err
		}
		if err = encoder.Encode(volume); err != nil {
			return err
		}
		if err = encoder.Encode(EtcdVolumeClaim(volumeSize, opts)); err != nil {
			return err
		}
		if err = encoder.Encode(EtcdDeployment(opts, "")); err != nil {
			return err
		}
	} else {
		return errors.Errorf("unless deploying locally, either --dynamic-etcd-nodes or --static-etcd-volume needs to be provided")
	}
	if err := encoder.Encode(EtcdNodePortService(opts)); err != nil {
		return err
	}

	return nil
}

// EtcdDeployment returns an etcd k8s Deployment.
func EtcdDeployment(opts *AssetOpts, hostPath string) *apps.Deployment {
	cpu := resource.MustParse(opts.EtcdOpts.CPURequest)
	mem := resource.MustParse(opts.EtcdOpts.MemRequest)
	var volumes []v1.Volume
	if hostPath == "" {
		volumes = []v1.Volume{
			{
				Name: "etcd-storage",
				VolumeSource: v1.VolumeSource{
					PersistentVolumeClaim: &v1.PersistentVolumeClaimVolumeSource{
						ClaimName: etcdVolumeClaimName,
					},
				},
			},
		}
	} else {
		pathType := v1.HostPathDirectoryOrCreate
		volumes = []v1.Volume{
			{
				Name: "etcd-storage",
				VolumeSource: v1.VolumeSource{
					HostPath: &v1.HostPathVolumeSource{
						Path: path.Join(hostPath, "etcd"),
						Type: &pathType,
					},
				},
			},
		}
	}
	resourceRequirements := v1.ResourceRequirements{
		Requests: v1.ResourceList{
			v1.ResourceCPU:    cpu,
			v1.ResourceMemory: mem,
		},
	}
	if !opts.NoGuaranteed {
		resourceRequirements.Limits = v1.ResourceList{
			v1.ResourceCPU:    cpu,
			v1.ResourceMemory: mem,
		}
	}
	// Don't want to strip the registry out of etcdImage since it's from quay
	// not docker hub.
	image := etcdImage
	if opts.Registry != "" {
		image = AddRegistry(opts.Registry, etcdImage)
	}
	return &apps.Deployment{
		TypeMeta: metav1.TypeMeta{
			Kind:       "Deployment",
			APIVersion: "apps/v1",
		},
		ObjectMeta: objectMeta(etcdName, labels(etcdName), nil, opts.Namespace),
		Spec: apps.DeploymentSpec{
			Replicas: replicas(1),
			Selector: &metav1.LabelSelector{
				MatchLabels: labels(etcdName),
			},
			Template: v1.PodTemplateSpec{
				ObjectMeta: objectMeta(etcdName, labels(etcdName), nil, opts.Namespace),
				Spec: v1.PodSpec{
					Containers: []v1.Container{
						{
							Name:  etcdName,
							Image: image,
							//TODO figure out how to get a cluster of these to talk to each other
							Command: etcdCmd,
							Ports: []v1.ContainerPort{
								{
									ContainerPort: 2379,
									Name:          "client-port",
								},
								{
									ContainerPort: 2380,
									Name:          "peer-port",
								},
							},
							VolumeMounts: []v1.VolumeMount{
								{
									Name:      "etcd-storage",
									MountPath: "/var/data/etcd",
								},
							},
							ImagePullPolicy: "IfNotPresent",
							Resources:       resourceRequirements,
						},
					},
					Volumes:          volumes,
					ImagePullSecrets: imagePullSecrets(opts),
				},
			},
		},
	}
}

// EtcdStorageClass creates a storage class used for dynamic volume
// provisioning.  Currently dynamic volume provisioning only works
// on AWS and GCE.
func EtcdStorageClass(opts *AssetOpts, backend Backend) *storagev1.StorageClass {
	return makeStorageClass(opts, backend, defaultEtcdStorageClassName, labels(etcdName))
}

// EtcdHeadlessService returns a headless etcd service, which is only for DNS
// resolution.
func EtcdHeadlessService(opts *AssetOpts) *v1.Service {
	ports := []v1.ServicePort{
		{
			Name: "peer-port",
			Port: 2380,
		},
	}
	return makeHeadlessService(opts, etcdName, etcdHeadlessServiceName, ports)
}

// EtcdStatefulSet returns a stateful set that manages an etcd cluster
func EtcdStatefulSet(opts *AssetOpts, backend Backend, diskSpace int) interface{} {
	mem := resource.MustParse(opts.EtcdOpts.MemRequest)
	cpu := resource.MustParse(opts.EtcdOpts.CPURequest)
	initialCluster := make([]string, 0, opts.EtcdOpts.Nodes)
	for i := 0; i < opts.EtcdOpts.Nodes; i++ {
		url := fmt.Sprintf("http://etcd-%d.etcd-headless.${NAMESPACE}.svc.cluster.local:2380", i)
		initialCluster = append(initialCluster, fmt.Sprintf("etcd-%d=%s", i, url))
	}
	// Because we need to refer to some environment variables set the by the
	// k8s downward API, we define the command for running etcd here, and then
	// actually run it below via '/bin/sh -c ${CMD}'
	etcdCmd := append(etcdCmd,
		"--listen-peer-urls=http://0.0.0.0:2380",
		"--initial-cluster-token=pach-cluster", // unique ID
		"--initial-advertise-peer-urls=http://${ETCD_NAME}.etcd-headless.${NAMESPACE}.svc.cluster.local:2380",
		"--initial-cluster="+strings.Join(initialCluster, ","),
	)
	for i, str := range etcdCmd {
		etcdCmd[i] = fmt.Sprintf("\"%s\"", str) // quote all arguments, for shell
	}

	var pvcTemplates []interface{}
	switch backend {
	case GoogleBackend, AmazonBackend:
		storageClassName := opts.EtcdOpts.StorageClassName
		if storageClassName == "" {
			storageClassName = defaultEtcdStorageClassName
		}
		pvcTemplates = []interface{}{
			map[string]interface{}{
				"metadata": map[string]interface{}{
					"name":   etcdVolumeClaimName,
					"labels": labels(etcdName),
					"annotations": map[string]string{
						"volume.beta.kubernetes.io/storage-class": storageClassName,
					},
					"namespace": opts.Namespace,
				},
				"spec": map[string]interface{}{
					"resources": map[string]interface{}{
						"requests": map[string]interface{}{
							"storage": resource.MustParse(fmt.Sprintf("%vGi", diskSpace)),
						},
					},
					"accessModes": []string{"ReadWriteOnce"},
				},
			},
		}
	default:
		pvcTemplates = []interface{}{
			map[string]interface{}{
				"metadata": map[string]interface{}{
					"name":      etcdVolumeClaimName,
					"labels":    labels(etcdName),
					"namespace": opts.Namespace,
				},
				"spec": map[string]interface{}{
					"resources": map[string]interface{}{
						"requests": map[string]interface{}{
							"storage": resource.MustParse(fmt.Sprintf("%vGi", diskSpace)),
						},
					},
					"accessModes": []string{"ReadWriteOnce"},
				},
			},
		}
	}
	var imagePullSecrets []map[string]string
	if opts.ImagePullSecret != "" {
		imagePullSecrets = append(imagePullSecrets, map[string]string{"name": opts.ImagePullSecret})
	}
	// As of March 17, 2017, the Kubernetes client does not include structs for
	// Stateful Set, so we generate the kubernetes manifest using raw json.
	// TODO(msteffen): we're now upgrading our kubernetes client, so we should be
	// abe to rewrite this spec using k8s client structs
	image := etcdImage
	if opts.Registry != "" {
		image = AddRegistry(opts.Registry, etcdImage)
	}
	return map[string]interface{}{
		"apiVersion": "apps/v1",
		"kind":       "StatefulSet",
		"metadata": map[string]interface{}{
			"name":      etcdName,
			"labels":    labels(etcdName),
			"namespace": opts.Namespace,
		},
		"spec": map[string]interface{}{
			// Effectively configures a RC
			"serviceName": etcdHeadlessServiceName,
			"replicas":    int(opts.EtcdOpts.Nodes),
			"selector": map[string]interface{}{
				"matchLabels": labels(etcdName),
			},

			// pod template
			"template": map[string]interface{}{
				"metadata": map[string]interface{}{
					"name":      etcdName,
					"labels":    labels(etcdName),
					"namespace": opts.Namespace,
				},
				"spec": map[string]interface{}{
					"imagePullSecrets": imagePullSecrets,
					"containers": []interface{}{
						map[string]interface{}{
							"name":    etcdName,
							"image":   image,
							"command": []string{"/bin/sh", "-c"},
							"args":    []string{strings.Join(etcdCmd, " ")},
							// Use the downward API to pass the pod name to etcd. This sets
							// the etcd-internal name of each node to its pod name.
							"env": []map[string]interface{}{{
								"name": "ETCD_NAME",
								"valueFrom": map[string]interface{}{
									"fieldRef": map[string]interface{}{
										"apiVersion": "v1",
										"fieldPath":  "metadata.name",
									},
								},
							}, {
								"name": "NAMESPACE",
								"valueFrom": map[string]interface{}{
									"fieldRef": map[string]interface{}{
										"apiVersion": "v1",
										"fieldPath":  "metadata.namespace",
									},
								},
							}},
							"ports": []interface{}{
								map[string]interface{}{
									"containerPort": 2379,
									"name":          "client-port",
								},
								map[string]interface{}{
									"containerPort": 2380,
									"name":          "peer-port",
								},
							},
							"volumeMounts": []interface{}{
								map[string]interface{}{
									"name":      etcdVolumeClaimName,
									"mountPath": "/var/data/etcd",
								},
							},
							"imagePullPolicy": "IfNotPresent",
							"resources": map[string]interface{}{
								"requests": map[string]interface{}{
									string(v1.ResourceCPU):    cpu.String(),
									string(v1.ResourceMemory): mem.String(),
								},
							},
						},
					},
				},
			},
			"volumeClaimTemplates": pvcTemplates,
		},
	}
}

// EtcdVolume creates a persistent volume backed by a volume with name "name"
func EtcdVolume(persistentDiskBackend Backend, opts *AssetOpts,
	hostPath string, name string, size int) (*v1.PersistentVolume, error) {
	return makePersistentVolume(opts, persistentDiskBackend, hostPath, name, size, etcdVolumeName, labels(etcdName))
}

// EtcdVolumeClaim creates a persistent volume claim of 'size' GB.
//
// Note that if you're controlling Etcd with a Stateful Set, this is
// unnecessary (the stateful set controller will create PVCs automatically).
func EtcdVolumeClaim(size int, opts *AssetOpts) *v1.PersistentVolumeClaim {
	return makeVolumeClaim(opts, size, etcdVolumeName, etcdVolumeClaimName, labels(etcdName))
}

// EtcdNodePortService returns a NodePort etcd service. This will let non-etcd
// pods talk to etcd
func EtcdNodePortService(opts *AssetOpts) *v1.Service {
	return &v1.Service{
		TypeMeta: metav1.TypeMeta{
			Kind:       "Service",
			APIVersion: "v1",
		},
		ObjectMeta: objectMeta(etcdName, labels(etcdName), nil, opts.Namespace),
		Spec: v1.ServiceSpec{
			Type: v1.ServiceTypeNodePort,
			Selector: map[string]string{
				"app": etcdName,
			},
			Ports: []v1.ServicePort{
				{
					Port:     2379,
					Name:     "client-port",
					NodePort: opts.EtcdOpts.Port,
				},
			},
		},
	}
}<|MERGE_RESOLUTION|>--- conflicted
+++ resolved
@@ -88,17 +88,8 @@
 	} else if opts.EtcdOpts.Nodes > 0 {
 		// Create a StorageClass, if the user didn't provide one.
 		if opts.EtcdOpts.StorageClassName == "" {
-<<<<<<< HEAD
-			sc, err := EtcdStorageClass(opts, persistentDiskBackend)
-			if err != nil {
-				return err
-			}
-			if sc != nil {
-				if err = encoder.Encode(sc); err != nil {
-=======
 			if sc := EtcdStorageClass(opts, persistentDiskBackend); sc != nil {
 				if err := encoder.Encode(sc); err != nil {
->>>>>>> 81b08a4c
 					return err
 				}
 			}
