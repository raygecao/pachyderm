package clusterstate

import (
	"github.com/pachyderm/pachyderm/v2/src/internal/migrations"

	v2_6_0 "github.com/pachyderm/pachyderm/v2/src/internal/clusterstate/v2.6.0"
)

var state_2_6_0 migrations.State = v2_6_0.Migrate(state_2_5_0)

<<<<<<< HEAD
// DO NOT MODIFY THIS STATE
// IT HAS ALREADY SHIPPED IN A RELEASE
=======
var state_2_6_0 migrations.State = state_2_5_4.
	Apply("Grant all users ProjectWriter role for the default project", func(ctx context.Context, env migrations.Env) error {
		roleBindingsCol := authdb.RoleBindingCollection(nil, nil).ReadWrite(env.Tx)
		if !authIsActive(roleBindingsCol) {
			return nil
		}
		rb := &auth.RoleBinding{}
		if err := roleBindingsCol.Upsert("PROJECT:default", rb, func() error {
			if rb.Entries == nil {
				rb.Entries = make(map[string]*auth.Roles)
			}
			if _, ok := rb.Entries[auth.AllClusterUsersSubject]; !ok {
				rb.Entries[auth.AllClusterUsersSubject] = &auth.Roles{Roles: make(map[string]bool)}
			}
			rb.Entries[auth.AllClusterUsersSubject].Roles[auth.ProjectWriterRole] = true
			return nil
		}); err != nil {
			return errors.Wrap(err, "could not update default project role bindings for allClusterUsers")
		}
		return nil
	})
>>>>>>> fe4b27de
<|MERGE_RESOLUTION|>--- conflicted
+++ resolved
@@ -6,31 +6,7 @@
 	v2_6_0 "github.com/pachyderm/pachyderm/v2/src/internal/clusterstate/v2.6.0"
 )
 
-var state_2_6_0 migrations.State = v2_6_0.Migrate(state_2_5_0)
+var state_2_6_0 migrations.State = v2_6_0.Migrate(state_2_5_4)
 
-<<<<<<< HEAD
 // DO NOT MODIFY THIS STATE
-// IT HAS ALREADY SHIPPED IN A RELEASE
-=======
-var state_2_6_0 migrations.State = state_2_5_4.
-	Apply("Grant all users ProjectWriter role for the default project", func(ctx context.Context, env migrations.Env) error {
-		roleBindingsCol := authdb.RoleBindingCollection(nil, nil).ReadWrite(env.Tx)
-		if !authIsActive(roleBindingsCol) {
-			return nil
-		}
-		rb := &auth.RoleBinding{}
-		if err := roleBindingsCol.Upsert("PROJECT:default", rb, func() error {
-			if rb.Entries == nil {
-				rb.Entries = make(map[string]*auth.Roles)
-			}
-			if _, ok := rb.Entries[auth.AllClusterUsersSubject]; !ok {
-				rb.Entries[auth.AllClusterUsersSubject] = &auth.Roles{Roles: make(map[string]bool)}
-			}
-			rb.Entries[auth.AllClusterUsersSubject].Roles[auth.ProjectWriterRole] = true
-			return nil
-		}); err != nil {
-			return errors.Wrap(err, "could not update default project role bindings for allClusterUsers")
-		}
-		return nil
-	})
->>>>>>> fe4b27de
+// IT HAS ALREADY SHIPPED IN A RELEASE