--- conflicted
+++ resolved
@@ -8,7 +8,6 @@
 )
 
 // This code can all go away if we ever get the ability to run a PPS server without external dependencies
-<<<<<<< HEAD
 type newPropagaterFunc func(*txncontext.TransactionContext) txncontext.PpsPropagater
 
 type mockNewPropagater struct {
@@ -19,10 +18,7 @@
 	mock.handler = cb
 }
 
-type stopPipelineJobInTransactionFunc func(*txncontext.TransactionContext, *pps.StopPipelineJobRequest) error
-=======
 type stopJobInTransactionFunc func(*txncontext.TransactionContext, *pps.StopJobRequest) error
->>>>>>> 86668d82
 
 type mockStopJobInTransaction struct {
 	handler stopJobInTransactionFunc
@@ -60,12 +56,11 @@
 // MockPPSTransactionServer provides a mocking interface for overriding PPS
 // behavior inside transactions.
 type MockPPSTransactionServer struct {
-<<<<<<< HEAD
-	api                                 ppsTransactionAPI
-	NewPropagater                       mockNewPropagater
-	StopPipelineJobInTransaction        mockStopPipelineJobInTransaction
-	UpdatePipelineJobStateInTransaction mockUpdatePipelineJobStateInTransaction
-	CreatePipelineInTransaction         mockCreatePipelineInTransaction
+	api                         ppsTransactionAPI
+	NewPropagater               mockNewPropagater
+	StopJobInTransaction        mockStopJobInTransaction
+	UpdateJobStateInTransaction mockUpdateJobStateInTransaction
+	CreatePipelineInTransaction mockCreatePipelineInTransaction
 }
 
 type MockPPSPropagater struct{}
@@ -80,20 +75,9 @@
 	return &MockPPSPropagater{}
 }
 
-func (api *ppsTransactionAPI) StopPipelineJobInTransaction(txnCtx *txncontext.TransactionContext, req *pps.StopPipelineJobRequest) error {
-	if api.mock.StopPipelineJobInTransaction.handler != nil {
-		return api.mock.StopPipelineJobInTransaction.handler(txnCtx, req)
-=======
-	api                         ppsTransactionAPI
-	StopJobInTransaction        mockStopJobInTransaction
-	UpdateJobStateInTransaction mockUpdateJobStateInTransaction
-	CreatePipelineInTransaction mockCreatePipelineInTransaction
-}
-
 func (api *ppsTransactionAPI) StopJobInTransaction(txnCtx *txncontext.TransactionContext, req *pps.StopJobRequest) error {
 	if api.mock.StopJobInTransaction.handler != nil {
 		return api.mock.StopJobInTransaction.handler(txnCtx, req)
->>>>>>> 86668d82
 	}
 	return fmt.Errorf("unhandled pachd mock: pps.StopJobInTransaction")
 }
