package keycache

import (
	"context"
	"fmt"
	"sync/atomic"

	"github.com/gogo/protobuf/proto"
<<<<<<< HEAD
	logrus "github.com/sirupsen/logrus"
=======
>>>>>>> 5fe1c376

	"github.com/pachyderm/pachyderm/v2/src/internal/backoff"
	col "github.com/pachyderm/pachyderm/v2/src/internal/collection"
	"github.com/pachyderm/pachyderm/v2/src/internal/watch"
)

// Cache watches a key in etcd and caches the value in an atomic value
// This is useful for frequently read but infrequently updated values
type Cache struct {
<<<<<<< HEAD
	readOnly     col.ReadOnlyCollection
=======
	ctx          context.Context
	c            col.Collection
>>>>>>> 5fe1c376
	defaultValue proto.Message
	key          string
	value        *atomic.Value
}

// NewCache returns a cache for the given key in the etcd collection
<<<<<<< HEAD
func NewCache(readOnly col.ReadOnlyCollection, key string, defaultValue proto.Message) *Cache {
	value := &atomic.Value{}
	value.Store(defaultValue)
	return &Cache{
		readOnly:     readOnly,
=======
func NewCache(ctx context.Context, c col.Collection, key string, defaultValue proto.Message) *Cache {
	value := &atomic.Value{}
	value.Store(defaultValue)
	return &Cache{
		c:            c,
		ctx:          ctx,
>>>>>>> 5fe1c376
		value:        value,
		key:          key,
		defaultValue: defaultValue,
	}
}

// Watch should be called in a goroutine to start the watcher
func (c *Cache) Watch() {
	backoff.RetryNotify(func() error {
<<<<<<< HEAD
		return c.readOnly.WatchOneF(c.key, func(ev *watch.Event) error {
			switch ev.Type {
			case watch.EventPut:
				val := proto.Clone(c.defaultValue)
				if err := proto.Unmarshal(ev.Value, val); err != nil {
					return err
=======
		watcher, err := c.c.ReadOnly(context.Background()).Watch()
		if err != nil {
			return err
		}
		defer watcher.Close()
		for {
			select {
			case <-c.ctx.Done():
				return errors.New("done")
			case ev, ok := <-watcher.Watch():
				if !ok {
					return errors.New("watch closed unexpectedly")
				}

				if ev.Type == watch.EventError {
					return ev.Err
				}

				if string(ev.Key) == c.key {
					switch ev.Type {
					case watch.EventPut:
						val := proto.Clone(c.defaultValue)
						if err := proto.Unmarshal(ev.Value, val); err != nil {
							return err
						}
						c.value.Store(val)
					case watch.EventDelete:
						c.value.Store(c.defaultValue)
					}
>>>>>>> 5fe1c376
				}
				c.value.Store(val)
			case watch.EventDelete:
				c.value.Store(c.defaultValue)
			}
<<<<<<< HEAD
			return nil
		})
	}, backoff.NewInfiniteBackOff(), func(err error, d time.Duration) error {
		logrus.Printf("error from watcher for %v: %v; retrying in %v", c.key, err, d)
		return nil
	})
=======
		}
	}, backoff.NewInfiniteBackOff(), backoff.NotifyCtx(c.ctx, fmt.Sprintf("watcher for %v", c.key)))
>>>>>>> 5fe1c376
}

// Load retrieves the current cached value
func (c *Cache) Load() interface{} {
	return proto.Clone(c.value.Load().(proto.Message))
}<|MERGE_RESOLUTION|>--- conflicted
+++ resolved
@@ -6,10 +6,6 @@
 	"sync/atomic"
 
 	"github.com/gogo/protobuf/proto"
-<<<<<<< HEAD
-	logrus "github.com/sirupsen/logrus"
-=======
->>>>>>> 5fe1c376
 
 	"github.com/pachyderm/pachyderm/v2/src/internal/backoff"
 	col "github.com/pachyderm/pachyderm/v2/src/internal/collection"
@@ -19,32 +15,20 @@
 // Cache watches a key in etcd and caches the value in an atomic value
 // This is useful for frequently read but infrequently updated values
 type Cache struct {
-<<<<<<< HEAD
+	ctx          context.Context
 	readOnly     col.ReadOnlyCollection
-=======
-	ctx          context.Context
-	c            col.Collection
->>>>>>> 5fe1c376
 	defaultValue proto.Message
 	key          string
 	value        *atomic.Value
 }
 
 // NewCache returns a cache for the given key in the etcd collection
-<<<<<<< HEAD
-func NewCache(readOnly col.ReadOnlyCollection, key string, defaultValue proto.Message) *Cache {
+func NewCache(ctx context.Context, readOnly col.ReadOnlyCollection, key string, defaultValue proto.Message) *Cache {
 	value := &atomic.Value{}
 	value.Store(defaultValue)
 	return &Cache{
 		readOnly:     readOnly,
-=======
-func NewCache(ctx context.Context, c col.Collection, key string, defaultValue proto.Message) *Cache {
-	value := &atomic.Value{}
-	value.Store(defaultValue)
-	return &Cache{
-		c:            c,
 		ctx:          ctx,
->>>>>>> 5fe1c376
 		value:        value,
 		key:          key,
 		defaultValue: defaultValue,
@@ -54,60 +38,20 @@
 // Watch should be called in a goroutine to start the watcher
 func (c *Cache) Watch() {
 	backoff.RetryNotify(func() error {
-<<<<<<< HEAD
 		return c.readOnly.WatchOneF(c.key, func(ev *watch.Event) error {
 			switch ev.Type {
 			case watch.EventPut:
 				val := proto.Clone(c.defaultValue)
 				if err := proto.Unmarshal(ev.Value, val); err != nil {
 					return err
-=======
-		watcher, err := c.c.ReadOnly(context.Background()).Watch()
-		if err != nil {
-			return err
-		}
-		defer watcher.Close()
-		for {
-			select {
-			case <-c.ctx.Done():
-				return errors.New("done")
-			case ev, ok := <-watcher.Watch():
-				if !ok {
-					return errors.New("watch closed unexpectedly")
-				}
-
-				if ev.Type == watch.EventError {
-					return ev.Err
-				}
-
-				if string(ev.Key) == c.key {
-					switch ev.Type {
-					case watch.EventPut:
-						val := proto.Clone(c.defaultValue)
-						if err := proto.Unmarshal(ev.Value, val); err != nil {
-							return err
-						}
-						c.value.Store(val)
-					case watch.EventDelete:
-						c.value.Store(c.defaultValue)
-					}
->>>>>>> 5fe1c376
 				}
 				c.value.Store(val)
 			case watch.EventDelete:
 				c.value.Store(c.defaultValue)
 			}
-<<<<<<< HEAD
 			return nil
 		})
-	}, backoff.NewInfiniteBackOff(), func(err error, d time.Duration) error {
-		logrus.Printf("error from watcher for %v: %v; retrying in %v", c.key, err, d)
-		return nil
-	})
-=======
-		}
 	}, backoff.NewInfiniteBackOff(), backoff.NotifyCtx(c.ctx, fmt.Sprintf("watcher for %v", c.key)))
->>>>>>> 5fe1c376
 }
 
 // Load retrieves the current cached value
