package pachd

import (
	"context"
	stderrors "errors"
	"fmt"
	"net"
	"net/netip"
	"net/url"
	"os"
	"path"
	"path/filepath"
	"strings"
	"testing"
	"time"

	"github.com/docker/go-units"
	"github.com/pachyderm/pachyderm/v2/src/internal/client"
	"github.com/pachyderm/pachyderm/v2/src/internal/dbutil"
	"github.com/pachyderm/pachyderm/v2/src/internal/dockertestenv"
	"github.com/pachyderm/pachyderm/v2/src/internal/errors"
	"github.com/pachyderm/pachyderm/v2/src/internal/log"
	lokiclient "github.com/pachyderm/pachyderm/v2/src/internal/lokiutil/client"
	"github.com/pachyderm/pachyderm/v2/src/internal/pachconfig"
	"github.com/pachyderm/pachyderm/v2/src/internal/pctx"
	"github.com/pachyderm/pachyderm/v2/src/internal/require"
	"github.com/pachyderm/pachyderm/v2/src/internal/testetcd"
	"github.com/pachyderm/pachyderm/v2/src/internal/testutil"
	etcdcli "go.etcd.io/etcd/client/v3"
	"go.etcd.io/etcd/server/v3/embed"
	etcdwal "go.etcd.io/etcd/server/v3/wal"
	"go.uber.org/zap"
	"go.uber.org/zap/zapcore"
	"golang.org/x/sync/errgroup"
)

// TestPachdOptions allow a testpachd to be customized.
type TestPachdOption struct {
	noLogToFile   bool // A flag to turn off the LogToFileOption when it's the default.
	MutateContext func(ctx context.Context) context.Context
	MutateEnv     func(env *Env)
	MutateConfig  func(config *pachconfig.PachdFullConfiguration)
	MutatePachd   func(full *Full)
}

// NoLogToFileOption is an option that disable's NewTestPachd's default behavior of logging pachd
// logs to a file.
func NoLogToFileOption() TestPachdOption {
	return TestPachdOption{noLogToFile: true}
}

// ActivateAuthOption is an option that activates auth inside the created pachd.  Outside of tests,
// you must manually call pachd.AwaitAuth(ctx).
func ActivateAuthOption(rootToken string) TestPachdOption {
	if rootToken == "" {
		rootToken = "iamroot"
	}
	return TestPachdOption{
		MutateConfig: func(config *pachconfig.PachdFullConfiguration) {
			config.ActivateAuth = true
			config.AuthRootToken = rootToken
			config.LicenseKey = os.Getenv("ENT_ACT_CODE")
			config.EnterpriseSecret = "enterprisey"
		},
	}
}

// NewTestPachd creates an environment suitable for non-k8s tests
// and then calls pachd.NewFull with that environment.
func NewTestPachd(t testing.TB, opts ...TestPachdOption) *client.APIClient {
	ctx := pctx.TestContext(t)
	logToFile := true
	for _, o := range opts {
		if o.noLogToFile {
			logToFile = false
			break
		}
	}
	if logToFile {
		cfg := zap.NewProductionConfig()
		cfg.Sampling = nil
		cfg.OutputPaths = []string{filepath.Join(os.TempDir(), fmt.Sprintf("pachyderm-real-env-%s.log", url.PathEscape(t.Name())))}
		cfg.Level.SetLevel(zapcore.DebugLevel)
		logger, err := cfg.Build()
		require.NoError(t, err, "should be able to build a logger")
		ctx = pctx.Child(ctx, "", pctx.WithOptions(zap.WrapCore(func(c zapcore.Core) zapcore.Core {
			return logger.Core()
		})))
	}
	ctx = mutateContext(ctx, opts...)

	dbcfg := dockertestenv.NewTestDBConfig(t)
	db := testutil.OpenDB(t, dbcfg.PGBouncer.DBOptions()...)
	directDB := testutil.OpenDB(t, dbcfg.Direct.DBOptions()...)
	dbListenerConfig := dbutil.GetDSN(
		dbutil.WithHostPort(dbcfg.Direct.Host, int(dbcfg.Direct.Port)),
		dbutil.WithDBName(dbcfg.Direct.DBName),
		dbutil.WithUserPassword(dbcfg.Direct.User, dbcfg.Direct.Password),
		dbutil.WithSSLMode("disable"))

	lis := testutil.Listen(t)
	bucket, _ := dockertestenv.NewTestBucket(ctx, t)
	etcd := testetcd.NewEnv(ctx, t).EtcdClient

	env := Env{
		DB:               db,
		DirectDB:         directDB,
		DBListenerConfig: dbListenerConfig,
		Bucket:           bucket,
		EtcdClient:       etcd,
		Listener:         lis,
	}
	pd := newTestPachd(env, opts)
	go func() {
		if err := pd.Run(ctx); err != nil {
			if !strings.Contains(err.Error(), "use of closed network connection") {
				t.Log(err)
			}
		}
	}()
	pd.AwaitAuth(ctx)

	// client setup
	pachClient, err := pd.PachClient(ctx)
	require.NoError(t, err)
	require.NoErrorWithinTRetry(t, 5*time.Second, func() error { return pachClient.Health() })
	return pachClient
}

func mutateContext(ctx context.Context, opts ...TestPachdOption) context.Context {
	for _, o := range opts {
		if o.MutateContext != nil {
			ctx = o.MutateContext(ctx)
		}
	}
	return ctx
}

func newTestPachd(env Env, opts []TestPachdOption) *Full {
	config := pachconfig.PachdFullConfiguration{
		GlobalConfiguration: pachconfig.GlobalConfiguration{
			PeerPort: netip.MustParseAddrPort(env.Listener.Addr().String()).Port(),
		},
		PachdSpecificConfiguration: pachconfig.PachdSpecificConfiguration{
			StorageConfiguration: pachconfig.StorageConfiguration{
				StorageMemoryThreshold:    units.GB,
				StorageLevelFactor:        10,
				StorageCompactionMaxFanIn: 10,
				StorageMemoryCacheSize:    20,
			},
		},
	}
	env.GetLokiClient = func() (*lokiclient.Client, error) {
		return nil, errors.New("no loki")
	}
	for _, opt := range opts {
		if opt.MutateEnv != nil {
			opt.MutateEnv(&env)
		}
		if opt.MutateConfig != nil {
			opt.MutateConfig(&config)
		}
	}
	pd := NewFull(env, config)
	for _, opt := range opts {
		if opt.MutatePachd != nil {
			opt.MutatePachd(pd)
		}
	}
	return pd
}

// BuildTestPachd returns a test pachd that can be run outside of tests.  The returned cleanup
// handler frees all ephemeral resources associated with the instance.
func BuildAndRunTestPachd(ctx context.Context, eg *errgroup.Group, opts ...TestPachdOption) (*Full, error) {
	var pdCh = make(chan *Full)

<<<<<<< HEAD
	// setup context
	ctx = mutateContext(ctx, opts...)

	// tmpdir
	tmpdir, err := os.MkdirTemp("", "testpachd-")
	if err != nil {
		return nil, cleaner, errors.Wrap(err, "new tmpdir")
	}
	cleaner.AddCleanup("tmpdir", func() error {
		return errors.Wrapf(os.RemoveAll(tmpdir), "RemoveAll(%v)", tmpdir)
	})
=======
	eg.Go(func() (errs error) {
		// tmpdir
		tmpdir, err := os.MkdirTemp("", "testpachd-")
		if err != nil {
			return errors.Wrap(err, "new tmpdir")
		}
		defer func() {
			errs = stderrors.Join(errs, errors.Wrapf(os.RemoveAll(tmpdir), "RemoveAll(%v)", tmpdir))
		}()
>>>>>>> 0fc35f0a

		// database
		dbcfg, err := dockertestenv.NewTestDBConfigCtx(ctx)
		defer func() {
			errs = stderrors.Join(errs, dbcfg.Cleanup(pctx.Background("cleanup DB config")))
		}()
		if err != nil {
			return errors.Wrap(err, "test db config")
		}
		db, err := dbutil.NewDB(dbcfg.PGBouncer.DBOptions()...)
		if err != nil {
			return errors.Wrap(err, "open pgbouncer connection")
		}
		defer func() {
			errs = stderrors.Join(errs, db.Close())
		}()
		directDB, err := dbutil.NewDB(dbcfg.Direct.DBOptions()...)
		if err != nil {
			return errors.Wrap(err, "open direct db connection")
		}
		defer func() {
			errs = stderrors.Join(errs, directDB.Close())
		}()
		dbListenerConfig := dbutil.GetDSN(
			dbutil.WithHostPort(dbcfg.Direct.Host, int(dbcfg.Direct.Port)),
			dbutil.WithDBName(dbcfg.Direct.DBName),
			dbutil.WithUserPassword(dbcfg.Direct.User, dbcfg.Direct.Password),
			dbutil.WithSSLMode("disable"),
		)

		// minio
		bucket, _, cleanupMinio, err := dockertestenv.NewTestBucketCtx(ctx)
		defer func() {
			errs = stderrors.Join(errs, cleanupMinio(pctx.Background("cleanup minio")))
		}()
		if err != nil {
			return errors.Wrap(err, "create test bucket")
		}

		// etcd
		etcdwal.SegmentSizeBytes = 1 * 1000 * 1000 // 1 MB
		etcdConfig := embed.NewConfig()
		etcdConfig.Dir = path.Join(tmpdir, "etcd_data")
		etcdConfig.WalDir = path.Join(tmpdir, "etcd_wal")
		etcdConfig.MaxTxnOps = 10000
		etcdConfig.InitialElectionTickAdvance = false
		etcdConfig.TickMs = 10
		etcdConfig.ElectionMs = 50
		level := log.AddLoggerToEtcdServer(ctx, etcdConfig)
		etcdLis, err := net.Listen("tcp", "localhost:0")
		if err != nil {
			return errors.Wrap(err, "create etcd listener")
		}
		if err := etcdLis.Close(); err != nil {
			return errors.Wrap(err, "close etcd listener")
		}
		clientURL, err := url.Parse(fmt.Sprintf("http://%s", etcdLis.Addr().String()))
		if err != nil {
			return errors.Wrap(err, "parse etcd client URL")
		}
		etcdConfig.ListenPeerUrls = []url.URL{}
		etcdConfig.ListenClientUrls = []url.URL{*clientURL}
		level.SetLevel(zapcore.ErrorLevel)
		etcd, err := embed.StartEtcd(etcdConfig)
		if err != nil {
			return errors.Wrap(err, "start etcd")
		}
		defer etcd.Close()
		select {
		case <-etcd.Server.ReadyNotify():
			level.SetLevel(zapcore.InfoLevel)
		case <-ctx.Done():
			return errors.Wrap(err, "wait for etcd startup")
		}
		defer level.SetLevel(zapcore.ErrorLevel)
		cfg := log.GetEtcdClientConfig(ctx)
		cfg.Endpoints = []string{clientURL.String()}
		cfg.DialOptions = client.DefaultDialOptions()
		etcdClient, err := etcdcli.New(cfg)
		if err != nil {
			return errors.Wrap(err, "get etcd client")
		}

		// listener
		lis, err := net.Listen("tcp", "127.0.0.1:0")
		if err != nil {
			return errors.Wrap(err, "listen on 127.0.0.1:0")
		}
		defer func() {
			if err := lis.Close(); err != nil && !strings.Contains(err.Error(), "use of closed network connection") {
				errs = stderrors.Join(errs, errors.Wrap(err, "close listener"))
			}
		}()

		// build pachd
		env := Env{
			DB:               db,
			DirectDB:         directDB,
			DBListenerConfig: dbListenerConfig,
			Bucket:           bucket,
			EtcdClient:       etcdClient,
			Listener:         lis,
		}
		pd := newTestPachd(env, opts)
		pdCh <- pd
		if err := pd.Run(ctx); err != nil && !errors.Is(err, context.Canceled) {
			return errors.Wrap(err, "pd.Run")
		}
		return nil
	})

	select {
	case <-ctx.Done():
		return nil, ctx.Err() //nolint:wrapcheck
	case pd := <-pdCh:
		return pd, nil
	}
}<|MERGE_RESOLUTION|>--- conflicted
+++ resolved
@@ -36,11 +36,10 @@
 
 // TestPachdOptions allow a testpachd to be customized.
 type TestPachdOption struct {
-	noLogToFile   bool // A flag to turn off the LogToFileOption when it's the default.
-	MutateContext func(ctx context.Context) context.Context
-	MutateEnv     func(env *Env)
-	MutateConfig  func(config *pachconfig.PachdFullConfiguration)
-	MutatePachd   func(full *Full)
+	noLogToFile  bool // A flag to turn off the LogToFileOption when it's the default.
+	MutateEnv    func(env *Env)
+	MutateConfig func(config *pachconfig.PachdFullConfiguration)
+	MutatePachd  func(full *Full)
 }
 
 // NoLogToFileOption is an option that disable's NewTestPachd's default behavior of logging pachd
@@ -87,7 +86,6 @@
 			return logger.Core()
 		})))
 	}
-	ctx = mutateContext(ctx, opts...)
 
 	dbcfg := dockertestenv.NewTestDBConfig(t)
 	db := testutil.OpenDB(t, dbcfg.PGBouncer.DBOptions()...)
@@ -125,15 +123,6 @@
 	require.NoError(t, err)
 	require.NoErrorWithinTRetry(t, 5*time.Second, func() error { return pachClient.Health() })
 	return pachClient
-}
-
-func mutateContext(ctx context.Context, opts ...TestPachdOption) context.Context {
-	for _, o := range opts {
-		if o.MutateContext != nil {
-			ctx = o.MutateContext(ctx)
-		}
-	}
-	return ctx
 }
 
 func newTestPachd(env Env, opts []TestPachdOption) *Full {
@@ -174,20 +163,6 @@
 // handler frees all ephemeral resources associated with the instance.
 func BuildAndRunTestPachd(ctx context.Context, eg *errgroup.Group, opts ...TestPachdOption) (*Full, error) {
 	var pdCh = make(chan *Full)
-
-<<<<<<< HEAD
-	// setup context
-	ctx = mutateContext(ctx, opts...)
-
-	// tmpdir
-	tmpdir, err := os.MkdirTemp("", "testpachd-")
-	if err != nil {
-		return nil, cleaner, errors.Wrap(err, "new tmpdir")
-	}
-	cleaner.AddCleanup("tmpdir", func() error {
-		return errors.Wrapf(os.RemoveAll(tmpdir), "RemoveAll(%v)", tmpdir)
-	})
-=======
 	eg.Go(func() (errs error) {
 		// tmpdir
 		tmpdir, err := os.MkdirTemp("", "testpachd-")
@@ -197,7 +172,6 @@
 		defer func() {
 			errs = stderrors.Join(errs, errors.Wrapf(os.RemoveAll(tmpdir), "RemoveAll(%v)", tmpdir))
 		}()
->>>>>>> 0fc35f0a
 
 		// database
 		dbcfg, err := dockertestenv.NewTestDBConfigCtx(ctx)
