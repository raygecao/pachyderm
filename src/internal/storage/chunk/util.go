package chunk

import (
	"math/rand"
<<<<<<< HEAD
)

=======
	"testing"

	"github.com/jmoiron/sqlx"
	"github.com/pachyderm/pachyderm/v2/src/internal/dbutil"
	"github.com/pachyderm/pachyderm/v2/src/internal/obj"
	"github.com/pachyderm/pachyderm/v2/src/internal/require"
	"github.com/pachyderm/pachyderm/v2/src/internal/storage/kv"
	"github.com/pachyderm/pachyderm/v2/src/internal/storage/track"
	"github.com/pachyderm/pachyderm/v2/src/internal/testutil"
)

// NewTestStorage creates a local storage instance for testing during the lifetime of
// the callback.
func NewTestStorage(t testing.TB, db *sqlx.DB, tr track.Tracker, opts ...StorageOption) (obj.Client, *Storage) {
	objC, _ := testutil.NewObjectClient(t)
	db.MustExec(`CREATE SCHEMA IF NOT EXISTS storage`)
	require.NoError(t, dbutil.WithTx(context.Background(), db, SetupPostgresStoreV0))
	return objC, NewStorage(objC, kv.NewMemCache(10), db, tr, opts...)
}

>>>>>>> e76467f3
var letters = []rune("abcdefghijklmnopqrstuvwxyzABCDEFGHIJKLMNOPQRSTUVWXYZ")

// RandSeq generates a random sequence of data (n is number of bytes)
func RandSeq(n int) []byte {
	b := make([]rune, n)
	for i := range b {
		b[i] = letters[rand.Intn(len(letters))]
	}
	return []byte(string(b))
}

// Reference creates a data reference for the full chunk referenced by a data reference.
func Reference(dataRef *DataRef) *DataRef {
	chunkDataRef := &DataRef{}
	chunkDataRef.Ref = dataRef.Ref
	chunkDataRef.SizeBytes = dataRef.Ref.SizeBytes
	return chunkDataRef
}<|MERGE_RESOLUTION|>--- conflicted
+++ resolved
@@ -2,10 +2,6 @@
 
 import (
 	"math/rand"
-<<<<<<< HEAD
-)
-
-=======
 	"testing"
 
 	"github.com/jmoiron/sqlx"
@@ -26,7 +22,6 @@
 	return objC, NewStorage(objC, kv.NewMemCache(10), db, tr, opts...)
 }
 
->>>>>>> e76467f3
 var letters = []rune("abcdefghijklmnopqrstuvwxyzABCDEFGHIJKLMNOPQRSTUVWXYZ")
 
 // RandSeq generates a random sequence of data (n is number of bytes)
