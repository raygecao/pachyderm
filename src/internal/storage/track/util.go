package track

import (
	"context"
	"time"

	"github.com/pachyderm/pachyderm/v2/src/internal/dbutil"
<<<<<<< HEAD
	"github.com/pachyderm/pachyderm/v2/src/internal/errors"
=======
	"github.com/pachyderm/pachyderm/v2/src/internal/pachsql"
>>>>>>> 8c6e32be
)

// Create creates uses tracker to create the object id.
func Create(ctx context.Context, tr Tracker, id string, pointsTo []string, ttl time.Duration) error {
<<<<<<< HEAD
	return dbutil.WithTx(ctx, tr.DB(), func(tx *sqlx.Tx) error {
		return errors.EnsureStack(tr.CreateTx(tx, id, pointsTo, ttl))
=======
	return dbutil.WithTx(ctx, tr.DB(), func(tx *pachsql.Tx) error {
		return tr.CreateTx(tx, id, pointsTo, ttl)
>>>>>>> 8c6e32be
	})
}

// Delete deletes id from the tracker
func Delete(ctx context.Context, tr Tracker, id string) error {
<<<<<<< HEAD
	return dbutil.WithTx(ctx, tr.DB(), func(tx *sqlx.Tx) error {
		return errors.EnsureStack(tr.DeleteTx(tx, id))
=======
	return dbutil.WithTx(ctx, tr.DB(), func(tx *pachsql.Tx) error {
		return tr.DeleteTx(tx, id)
>>>>>>> 8c6e32be
	})
}

// Drop sets the object at id to expire now
func Drop(ctx context.Context, tr Tracker, id string) error {
	_, err := tr.SetTTL(ctx, id, ExpireNow)
<<<<<<< HEAD
	return errors.EnsureStack(err)
}

// DropPrefix sets all objects with prefix to expire now.
// It returns the number of objects affected or an error.
func DropPrefix(ctx context.Context, tr Tracker, prefix string) (int, error) {
	_, n, err := tr.SetTTLPrefix(ctx, prefix, ExpireNow)
	return n, errors.EnsureStack(err)
=======
	return err
>>>>>>> 8c6e32be
}<|MERGE_RESOLUTION|>--- conflicted
+++ resolved
@@ -5,50 +5,26 @@
 	"time"
 
 	"github.com/pachyderm/pachyderm/v2/src/internal/dbutil"
-<<<<<<< HEAD
 	"github.com/pachyderm/pachyderm/v2/src/internal/errors"
-=======
 	"github.com/pachyderm/pachyderm/v2/src/internal/pachsql"
->>>>>>> 8c6e32be
 )
 
 // Create creates uses tracker to create the object id.
 func Create(ctx context.Context, tr Tracker, id string, pointsTo []string, ttl time.Duration) error {
-<<<<<<< HEAD
-	return dbutil.WithTx(ctx, tr.DB(), func(tx *sqlx.Tx) error {
+	return dbutil.WithTx(ctx, tr.DB(), func(tx *pachsql.Tx) error {
 		return errors.EnsureStack(tr.CreateTx(tx, id, pointsTo, ttl))
-=======
-	return dbutil.WithTx(ctx, tr.DB(), func(tx *pachsql.Tx) error {
-		return tr.CreateTx(tx, id, pointsTo, ttl)
->>>>>>> 8c6e32be
 	})
 }
 
 // Delete deletes id from the tracker
 func Delete(ctx context.Context, tr Tracker, id string) error {
-<<<<<<< HEAD
-	return dbutil.WithTx(ctx, tr.DB(), func(tx *sqlx.Tx) error {
+	return dbutil.WithTx(ctx, tr.DB(), func(tx *pachsql.Tx) error {
 		return errors.EnsureStack(tr.DeleteTx(tx, id))
-=======
-	return dbutil.WithTx(ctx, tr.DB(), func(tx *pachsql.Tx) error {
-		return tr.DeleteTx(tx, id)
->>>>>>> 8c6e32be
 	})
 }
 
 // Drop sets the object at id to expire now
 func Drop(ctx context.Context, tr Tracker, id string) error {
 	_, err := tr.SetTTL(ctx, id, ExpireNow)
-<<<<<<< HEAD
 	return errors.EnsureStack(err)
-}
-
-// DropPrefix sets all objects with prefix to expire now.
-// It returns the number of objects affected or an error.
-func DropPrefix(ctx context.Context, tr Tracker, prefix string) (int, error) {
-	_, n, err := tr.SetTTLPrefix(ctx, prefix, ExpireNow)
-	return n, errors.EnsureStack(err)
-=======
-	return err
->>>>>>> 8c6e32be
 }