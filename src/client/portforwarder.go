--- conflicted
+++ resolved
@@ -96,11 +96,7 @@
 		return 0, err
 	}
 	if len(podList.Items) == 0 {
-<<<<<<< HEAD
-		return 0, fmt.Errorf("No pods found for app %s", appName)
-=======
-		return fmt.Errorf("no pods found for app %s", appName)
->>>>>>> 669d5b0e
+		return 0, return fmt.Errorf("no pods found for app %s", appName)
 	}
 
 	// Choose a random pod
