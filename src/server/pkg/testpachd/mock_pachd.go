--- conflicted
+++ resolved
@@ -429,16 +429,8 @@
 type fsckFunc func(*pfs.FsckRequest, pfs.API_FsckServer) error
 type fileOperationFuncV2 func(pfs.API_FileOperationV2Server) error
 type getTarFuncV2 func(*pfs.GetTarRequestV2, pfs.API_GetTarV2Server) error
-type getTarConditionalFuncV2 func(pfs.API_GetTarConditionalV2Server) error
-<<<<<<< HEAD
-=======
-type listFileV2Func func(*pfs.ListFileRequest, pfs.API_ListFileV2Server) error
-type globFileV2Func func(*pfs.GlobFileRequest, pfs.API_GlobFileV2Server) error
-type inspectFileFuncV2 func(context.Context, *pfs.InspectFileRequest) (*pfs.FileInfo, error)
 type diffFileV2Func func(*pfs.DiffFileRequest, pfs.API_DiffFileV2Server) error
-type walkFileFuncV2 func(*pfs.WalkFileRequest, pfs.API_WalkFileV2Server) error
 type clearCommitV2Func func(context.Context, *pfs.ClearCommitRequestV2) (*types.Empty, error)
->>>>>>> a930370e
 
 type mockCreateRepo struct{ handler createRepoFunc }
 type mockInspectRepo struct{ handler inspectRepoFunc }
@@ -472,108 +464,84 @@
 type mockFsck struct{ handler fsckFunc }
 type mockFileOperationV2 struct{ handler fileOperationFuncV2 }
 type mockGetTarV2 struct{ handler getTarFuncV2 }
-type mockGetTarConditionalV2 struct{ handler getTarConditionalFuncV2 }
-<<<<<<< HEAD
-=======
-type mockListFileV2 struct{ handler listFileV2Func }
-type mockGlobFileV2 struct{ handler globFileV2Func }
 type mockDiffFileV2 struct{ handler diffFileV2Func }
-type mockInspectFileV2 struct{ handler inspectFileFuncV2 }
-type mockWalkFileV2 struct{ handler walkFileFuncV2 }
 type mockClearCommitV2 struct{ handler clearCommitV2Func }
->>>>>>> a930370e
-
-func (mock *mockCreateRepo) Use(cb createRepoFunc)                   { mock.handler = cb }
-func (mock *mockInspectRepo) Use(cb inspectRepoFunc)                 { mock.handler = cb }
-func (mock *mockListRepo) Use(cb listRepoFunc)                       { mock.handler = cb }
-func (mock *mockDeleteRepo) Use(cb deleteRepoFunc)                   { mock.handler = cb }
-func (mock *mockStartCommit) Use(cb startCommitFunc)                 { mock.handler = cb }
-func (mock *mockFinishCommit) Use(cb finishCommitFunc)               { mock.handler = cb }
-func (mock *mockInspectCommit) Use(cb inspectCommitFunc)             { mock.handler = cb }
-func (mock *mockListCommit) Use(cb listCommitFunc)                   { mock.handler = cb }
-func (mock *mockListCommitStream) Use(cb listCommitStreamFunc)       { mock.handler = cb }
-func (mock *mockDeleteCommit) Use(cb deleteCommitFunc)               { mock.handler = cb }
-func (mock *mockFlushCommit) Use(cb flushCommitFunc)                 { mock.handler = cb }
-func (mock *mockSubscribeCommit) Use(cb subscribeCommitFunc)         { mock.handler = cb }
-func (mock *mockBuildCommit) Use(cb buildCommitFunc)                 { mock.handler = cb }
-func (mock *mockCreateBranch) Use(cb createBranchFunc)               { mock.handler = cb }
-func (mock *mockInspectBranch) Use(cb inspectBranchFunc)             { mock.handler = cb }
-func (mock *mockListBranch) Use(cb listBranchFunc)                   { mock.handler = cb }
-func (mock *mockDeleteBranch) Use(cb deleteBranchFunc)               { mock.handler = cb }
-func (mock *mockPutFile) Use(cb putFileFunc)                         { mock.handler = cb }
-func (mock *mockCopyFile) Use(cb copyFileFunc)                       { mock.handler = cb }
-func (mock *mockGetFile) Use(cb getFileFunc)                         { mock.handler = cb }
-func (mock *mockInspectFile) Use(cb inspectFileFunc)                 { mock.handler = cb }
-func (mock *mockListFile) Use(cb listFileFunc)                       { mock.handler = cb }
-func (mock *mockListFileStream) Use(cb listFileStreamFunc)           { mock.handler = cb }
-func (mock *mockWalkFile) Use(cb walkFileFunc)                       { mock.handler = cb }
-func (mock *mockGlobFile) Use(cb globFileFunc)                       { mock.handler = cb }
-func (mock *mockGlobFileStream) Use(cb globFileStreamFunc)           { mock.handler = cb }
-func (mock *mockDiffFile) Use(cb diffFileFunc)                       { mock.handler = cb }
-func (mock *mockDeleteFile) Use(cb deleteFileFunc)                   { mock.handler = cb }
-func (mock *mockDeleteAllPFS) Use(cb deleteAllPFSFunc)               { mock.handler = cb }
-func (mock *mockFsck) Use(cb fsckFunc)                               { mock.handler = cb }
-func (mock *mockFileOperationV2) Use(cb fileOperationFuncV2)         { mock.handler = cb }
-func (mock *mockGetTarV2) Use(cb getTarFuncV2)                       { mock.handler = cb }
-func (mock *mockGetTarConditionalV2) Use(cb getTarConditionalFuncV2) { mock.handler = cb }
-<<<<<<< HEAD
-=======
-func (mock *mockListFileV2) Use(cb listFileV2Func)                   { mock.handler = cb }
-func (mock *mockGlobFileV2) Use(cb globFileV2Func)                   { mock.handler = cb }
-func (mock *mockDiffFileV2) Use(cb diffFileV2Func)                   { mock.handler = cb }
-func (mock *mockInspectFileV2) Use(cb inspectFileFuncV2)             { mock.handler = cb }
-func (mock *mockWalkFileV2) Use(cb walkFileFuncV2)                   { mock.handler = cb }
-func (mock *mockClearCommitV2) Use(cb clearCommitV2Func)             { mock.handler = cb }
->>>>>>> a930370e
+
+func (mock *mockCreateRepo) Use(cb createRepoFunc)             { mock.handler = cb }
+func (mock *mockInspectRepo) Use(cb inspectRepoFunc)           { mock.handler = cb }
+func (mock *mockListRepo) Use(cb listRepoFunc)                 { mock.handler = cb }
+func (mock *mockDeleteRepo) Use(cb deleteRepoFunc)             { mock.handler = cb }
+func (mock *mockStartCommit) Use(cb startCommitFunc)           { mock.handler = cb }
+func (mock *mockFinishCommit) Use(cb finishCommitFunc)         { mock.handler = cb }
+func (mock *mockInspectCommit) Use(cb inspectCommitFunc)       { mock.handler = cb }
+func (mock *mockListCommit) Use(cb listCommitFunc)             { mock.handler = cb }
+func (mock *mockListCommitStream) Use(cb listCommitStreamFunc) { mock.handler = cb }
+func (mock *mockDeleteCommit) Use(cb deleteCommitFunc)         { mock.handler = cb }
+func (mock *mockFlushCommit) Use(cb flushCommitFunc)           { mock.handler = cb }
+func (mock *mockSubscribeCommit) Use(cb subscribeCommitFunc)   { mock.handler = cb }
+func (mock *mockBuildCommit) Use(cb buildCommitFunc)           { mock.handler = cb }
+func (mock *mockCreateBranch) Use(cb createBranchFunc)         { mock.handler = cb }
+func (mock *mockInspectBranch) Use(cb inspectBranchFunc)       { mock.handler = cb }
+func (mock *mockListBranch) Use(cb listBranchFunc)             { mock.handler = cb }
+func (mock *mockDeleteBranch) Use(cb deleteBranchFunc)         { mock.handler = cb }
+func (mock *mockPutFile) Use(cb putFileFunc)                   { mock.handler = cb }
+func (mock *mockCopyFile) Use(cb copyFileFunc)                 { mock.handler = cb }
+func (mock *mockGetFile) Use(cb getFileFunc)                   { mock.handler = cb }
+func (mock *mockInspectFile) Use(cb inspectFileFunc)           { mock.handler = cb }
+func (mock *mockListFile) Use(cb listFileFunc)                 { mock.handler = cb }
+func (mock *mockListFileStream) Use(cb listFileStreamFunc)     { mock.handler = cb }
+func (mock *mockWalkFile) Use(cb walkFileFunc)                 { mock.handler = cb }
+func (mock *mockGlobFile) Use(cb globFileFunc)                 { mock.handler = cb }
+func (mock *mockGlobFileStream) Use(cb globFileStreamFunc)     { mock.handler = cb }
+func (mock *mockDiffFile) Use(cb diffFileFunc)                 { mock.handler = cb }
+func (mock *mockDeleteFile) Use(cb deleteFileFunc)             { mock.handler = cb }
+func (mock *mockDeleteAllPFS) Use(cb deleteAllPFSFunc)         { mock.handler = cb }
+func (mock *mockFsck) Use(cb fsckFunc)                         { mock.handler = cb }
+func (mock *mockFileOperationV2) Use(cb fileOperationFuncV2)   { mock.handler = cb }
+func (mock *mockGetTarV2) Use(cb getTarFuncV2)                 { mock.handler = cb }
+func (mock *mockDiffFileV2) Use(cb diffFileV2Func)             { mock.handler = cb }
+func (mock *mockClearCommitV2) Use(cb clearCommitV2Func)       { mock.handler = cb }
 
 type pfsServerAPI struct {
 	mock *mockPFSServer
 }
 
 type mockPFSServer struct {
-	api                 pfsServerAPI
-	CreateRepo          mockCreateRepo
-	InspectRepo         mockInspectRepo
-	ListRepo            mockListRepo
-	DeleteRepo          mockDeleteRepo
-	StartCommit         mockStartCommit
-	FinishCommit        mockFinishCommit
-	InspectCommit       mockInspectCommit
-	ListCommit          mockListCommit
-	ListCommitStream    mockListCommitStream
-	DeleteCommit        mockDeleteCommit
-	FlushCommit         mockFlushCommit
-	SubscribeCommit     mockSubscribeCommit
-	BuildCommit         mockBuildCommit
-	CreateBranch        mockCreateBranch
-	InspectBranch       mockInspectBranch
-	ListBranch          mockListBranch
-	DeleteBranch        mockDeleteBranch
-	PutFile             mockPutFile
-	CopyFile            mockCopyFile
-	GetFile             mockGetFile
-	InspectFile         mockInspectFile
-	ListFile            mockListFile
-	ListFileStream      mockListFileStream
-	WalkFile            mockWalkFile
-	GlobFile            mockGlobFile
-	GlobFileStream      mockGlobFileStream
-	DiffFile            mockDiffFile
-	DeleteFile          mockDeleteFile
-	DeleteAll           mockDeleteAllPFS
-	Fsck                mockFsck
-	FileOperationV2     mockFileOperationV2
-	GetTarV2            mockGetTarV2
-	GetTarConditionalV2 mockGetTarConditionalV2
-<<<<<<< HEAD
-=======
-	ListFileV2          mockListFileV2
-	InspectFileV2       mockInspectFileV2
-	WalkFileV2          mockWalkFileV2
-	GlobFileV2          mockGlobFileV2
-	ClearCommitV2       mockClearCommitV2
-	DiffFileV2          mockDiffFileV2
->>>>>>> a930370e
+	api              pfsServerAPI
+	CreateRepo       mockCreateRepo
+	InspectRepo      mockInspectRepo
+	ListRepo         mockListRepo
+	DeleteRepo       mockDeleteRepo
+	StartCommit      mockStartCommit
+	FinishCommit     mockFinishCommit
+	InspectCommit    mockInspectCommit
+	ListCommit       mockListCommit
+	ListCommitStream mockListCommitStream
+	DeleteCommit     mockDeleteCommit
+	FlushCommit      mockFlushCommit
+	SubscribeCommit  mockSubscribeCommit
+	BuildCommit      mockBuildCommit
+	CreateBranch     mockCreateBranch
+	InspectBranch    mockInspectBranch
+	ListBranch       mockListBranch
+	DeleteBranch     mockDeleteBranch
+	PutFile          mockPutFile
+	CopyFile         mockCopyFile
+	GetFile          mockGetFile
+	InspectFile      mockInspectFile
+	ListFile         mockListFile
+	ListFileStream   mockListFileStream
+	WalkFile         mockWalkFile
+	GlobFile         mockGlobFile
+	GlobFileStream   mockGlobFileStream
+	DiffFile         mockDiffFile
+	DeleteFile       mockDeleteFile
+	DeleteAll        mockDeleteAllPFS
+	Fsck             mockFsck
+	FileOperationV2  mockFileOperationV2
+	GetTarV2         mockGetTarV2
+	DiffFileV2       mockDiffFileV2
+	ClearCommitV2    mockClearCommitV2
 }
 
 func (api *pfsServerAPI) CreateRepo(ctx context.Context, req *pfs.CreateRepoRequest) (*types.Empty, error) {
@@ -768,51 +736,18 @@
 	}
 	return errors.Errorf("unhandled pachd mock pfs.GetTarV2")
 }
-func (api *pfsServerAPI) GetTarConditionalV2(serv pfs.API_GetTarConditionalV2Server) error {
-	if api.mock.GetTarConditionalV2.handler != nil {
-		return api.mock.GetTarConditionalV2.handler(serv)
-	}
-	return errors.Errorf("unhandled pachd mock pfs.GetTarConditionalV2")
-}
-<<<<<<< HEAD
-=======
-func (api *pfsServerAPI) ListFileV2(req *pfs.ListFileRequest, serv pfs.API_ListFileV2Server) error {
-	if api.mock.ListFileV2.handler != nil {
-		return api.mock.ListFileV2.handler(req, serv)
-	}
-	return errors.Errorf("unhandled pachd mock pfs.ListFileV2")
-}
-func (api *pfsServerAPI) GlobFileV2(req *pfs.GlobFileRequest, serv pfs.API_GlobFileV2Server) error {
-	if api.mock.GlobFileV2.handler != nil {
-		return api.mock.GlobFileV2.handler(req, serv)
-	}
-	return errors.Errorf("unhandled pachd mock pfs.GlobFileV2")
-}
 func (api *pfsServerAPI) DiffFileV2(req *pfs.DiffFileRequest, serv pfs.API_DiffFileV2Server) error {
 	if api.mock.DiffFileV2.handler != nil {
 		return api.mock.DiffFileV2.handler(req, serv)
 	}
 	return errors.Errorf("unhandled pachd mock pfs.DiffFileV2")
 }
-func (api *pfsServerAPI) InspectFileV2(ctx context.Context, req *pfs.InspectFileRequest) (*pfs.FileInfo, error) {
-	if api.mock.InspectFileV2.handler != nil {
-		return api.mock.InspectFileV2.handler(ctx, req)
-	}
-	return nil, errors.Errorf("unhandled pachd mock pfs.InspectFileV2")
-}
-func (api *pfsServerAPI) WalkFileV2(req *pfs.WalkFileRequest, serv pfs.API_WalkFileV2Server) error {
-	if api.mock.WalkFileV2.handler != nil {
-		return api.mock.WalkFileV2.handler(req, serv)
-	}
-	return errors.Errorf("unhandled pachd mock pfs.WalkFileV2")
-}
 func (api *pfsServerAPI) ClearCommitV2(ctx context.Context, req *pfs.ClearCommitRequestV2) (*types.Empty, error) {
 	if api.mock.ClearCommitV2.handler != nil {
 		return api.mock.ClearCommitV2.handler(ctx, req)
 	}
 	return nil, errors.Errorf("unhandled pachd mock pfs.ClearCommitV2")
 }
->>>>>>> a930370e
 
 /* PPS Server Mocks */
 
