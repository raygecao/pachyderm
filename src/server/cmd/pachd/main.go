package main

import (
	"fmt"
	"net/http"
	_ "net/http/pprof"
	"os"
	"path"
	"runtime/debug"
	"runtime/pprof"
	"strconv"
	"time"

	etcd "github.com/coreos/etcd/clientv3"
	units "github.com/docker/go-units"
	"github.com/pachyderm/pachyderm/src/client"
	adminclient "github.com/pachyderm/pachyderm/src/client/admin"
	authclient "github.com/pachyderm/pachyderm/src/client/auth"
	debugclient "github.com/pachyderm/pachyderm/src/client/debug"
	deployclient "github.com/pachyderm/pachyderm/src/client/deploy"
	eprsclient "github.com/pachyderm/pachyderm/src/client/enterprise"
	healthclient "github.com/pachyderm/pachyderm/src/client/health"
	pfsclient "github.com/pachyderm/pachyderm/src/client/pfs"
	"github.com/pachyderm/pachyderm/src/client/pkg/discovery"
	"github.com/pachyderm/pachyderm/src/client/pkg/grpcutil"
	"github.com/pachyderm/pachyderm/src/client/pkg/shard"
	ppsclient "github.com/pachyderm/pachyderm/src/client/pps"
	"github.com/pachyderm/pachyderm/src/client/version"
	"github.com/pachyderm/pachyderm/src/client/version/versionpb"
	adminserver "github.com/pachyderm/pachyderm/src/server/admin/server"
	authserver "github.com/pachyderm/pachyderm/src/server/auth/server"
	debugserver "github.com/pachyderm/pachyderm/src/server/debug/server"
	deployserver "github.com/pachyderm/pachyderm/src/server/deploy"
	eprsserver "github.com/pachyderm/pachyderm/src/server/enterprise/server"
	"github.com/pachyderm/pachyderm/src/server/health"
	pach_http "github.com/pachyderm/pachyderm/src/server/http"
	pfs_server "github.com/pachyderm/pachyderm/src/server/pfs/server"
	cache_pb "github.com/pachyderm/pachyderm/src/server/pkg/cache/groupcachepb"
	cache_server "github.com/pachyderm/pachyderm/src/server/pkg/cache/server"
	"github.com/pachyderm/pachyderm/src/server/pkg/cmdutil"
	col "github.com/pachyderm/pachyderm/src/server/pkg/collection"
	"github.com/pachyderm/pachyderm/src/server/pkg/deploy/assets"
	"github.com/pachyderm/pachyderm/src/server/pkg/hashtree"
	"github.com/pachyderm/pachyderm/src/server/pkg/metrics"
	"github.com/pachyderm/pachyderm/src/server/pkg/netutil"
	"github.com/pachyderm/pachyderm/src/server/pkg/uuid"
	pps_server "github.com/pachyderm/pachyderm/src/server/pps/server"
	"github.com/pachyderm/pachyderm/src/server/pps/server/githook"

	"github.com/prometheus/client_golang/prometheus/promhttp"
	log "github.com/sirupsen/logrus"
	flag "github.com/spf13/pflag"
	"golang.org/x/net/context"
	"golang.org/x/sync/errgroup"
	"google.golang.org/grpc"
	v1 "k8s.io/api/core/v1"
	metav1 "k8s.io/apimachinery/pkg/apis/meta/v1"
	kube "k8s.io/client-go/kubernetes"
	"k8s.io/client-go/rest"
)

const (
	defaultTreeCacheSize = 8
)

var mode string
var readiness bool

func init() {
	flag.StringVar(&mode, "mode", "full", "Pachd currently supports two modes: full and sidecar.  The former includes everything you need in a full pachd node.  The later runs only PFS, the Auth service, and a stripped-down version of PPS.")
	flag.BoolVar(&readiness, "readiness", false, "Run readiness check.")
	flag.Parse()
}

type appEnv struct {
	// Ports served by Pachd
	Port      uint16 `env:"PORT,default=650"`
	PProfPort uint16 `env:"PPROF_PORT,default=651"`
	HTTPPort  uint16 `env:"HTTP_PORT,default=652"`
	PeerPort  uint16 `env:"PEER_PORT,default=653"`

	NumShards             uint64 `env:"NUM_SHARDS,default=32"`
	StorageRoot           string `env:"PACH_ROOT,default=/pach"`
	StorageBackend        string `env:"STORAGE_BACKEND,default="`
	StorageHostPath       string `env:"STORAGE_HOST_PATH,default="`
	EtcdPrefix            string `env:"ETCD_PREFIX,default="`
	PPSEtcdPrefix         string `env:"PPS_ETCD_PREFIX,default=pachyderm_pps"`
	PFSEtcdPrefix         string `env:"PFS_ETCD_PREFIX,default=pachyderm_pfs"`
	AuthEtcdPrefix        string `env:"PACHYDERM_AUTH_ETCD_PREFIX,default=pachyderm_auth"`
	EnterpriseEtcdPrefix  string `env:"PACHYDERM_ENTERPRISE_ETCD_PREFIX,default=pachyderm_enterprise"`
	KubeAddress           string `env:"KUBERNETES_PORT_443_TCP_ADDR,required"`
	EtcdAddress           string `env:"ETCD_PORT_2379_TCP_ADDR,required"`
	Namespace             string `env:"NAMESPACE,default=default"`
	Metrics               bool   `env:"METRICS,default=true"`
	Init                  bool   `env:"INIT,default=false"`
	BlockCacheBytes       string `env:"BLOCK_CACHE_BYTES,default=1G"`
	PFSCacheSize          string `env:"PFS_CACHE_SIZE,default=0"`
	WorkerImage           string `env:"WORKER_IMAGE,default="`
	WorkerSidecarImage    string `env:"WORKER_SIDECAR_IMAGE,default="`
	WorkerImagePullPolicy string `env:"WORKER_IMAGE_PULL_POLICY,default="`
	LogLevel              string `env:"LOG_LEVEL,default=info"`
	IAMRole               string `env:"IAM_ROLE,default="`
	ImagePullSecret       string `env:"IMAGE_PULL_SECRET,default="`
	NoExposeDockerSocket  bool   `env:"NO_EXPOSE_DOCKER_SOCKET,default=false"`
	ExposeObjectAPI       bool   `env:"EXPOSE_OBJECT_API,default=false"`
	MemoryRequest         string `env:"PACHD_MEMORY_REQUEST,default=1T"`
}

func main() {
	switch {
	case readiness:
		cmdutil.Main(doReadinessCheck, &appEnv{})
	case mode == "full":
		cmdutil.Main(doFullMode, &appEnv{})
	case mode == "sidecar":
		cmdutil.Main(doSidecarMode, &appEnv{})
	default:
		fmt.Printf("unrecognized mode: %s\n", mode)
	}
}

func doReadinessCheck(appEnvObj interface{}) error {
	appEnv := appEnvObj.(*appEnv)
	address, err := netutil.ExternalIP()
	if err != nil {
		return err
	}
	pachClient, err := client.NewFromAddress(fmt.Sprintf("%s:%d", address, appEnv.PeerPort))
	if err != nil {
		return err
	}
	return pachClient.Health()
}

func doSidecarMode(appEnvObj interface{}) (retErr error) {
	defer func() {
		if retErr != nil {
			pprof.Lookup("goroutine").WriteTo(os.Stderr, 2)
		}
	}()
	appEnv := appEnvObj.(*appEnv)
	debug.SetGCPercent(50)
	go func() {
		log.Println(http.ListenAndServe(fmt.Sprintf(":%d", appEnv.PProfPort), nil))
	}()
	switch appEnv.LogLevel {
	case "debug":
		log.SetLevel(log.DebugLevel)
	case "info":
		log.SetLevel(log.InfoLevel)
	case "error":
		log.SetLevel(log.ErrorLevel)
	default:
		log.Errorf("Unrecognized log level %s, falling back to default of \"info\"", appEnv.LogLevel)
		log.SetLevel(log.InfoLevel)
	}
	if appEnv.EtcdPrefix == "" {
		appEnv.EtcdPrefix = col.DefaultPrefix
	}

	etcdAddress := fmt.Sprintf("http://%s:2379", appEnv.EtcdAddress)
	etcdClientV3, err := etcd.New(etcd.Config{
		Endpoints:   []string{etcdAddress},
		DialOptions: client.DefaultDialOptions(),
	})
	if err != nil {
		return err
	}

	clusterID, err := getClusterID(etcdClientV3)
	if err != nil {
		return fmt.Errorf("getClusterID: %v", err)
	}
	kubeClient, err := getKubeClient(appEnv)
	if err != nil {
		return fmt.Errorf("getKubeClient: %v", err)
	}
	var reporter *metrics.Reporter
	if appEnv.Metrics {
		reporter = metrics.NewReporter(clusterID, kubeClient)
	}
	address, err := netutil.ExternalIP()
	if err != nil {
		return fmt.Errorf("ExternalIP: %v", err)
	}
	address = fmt.Sprintf("%s:%d", address, appEnv.PeerPort)

	pfsCacheSize, err := strconv.Atoi(appEnv.PFSCacheSize)
	if err != nil {
		return fmt.Errorf("Atoi: %v", err)
	}
	if pfsCacheSize == 0 {
		pfsCacheSize = defaultTreeCacheSize
	}
	treeCache, err := hashtree.NewCache(pfsCacheSize)
	if err != nil {
		return fmt.Errorf("lru.New: %v", err)
	}
	// The sidecar only needs to serve traffic on the peer port, as it only serves
	// traffic from the user container (the worker binary and occasionally user
	// pipelines)
	return grpcutil.Serve(
		grpcutil.ServerOptions{
			Port:       appEnv.PeerPort,
			MaxMsgSize: grpcutil.MaxMsgSize,
			RegisterFunc: func(s *grpc.Server) error {
				blockCacheBytes, err := units.RAMInBytes(appEnv.BlockCacheBytes)
				if err != nil {
					return fmt.Errorf("units.RAMInBytes: %v", err)
				}
				blockAPIServer, err := pfs_server.NewBlockAPIServer(appEnv.StorageRoot, blockCacheBytes, appEnv.StorageBackend, etcdAddress)
				if err != nil {
					return fmt.Errorf("pfs.NewBlockAPIServer: %v", err)
				}
				pfsclient.RegisterObjectAPIServer(s, blockAPIServer)

				memoryRequestBytes, err := units.RAMInBytes(appEnv.MemoryRequest)
				if err != nil {
					return err
				}
				pfsAPIServer, err := pfs_server.NewAPIServer(address, []string{etcdAddress}, path.Join(appEnv.EtcdPrefix, appEnv.PFSEtcdPrefix), treeCache, appEnv.StorageRoot, memoryRequestBytes)
				if err != nil {
					return fmt.Errorf("pfs.NewAPIServer: %v", err)
				}
				pfsclient.RegisterAPIServer(s, pfsAPIServer)

				ppsAPIServer, err := pps_server.NewSidecarAPIServer(
					etcdAddress,
					path.Join(appEnv.EtcdPrefix, appEnv.PPSEtcdPrefix),
					address,
					appEnv.IAMRole,
					reporter,
				)
				if err != nil {
					return fmt.Errorf("pps.NewSidecarAPIServer: %v", err)
				}
				ppsclient.RegisterAPIServer(s, ppsAPIServer)

				authAPIServer, err := authserver.NewAuthServer(
					address, etcdAddress, path.Join(appEnv.EtcdPrefix, appEnv.AuthEtcdPrefix))
				if err != nil {
					return fmt.Errorf("NewAuthServer: %v", err)
				}
				authclient.RegisterAPIServer(s, authAPIServer)

				enterpriseAPIServer, err := eprsserver.NewEnterpriseServer(
					address, etcdAddress, path.Join(appEnv.EtcdPrefix, appEnv.EnterpriseEtcdPrefix))
				if err != nil {
					return fmt.Errorf("NewEnterpriseServer: %v", err)
				}
				eprsclient.RegisterAPIServer(s, enterpriseAPIServer)

				healthclient.RegisterHealthServer(s, health.NewHealthServer())
				debugclient.RegisterDebugServer(s, debugserver.NewDebugServer(
					"", // no name for pachd servers
					etcdClientV3,
					path.Join(appEnv.EtcdPrefix, appEnv.PPSEtcdPrefix),
				))
				return nil
			},
		},
	)
}

func doFullMode(appEnvObj interface{}) (retErr error) {
	defer func() {
		if retErr != nil {
			pprof.Lookup("goroutine").WriteTo(os.Stderr, 2)
		}
	}()
	appEnv := appEnvObj.(*appEnv)
	go func() {
		log.Println(http.ListenAndServe(fmt.Sprintf(":%d", appEnv.PProfPort), nil))
	}()
	switch appEnv.LogLevel {
	case "debug":
		log.SetLevel(log.DebugLevel)
	case "info":
		log.SetLevel(log.InfoLevel)
	case "error":
		log.SetLevel(log.ErrorLevel)
	default:
		log.Errorf("Unrecognized log level %s, falling back to default of \"info\"", appEnv.LogLevel)
		log.SetLevel(log.InfoLevel)
	}

	if appEnv.EtcdPrefix == "" {
		appEnv.EtcdPrefix = col.DefaultPrefix
	}
	etcdAddress := fmt.Sprintf("http://%s:2379", appEnv.EtcdAddress)
	etcdClientV2 := getEtcdClient(etcdAddress)
	etcdClientV3, err := etcd.New(etcd.Config{
		Endpoints:   []string{etcdAddress},
		DialOptions: append(client.DefaultDialOptions(), grpc.WithTimeout(5*time.Minute)),
	})
	if err != nil {
		return err
	}
	clusterID, err := getClusterID(etcdClientV3)
	if err != nil {
		return fmt.Errorf("getClusterID: %v", err)
	}
	kubeClient, err := getKubeClient(appEnv)
	if err != nil {
		return fmt.Errorf("getKubeClient: %v", err)
	}
	var reporter *metrics.Reporter
	if appEnv.Metrics {
		reporter = metrics.NewReporter(clusterID, kubeClient)
	}
	address, err := netutil.ExternalIP()
	if err != nil {
		return fmt.Errorf("ExternalIP: %v", err)
	}
	address = fmt.Sprintf("%s:%d", address, appEnv.PeerPort)
	sharder := shard.NewSharder(
		etcdClientV2,
		appEnv.NumShards,
		appEnv.Namespace,
	)
	go func() {
		if err := sharder.AssignRoles(address, nil); err != nil {
			log.Printf("error from sharder.AssignRoles: %s", grpcutil.ScrubGRPC(err))
		}
	}()
	router := shard.NewRouter(
		sharder,
		grpcutil.NewDialer(
			grpc.WithInsecure(),
		),
		address,
	)
	pfsCacheSize, err := strconv.Atoi(appEnv.PFSCacheSize)
	if err != nil {
		return fmt.Errorf("Atoi: %v", err)
	}
	if pfsCacheSize == 0 {
		pfsCacheSize = defaultTreeCacheSize
	}
	treeCache, err := hashtree.NewCache(pfsCacheSize)
	if err != nil {
		return fmt.Errorf("lru.New: %v", err)
	}
	kubeNamespace := getNamespace()
	publicHealthServer := health.NewHealthServer()
	peerHealthServer := health.NewHealthServer()

	// TODO(msteffen): We should not use an errorgroup here. Errorgroup waits
	// until *all* goroutines have run and then returns, but we want pachd to halt
	// if *any* of these serve functions returns an arror.
	var eg errgroup.Group
	eg.Go(func() error {
		httpServer, err := pach_http.NewHTTPServer(address)
		if err != nil {
			return err
		}
		err = http.ListenAndServe(fmt.Sprintf(":%v", appEnv.HTTPPort), httpServer)
		if err != nil {
			log.Printf("error starting http server %v\n", err)
		}
		return fmt.Errorf("ListenAndServe: %v", err)
	})
	eg.Go(func() error {
		err := githook.RunGitHookServer(address, etcdAddress, path.Join(appEnv.EtcdPrefix, appEnv.PPSEtcdPrefix))
		if err != nil {
			log.Printf("error starting githook server %v\n", err)
		}
		return fmt.Errorf("RunGitHookServer: %v", err)
	})
	eg.Go(func() error {
		http.Handle("/metrics", promhttp.Handler())
		err := http.ListenAndServe(fmt.Sprintf(":%v", assets.PrometheusPort), nil)
		if err != nil {
			log.Printf("error starting prometheus server %v\n", err)
		}
		return fmt.Errorf("ListenAndServe: %v", err)
	})
	eg.Go(func() error {
		err := grpcutil.Serve(
			grpcutil.ServerOptions{
				Port:                 appEnv.Port,
				MaxMsgSize:           grpcutil.MaxMsgSize,
				PublicPortTLSAllowed: true,
				RegisterFunc: func(s *grpc.Server) error {
					memoryRequestBytes, err := units.RAMInBytes(appEnv.MemoryRequest)
					if err != nil {
						return err
					}
					pfsAPIServer, err := pfs_server.NewAPIServer(address, []string{etcdAddress}, path.Join(appEnv.EtcdPrefix, appEnv.PFSEtcdPrefix), treeCache, appEnv.StorageRoot, memoryRequestBytes)
					if err != nil {
						return fmt.Errorf("pfs.NewAPIServer: %v", err)
					}
					pfsclient.RegisterAPIServer(s, pfsAPIServer)

					ppsAPIServer, err := pps_server.NewAPIServer(
						etcdAddress,
						path.Join(appEnv.EtcdPrefix, appEnv.PPSEtcdPrefix),
						address,
						kubeClient,
						kubeNamespace,
						appEnv.WorkerImage,
						appEnv.WorkerSidecarImage,
						appEnv.WorkerImagePullPolicy,
						appEnv.StorageRoot,
						appEnv.StorageBackend,
						appEnv.StorageHostPath,
						appEnv.IAMRole,
						appEnv.ImagePullSecret,
						appEnv.NoExposeDockerSocket,
						reporter,
					)
					if err != nil {
						return fmt.Errorf("pps.NewAPIServer: %v", err)
					}
					ppsclient.RegisterAPIServer(s, ppsAPIServer)

					if appEnv.ExposeObjectAPI {
						// Generally the object API should not be exposed publicly, but
						// TestGarbageCollection uses it and it may help with debugging
						blockAPIServer, err := pfs_server.NewBlockAPIServer(
							appEnv.StorageRoot,
							0 /* = blockCacheBytes (disable cache) */, appEnv.StorageBackend,
							etcdAddress)
						if err != nil {
							return fmt.Errorf("pfs.NewBlockAPIServer: %v", err)
						}
						pfsclient.RegisterObjectAPIServer(s, blockAPIServer)
					}

					authAPIServer, err := authserver.NewAuthServer(
						address, etcdAddress, path.Join(appEnv.EtcdPrefix, appEnv.AuthEtcdPrefix))
					if err != nil {
						return fmt.Errorf("NewAuthServer: %v", err)
					}
					authclient.RegisterAPIServer(s, authAPIServer)

					enterpriseAPIServer, err := eprsserver.NewEnterpriseServer(
						address, etcdAddress, path.Join(appEnv.EtcdPrefix, appEnv.EnterpriseEtcdPrefix))
					if err != nil {
						return fmt.Errorf("NewEnterpriseServer: %v", err)
					}
					eprsclient.RegisterAPIServer(s, enterpriseAPIServer)

					deployclient.RegisterAPIServer(s, deployserver.NewDeployServer(kubeClient, kubeNamespace))
					adminclient.RegisterAPIServer(s, adminserver.NewAPIServer(address, &adminclient.ClusterInfo{clusterID}))
					healthclient.RegisterHealthServer(s, publicHealthServer)
					versionpb.RegisterAPIServer(s, version.NewAPIServer(version.Version, version.APIServerOptions{}))
					debugclient.RegisterDebugServer(s, debugserver.NewDebugServer(
						"", // no name for pachd servers
						etcdClientV3,
						path.Join(appEnv.EtcdPrefix, appEnv.PPSEtcdPrefix),
					))
					return nil
				},
			},
		)
		if err != nil {
			log.Printf("error starting grpc server %v\n", err)
		}
		return err
	})
	// Unfortunately, calling Register___Server(x) twice on the same
	// struct x doesn't work--x will only serve requests from the first
	// grpc.Server it was registered with. So we create a second set of
	// APIServer structs here so we can serve the Pachyderm API on the
	// peer port
	eg.Go(func() error {
		err := grpcutil.Serve(
			grpcutil.ServerOptions{
				Port:       appEnv.PeerPort,
				MaxMsgSize: grpcutil.MaxMsgSize,
				RegisterFunc: func(s *grpc.Server) error {
					cacheServer := cache_server.NewCacheServer(router, appEnv.NumShards)
					go func() {
						if err := sharder.RegisterFrontends(nil, address, []shard.Frontend{cacheServer}); err != nil {
							log.Printf("error from sharder.RegisterFrontend %s", grpcutil.ScrubGRPC(err))
						}
					}()
					go func() {
						if err := sharder.Register(nil, address, []shard.Server{cacheServer}); err != nil {
							log.Printf("error from sharder.Register %s", grpcutil.ScrubGRPC(err))
						}
					}()
					cache_pb.RegisterGroupCacheServer(s, cacheServer)

					blockCacheBytes, err := units.RAMInBytes(appEnv.BlockCacheBytes)
					if err != nil {
						return fmt.Errorf("units.RAMInBytes: %v", err)
					}
					blockAPIServer, err := pfs_server.NewBlockAPIServer(
						appEnv.StorageRoot, blockCacheBytes, appEnv.StorageBackend, etcdAddress)
					if err != nil {
						return fmt.Errorf("pfs.NewBlockAPIServer: %v", err)
					}
					pfsclient.RegisterObjectAPIServer(s, blockAPIServer)

					memoryRequestBytes, err := units.RAMInBytes(appEnv.MemoryRequest)
					if err != nil {
						return err
					}
					pfsAPIServer, err := pfs_server.NewAPIServer(
						address, []string{etcdAddress}, path.Join(appEnv.EtcdPrefix, appEnv.PFSEtcdPrefix), treeCache, appEnv.StorageRoot, memoryRequestBytes)
					if err != nil {
						return fmt.Errorf("pfs.NewAPIServer: %v", err)
					}
					pfsclient.RegisterAPIServer(s, pfsAPIServer)

					ppsAPIServer, err := pps_server.NewAPIServer(
						etcdAddress,
						path.Join(appEnv.EtcdPrefix, appEnv.PPSEtcdPrefix),
						address,
						kubeClient,
						kubeNamespace,
						appEnv.WorkerImage,
						appEnv.WorkerSidecarImage,
						appEnv.WorkerImagePullPolicy,
						appEnv.StorageRoot,
						appEnv.StorageBackend,
						appEnv.StorageHostPath,
						appEnv.IAMRole,
						appEnv.ImagePullSecret,
						appEnv.NoExposeDockerSocket,
						reporter,
					)
					if err != nil {
						return fmt.Errorf("pps.NewAPIServer: %v", err)
					}
					ppsclient.RegisterAPIServer(s, ppsAPIServer)

					authAPIServer, err := authserver.NewAuthServer(
						address, etcdAddress, path.Join(appEnv.EtcdPrefix, appEnv.AuthEtcdPrefix))
					if err != nil {
						return fmt.Errorf("NewAuthServer: %v", err)
					}
					authclient.RegisterAPIServer(s, authAPIServer)

					enterpriseAPIServer, err := eprsserver.NewEnterpriseServer(
						address, etcdAddress, path.Join(appEnv.EtcdPrefix, appEnv.EnterpriseEtcdPrefix))
					if err != nil {
						return fmt.Errorf("NewEnterpriseServer: %v", err)
					}
					eprsclient.RegisterAPIServer(s, enterpriseAPIServer)

					deployclient.RegisterAPIServer(s, deployserver.NewDeployServer(kubeClient, kubeNamespace))
					healthclient.RegisterHealthServer(s, peerHealthServer)
					versionpb.RegisterAPIServer(s, version.NewAPIServer(version.Version, version.APIServerOptions{}))
					adminclient.RegisterAPIServer(s, adminserver.NewAPIServer(address, &adminclient.ClusterInfo{clusterID}))
					return nil
				},
			},
		)
		if err != nil {
			log.Printf("error starting grpc server %v\n", err)
		}
		return err
	})
<<<<<<< HEAD
	//if err := migrate(address, kubeClient); err != nil {
	//	return fmt.Errorf("migrate: %v", err)
	//}
=======
>>>>>>> f7626c28
	// TODO(msteffen): Is it really necessary to indicate that the peer service is
	// healthy? Presumably migrate() will call the peer service no matter what.
	publicHealthServer.Ready()
	peerHealthServer.Ready()
	return eg.Wait()
}

func migrate(address string, kubeClient *kube.Clientset) error {
	endpoints, err := kubeClient.CoreV1().Endpoints(getNamespace()).Get("pachd", metav1.GetOptions{})
	if err != nil {
		return err
	}
	if len(endpoints.Subsets) != 1 {
		return fmt.Errorf("unexpected number of subsets: %d", len(endpoints.Subsets))
	}
	if len(endpoints.Subsets[0].Addresses) == 0 {
		// bail if there's no ready addresses
		return nil
	}
	externalPachClient, err := client.NewInCluster()
	if err != nil {
		return err
	}
	internalPachClient, err := client.NewFromAddress(address)
	if err != nil {
		return err
	}
	return internalPachClient.RestoreFrom(false, externalPachClient)
}

func getEtcdClient(etcdAddress string) discovery.Client {
	return discovery.NewEtcdClient(etcdAddress)
}

const clusterIDKey = "cluster-id"

func getClusterID(client *etcd.Client) (string, error) {
	resp, err := client.Get(context.Background(),
		clusterIDKey)

	// if it's a key not found error then we create the key
	if resp.Count == 0 {
		// This might error if it races with another pachd trying to set the
		// cluster id so we ignore the error.
		client.Put(context.Background(), clusterIDKey, uuid.NewWithoutDashes())
	} else if err != nil {
		return "", err
	} else {
		// We expect there to only be one value for this key
		id := string(resp.Kvs[0].Value)
		return id, nil
	}

	return getClusterID(client)
}

func getKubeClient(env *appEnv) (*kube.Clientset, error) {
	cfg, err := rest.InClusterConfig()
	if err != nil {
		return nil, err
	}
	kubeClient, err := kube.NewForConfig(cfg)
	if err != nil {
		log.Errorf("falling back to insecure kube client due to error from NewInCluster: %s", grpcutil.ScrubGRPC(err))
	} else {
		return kubeClient, err
	}
	config := &rest.Config{
		Host: fmt.Sprintf("%s:443", env.KubeAddress),
		TLSClientConfig: rest.TLSClientConfig{
			Insecure: true,
		},
	}
	return kube.NewForConfig(config)
}

// getNamespace returns the kubernetes namespace that this pachd pod runs in
func getNamespace() string {
	namespace := os.Getenv("PACHD_POD_NAMESPACE")
	if namespace != "" {
		return namespace
	}
	return v1.NamespaceDefault
}<|MERGE_RESOLUTION|>--- conflicted
+++ resolved
@@ -554,12 +554,6 @@
 		}
 		return err
 	})
-<<<<<<< HEAD
-	//if err := migrate(address, kubeClient); err != nil {
-	//	return fmt.Errorf("migrate: %v", err)
-	//}
-=======
->>>>>>> f7626c28
 	// TODO(msteffen): Is it really necessary to indicate that the peer service is
 	// healthy? Presumably migrate() will call the peer service no matter what.
 	publicHealthServer.Ready()
