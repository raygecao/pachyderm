package cmd

import (
	"bufio"
	"bytes"
	"encoding/json"
	"errors"
	"fmt"
	"io"
	"io/ioutil"
	"os"
	"os/exec"
	"path"
	"strings"
	"syscall"
	"text/tabwriter"
	"time"

	batch "k8s.io/api/batch/v1"
	v1 "k8s.io/api/core/v1"
	metav1 "k8s.io/apimachinery/pkg/apis/meta/v1"

	"github.com/facebookgo/pidfile"
	"github.com/fatih/color"
	"github.com/gogo/protobuf/types"
	"github.com/pachyderm/pachyderm/src/client"
	"github.com/pachyderm/pachyderm/src/client/pkg/config"
	"github.com/pachyderm/pachyderm/src/client/pkg/grpcutil"
	"github.com/pachyderm/pachyderm/src/client/version"
	"github.com/pachyderm/pachyderm/src/client/version/versionpb"
	admincmds "github.com/pachyderm/pachyderm/src/server/admin/cmds"
	authcmds "github.com/pachyderm/pachyderm/src/server/auth/cmds"
	enterprisecmds "github.com/pachyderm/pachyderm/src/server/enterprise/cmds"
	pfscmds "github.com/pachyderm/pachyderm/src/server/pfs/cmds"
	"github.com/pachyderm/pachyderm/src/server/pkg/cmdutil"
	deploycmds "github.com/pachyderm/pachyderm/src/server/pkg/deploy/cmds"
	"github.com/pachyderm/pachyderm/src/server/pkg/metrics"
	ppscmds "github.com/pachyderm/pachyderm/src/server/pps/cmds"

	log "github.com/sirupsen/logrus"
	"github.com/spf13/cobra"
	"golang.org/x/net/context"
	"golang.org/x/sync/errgroup"
	"google.golang.org/grpc"
	"google.golang.org/grpc/grpclog"
)

const (
	bashCompletionPath = "/etc/bash_completion.d/pachctl"
	bashCompletionFunc = `
__pachctl_get_object() {	
	if [[ ${#nouns[@]} -ne $1 ]]; then
		return
	fi

	local pachctl_output out
	if pachctl_output=$(eval pachctl $2 2>/dev/null); then
		out=($(echo "${pachctl_output}" | awk -v c=$3 'NR > 1 {print $c}'))
		COMPREPLY+=($(compgen -W "${out[*]}" -- "$cur"))
	fi
}

__pachctl_get_repo() {
	__pachctl_get_object $1 "list-repo" 1
}

__pachctl_get_commit() {
	__pachctl_get_object $1 "list-commit $2" 2
}

__pachctl_get_path() {	
	__pachctl_get_object $1 "glob-file $2 $3 \"${words[${#words[@]}-1]}**\"" 1
}

__pachctl_get_branch() {
	__pachctl_get_object $1 "list-branch $2" 1
}

__pachctl_get_job() {
	__pachctl_get_object $1 "list-job" 1
}

__pachctl_get_pipeline() {
	__pachctl_get_object $1 "list-pipeline" 1
}

__pachctl_get_datum() {
	__pachctl_get_object $1 "list-datum $2" 1
}

__custom_func() { 
	case ${last_command} in
		pachctl_update-repo | pachctl_inspect-repo | pachctl_delete-repo | pachctl_list-commit | pachctl_list-branch)
			__pachctl_get_repo 0
			;;
		pachctl_start-commit | pachctl_subscribe-commit | pachctl_delete-branch)
			__pachctl_get_repo 0
			__pachctl_get_branch 1 ${nouns[0]}
			;;
		pachctl_finish-commit | pachctl_inspect-commit | pachctl_delete-commit | pachctl_glob-file)
			__pachctl_get_repo 0
			__pachctl_get_commit 1 ${nouns[0]}
			;;
		pachctl_set-branch)
			__pachctl_get_repo 0
			__pachctl_get_commit 1 ${nouns[0]}
			__pachctl_get_branch 1 ${nouns[0]}
			;;
		pachctl_put-file)
			__pachctl_get_repo 0
			__pachctl_get_branch 1 ${nouns[0]}
			__pachctl_get_path 2 ${nouns[0]} ${nouns[1]}
			;;
		pachctl_copy-file | pachctl_diff-file)
			__pachctl_get_repo 0
			__pachctl_get_commit 1 ${nouns[0]}
			__pachctl_get_path 2 ${nouns[0]} ${nouns[1]}
			__pachctl_get_repo 3
			__pachctl_get_commit 4 ${nouns[3]}
			__pachctl_get_path 5 ${nouns[3]} ${nouns[4]}
			;;
		pachctl_get-file | pachctl_inspect-file | pachctl_list-file | pachctl_delete-file)
			__pachctl_get_repo 0
			__pachctl_get_commit 1 ${nouns[0]}
			__pachctl_get_path 2 ${nouns[0]} ${nouns[1]}
			;;
		pachctl_inspect-job | pachctl_delete-job | pachctl_stop-job | pachctl_list-datum)
			__pachctl_get_job 0
			;;
		pachctl_inspect-datum)
			__pachctl_get_job 0
			__pachctl_get_datum 1 ${nouns[0]}
			;;
		pachctl_inspect-pipeline | pachctl_delete-pipeline | pachctl_start-pipeline | pachctl_stop-pipeline | pachctl_run-pipeline)
			__pachctl_get_pipeline 0
			;;
		*)
			;;
	esac
}`
)

// PachctlCmd creates a cobra.Command which can deploy pachyderm clusters and
// interact with them (it implements the pachctl binary).
func PachctlCmd() (*cobra.Command, error) {
	var verbose bool
	var noMetrics bool
	rootCmd := &cobra.Command{
		Use: os.Args[0],
		Long: `Access the Pachyderm API.

Environment variables:
  ADDRESS=<host>:<port>, the pachd server to connect to (e.g. 127.0.0.1:30650).
`,
		PersistentPreRun: func(cmd *cobra.Command, args []string) {
			if !verbose {
				// Silence any grpc logs
				l := log.New()
				l.Level = log.FatalLevel
				grpclog.SetLogger(l)
			}
		},
		BashCompletionFunction: bashCompletionFunc,
	}
	rootCmd.PersistentFlags().BoolVarP(&verbose, "verbose", "v", false, "Output verbose logs")
	rootCmd.PersistentFlags().BoolVarP(&noMetrics, "no-metrics", "", false, "Don't report user metrics for this command")

	pfsCmds := pfscmds.Cmds(&noMetrics)
	for _, cmd := range pfsCmds {
		rootCmd.AddCommand(cmd)
	}
	ppsCmds, err := ppscmds.Cmds(&noMetrics)
	if err != nil {
		return nil, err
	}
	for _, cmd := range ppsCmds {
		rootCmd.AddCommand(cmd)
	}
	deployCmds := deploycmds.Cmds(&noMetrics)
	for _, cmd := range deployCmds {
		rootCmd.AddCommand(cmd)
	}
	authCmds := authcmds.Cmds()
	for _, cmd := range authCmds {
		rootCmd.AddCommand(cmd)
	}
	enterpriseCmds := enterprisecmds.Cmds()
	for _, cmd := range enterpriseCmds {
		rootCmd.AddCommand(cmd)
	}
	adminCmds := admincmds.Cmds(&noMetrics)
	for _, cmd := range adminCmds {
		rootCmd.AddCommand(cmd)
	}

	var clientOnly bool
	versionCmd := &cobra.Command{
		Use:   "version",
		Short: "Return version information.",
		Long:  "Return version information.",
		Run: cmdutil.RunFixedArgs(0, func(args []string) (retErr error) {
			if clientOnly {
				fmt.Println(version.PrettyPrintVersion(version.Version))
				return nil
			}
			if !noMetrics {
				start := time.Now()
				startMetricsWait := metrics.StartReportAndFlushUserAction("Version", start)
				defer startMetricsWait()
				defer func() {
					finishMetricsWait := metrics.FinishReportAndFlushUserAction("Version", retErr, start)
					finishMetricsWait()
				}()
			}
			writer := tabwriter.NewWriter(os.Stdout, 20, 1, 3, ' ', 0)
			printVersionHeader(writer)
			printVersion(writer, "pachctl", version.Version)
			writer.Flush()

			cfg, err := config.Read()
			if err != nil {
				log.Warningf("error loading user config from ~/.pachderm/config: %v", err)
			}
			pachdAddress := client.GetAddressFromUserMachine(cfg)
			versionClient, err := getVersionAPIClient(pachdAddress)
			if err != nil {
				return err
			}
			ctx, cancel := context.WithTimeout(context.Background(), time.Second)
			defer cancel()
			version, err := versionClient.GetVersion(ctx, &types.Empty{})

			if err != nil {
				buf := bytes.NewBufferString("")
				errWriter := tabwriter.NewWriter(buf, 20, 1, 3, ' ', 0)
				fmt.Fprintf(errWriter, "pachd\t(version unknown) : error connecting to pachd server at address (%v): %v\n\nplease make sure pachd is up (`kubectl get all`) and portforwarding is enabled\n", pachdAddress, grpcutil.ScrubGRPC(err))
				errWriter.Flush()
				return errors.New(buf.String())
			}

			printVersion(writer, "pachd", version)
			return writer.Flush()
		}),
	}
	versionCmd.Flags().BoolVar(&clientOnly, "client-only", false, "If set, "+
		"only print pachctl's version, but don't make any RPCs to pachd. Useful "+
		"if pachd is unavailable")

	deleteAll := &cobra.Command{
		Use:   "delete-all",
		Short: "Delete everything.",
		Long: `Delete all repos, commits, files, pipelines and jobs.
This resets the cluster to its initial state.`,
		Run: cmdutil.RunFixedArgs(0, func(args []string) error {
			client, err := client.NewOnUserMachine(!noMetrics, "user")
			if err != nil {
				return err
			}
			red := color.New(color.FgRed).SprintFunc()
			var repos, pipelines []string
			repoInfos, err := client.ListRepo(nil)
			if err != nil {
				return err
			}
			for _, ri := range repoInfos {
				repos = append(repos, red(ri.Repo.Name))
			}
			pipelineInfos, err := client.ListPipeline()
			if err != nil {
				return err
			}
			for _, pi := range pipelineInfos {
				pipelines = append(pipelines, red(pi.Pipeline.Name))
			}
			fmt.Printf("Are you sure you want to delete all ACLs, repos, commits, files, pipelines and jobs? yN\n")
			fmt.Printf("Repos to delete: %s\n", strings.Join(repos, ", "))
			fmt.Printf("Pipelines to delete: %s\n", strings.Join(pipelines, ", "))
			r := bufio.NewReader(os.Stdin)
			bytes, err := r.ReadBytes('\n')
			if err != nil {
				return err
			}
			if bytes[0] == 'y' || bytes[0] == 'Y' {
				return client.DeleteAll()
			}
			return nil
		}),
	}
	var port int
	var uiPort int
	var uiWebsocketPort int
	var kubeCtlFlags string
	portForward := &cobra.Command{
		Use:   "port-forward",
		Short: "Forward a port on the local machine to pachd. This command blocks.",
		Long:  "Forward a port on the local machine to pachd. This command blocks.",
		Run: cmdutil.RunFixedArgs(0, func(args []string) error {
			pidfile.SetPidfilePath(path.Join(os.Getenv("HOME"), ".pachyderm/port-forward.pid"))
			pid, err := pidfile.Read()
			if err != nil && !os.IsNotExist(err) {
				return err
			}
			if pid != 0 {
				if err := syscall.Kill(-pid, syscall.SIGKILL); err != nil {
					if !strings.Contains(err.Error(), "no such process") {
						return err
					}
				}
			}
			if err := pidfile.Write(); err != nil {
				return err
			}

			var eg errgroup.Group

			eg.Go(func() error {
				fmt.Println("Forwarding the pachd (Pachyderm daemon) port...")
				stdin := strings.NewReader(fmt.Sprintf(`
pod=$(kubectl %v get pod -l app=pachd | awk '{if (NR!=1) { print $1; exit 0 }}')
kubectl %v port-forward "$pod" %d:650
`, kubeCtlFlags, kubeCtlFlags, port))
				if err := cmdutil.RunIO(cmdutil.IO{
					Stdin:  stdin,
					Stderr: os.Stderr,
				}, "sh"); err != nil {
					fmt.Println("Could not forward Pachd port")
					return fmt.Errorf("Could not forward Pachd port")
				}
				return nil
			})

			eg.Go(func() error {
				stdin := strings.NewReader(fmt.Sprintf(`
pod=$(kubectl %v get pod -l app=dash | awk '{if (NR!=1) { print $1; exit 0 }}')
kubectl %v port-forward "$pod" %d:8080
`, kubeCtlFlags, kubeCtlFlags, uiPort))
				if err := cmdutil.RunIO(cmdutil.IO{
					Stdin: stdin,
				}, "sh"); err != nil {
<<<<<<< HEAD
					return fmt.Errorf("UI not enabled, deploy with --dashboard-only")
=======
					return fmt.Errorf("Could not forward dash websocket port")
>>>>>>> b5afe872
				}
				return nil
			})

			eg.Go(func() error {
				fmt.Printf("Forwarding the dash (Pachyderm dashboard) UI port to http://localhost:%v ...\n", uiPort)
				stdin := strings.NewReader(fmt.Sprintf(`
pod=$(kubectl %v get pod -l app=dash | awk '{if (NR!=1) { print $1; exit 0 }}')
kubectl %v port-forward "$pod" %d:8081
`, kubeCtlFlags, kubeCtlFlags, uiWebsocketPort))
				if err := cmdutil.RunIO(cmdutil.IO{
					Stdin: stdin,
				}, "sh"); err != nil {
					fmt.Printf("Is the dashboard deployed? If not, deploy with \"pachctl deploy local --dashboard-only\"")
					return fmt.Errorf("Could not forward dash UI port")
				}
				return nil
			})

			fmt.Println("CTRL-C to exit")

			return eg.Wait()
		}),
	}
	portForward.Flags().IntVarP(&port, "port", "p", 30650, "The local port to bind to.")
	portForward.Flags().IntVarP(&uiPort, "ui-port", "u", 30080, "The local port to bind to.")
	portForward.Flags().IntVarP(&uiWebsocketPort, "proxy-port", "x", 30081, "The local port to bind to.")
	portForward.Flags().StringVarP(&kubeCtlFlags, "kubectlflags", "k", "", "Any kubectl flags to proxy, e.g. --kubectlflags='--kubeconfig /some/path/kubeconfig'")

	garbageCollect := &cobra.Command{
		Use:   "garbage-collect",
		Short: "Garbage collect unused data.",
		Long: `Garbage collect unused data.

When a file/commit/repo is deleted, the data is not immediately removed from the underlying storage system (e.g. S3) for performance and architectural reasons.  This is similar to how when you delete a file on your computer, the file is not necessarily wiped from disk immediately.

To actually remove the data, you will need to manually invoke garbage collection.  The easiest way to do it is through "pachctl garbage-collect".

Currently "pachctl garbage-collect" can only be started when there are no active jobs running.  You also need to ensure that there's no ongoing "put-file".  Garbage collection puts the cluster into a readonly mode where no new jobs can be created and no data can be added.
`,
		Run: cmdutil.RunFixedArgs(0, func(args []string) (retErr error) {
			client, err := client.NewOnUserMachine(!noMetrics, "user")
			if err != nil {
				return err
			}

			return client.GarbageCollect()
		}),
	}

	var from, to, namespace string
	migrate := &cobra.Command{
		Use:   "migrate",
		Short: "Migrate the internal state of Pachyderm from one version to another.",
		Long: `Migrate the internal state of Pachyderm from one version to
another.  Note that most of the time updating Pachyderm doesn't
require a migration.  Refer to the docs for your specific version
to find out if it requires a migration.

It's highly recommended that you only run migrations when there are no
activities in your cluster, e.g. no jobs should be running.

The migration command takes the general form:

$ pachctl migrate --from <FROM_VERSION> --to <TO_VERSION>

If "--from" is not provided, pachctl will attempt to discover the current
version of the cluster.  If "--to" is not provided, pachctl will use the
version of pachctl itself.

Example:

# Migrate Pachyderm from 1.4.8 to 1.5.0
$ pachctl migrate --from 1.4.8 --to 1.5.0
`,
		Run: cmdutil.RunFixedArgs(0, func(args []string) (retErr error) {
			// If `from` is not provided, we use the cluster version.
			if from == "" {
				cfg, err := config.Read()
				if err != nil {
					log.Warningf("error loading user config from ~/.pachderm/config: %v", err)
				}
				pachdAddress := client.GetAddressFromUserMachine(cfg)
				versionClient, err := getVersionAPIClient(pachdAddress)
				if err != nil {
					return err
				}
				ctx, cancel := context.WithTimeout(context.Background(), time.Second)
				defer cancel()
				clusterVersion, err := versionClient.GetVersion(ctx, &types.Empty{})
				if err != nil {
					return fmt.Errorf("unable to discover cluster version; please provide the --from flag.  Error: %v", err)
				}
				from = version.PrettyPrintVersionNoAdditional(clusterVersion)
			}

			// if `to` is not provided, we use the version of pachctl itself.
			if to == "" {
				to = version.PrettyPrintVersionNoAdditional(version.Version)
			}

			jobSpec := batch.Job{
				TypeMeta: metav1.TypeMeta{
					Kind:       "Job",
					APIVersion: "batch/v1",
				},
				ObjectMeta: metav1.ObjectMeta{
					Name: "pach-migration",
					Labels: map[string]string{
						"suite": "pachyderm",
					},
				},
				Spec: batch.JobSpec{
					Template: v1.PodTemplateSpec{
						Spec: v1.PodSpec{
							Containers: []v1.Container{
								{
									Name:    "migration",
									Image:   fmt.Sprintf("pachyderm/pachd:%v", version.PrettyPrintVersion(version.Version)),
									Command: []string{"/pachd", fmt.Sprintf("--migrate=%v-%v", from, to)},
								},
							},
							RestartPolicy: "OnFailure",
						},
					},
				},
			}

			tmpFile, err := ioutil.TempFile("", "")
			if err != nil {
				return err
			}
			defer os.Remove(tmpFile.Name())

			encoder := json.NewEncoder(tmpFile)
			encoder.Encode(jobSpec)
			tmpFile.Close()

			cmd := exec.Command("kubectl", "create", "--validate=false", "-f", tmpFile.Name())
			out, err := cmd.CombinedOutput()
			fmt.Println(string(out))
			if err != nil {
				return err
			}
			fmt.Println("Successfully launched migration.  To see the progress, use `kubectl logs job/pach-migration`")
			return nil
		}),
	}
	migrate.Flags().StringVar(&from, "from", "", "The current version of the cluster.  If not specified, pachctl will attempt to discover the version of the cluster.")
	migrate.Flags().StringVar(&to, "to", "", "The version of Pachyderm to migrate to.  If not specified, pachctl will use its own version.")
	migrate.Flags().StringVar(&namespace, "namespace", "default", "The kubernetes namespace under which Pachyderm is deployed.")

	completion := &cobra.Command{
		Use:   "completion",
		Short: "Install bash completion code.",
		Long:  "Install bash completion code.",
		Run: cmdutil.RunFixedArgs(0, func(args []string) (retErr error) {
			bashCompletionFile, err := os.Create(bashCompletionPath)
			if err != nil {
				if os.IsPermission(err) {
					fmt.Fprintf(os.Stderr, "Permission error installing completions, rerun this command with sudo:\n$ sudo env \"PATH=$PATH\" pachctl completion\n")
				}
				return err
			}
			defer func() {
				if err := bashCompletionFile.Close(); err != nil && retErr == nil {
					retErr = err
				}
			}()
			if err := rootCmd.GenBashCompletion(bashCompletionFile); err != nil {
				return err
			}
			fmt.Printf("Bash completions installed in %s, you must restart bash to enable completions.\n", bashCompletionPath)
			return nil
		}),
	}

	rootCmd.AddCommand(versionCmd)
	rootCmd.AddCommand(deleteAll)
	rootCmd.AddCommand(portForward)
	rootCmd.AddCommand(garbageCollect)
	rootCmd.AddCommand(migrate)
	rootCmd.AddCommand(completion)
	return rootCmd, nil
}

func getVersionAPIClient(address string) (versionpb.APIClient, error) {
	clientConn, err := grpc.Dial(address, client.PachDialOptions()...)
	if err != nil {
		return nil, err
	}
	return versionpb.NewAPIClient(clientConn), nil
}

func printVersionHeader(w io.Writer) {
	fmt.Fprintf(w, "COMPONENT\tVERSION\t\n")
}

func printVersion(w io.Writer, component string, v *versionpb.Version) {
	fmt.Fprintf(w, "%s\t%s\t\n", component, version.PrettyPrintVersion(v))
}<|MERGE_RESOLUTION|>--- conflicted
+++ resolved
@@ -337,11 +337,7 @@
 				if err := cmdutil.RunIO(cmdutil.IO{
 					Stdin: stdin,
 				}, "sh"); err != nil {
-<<<<<<< HEAD
-					return fmt.Errorf("UI not enabled, deploy with --dashboard-only")
-=======
 					return fmt.Errorf("Could not forward dash websocket port")
->>>>>>> b5afe872
 				}
 				return nil
 			})
