--- conflicted
+++ resolved
@@ -9,25 +9,15 @@
 
 	"go.uber.org/zap"
 	"google.golang.org/protobuf/encoding/protojson"
-<<<<<<< HEAD
-	"google.golang.org/protobuf/types/known/structpb"
-
-=======
->>>>>>> 50d030f1
 	"google.golang.org/protobuf/proto"
 	"google.golang.org/protobuf/types/known/structpb"
 	"google.golang.org/protobuf/types/known/timestamppb"
 
-	"github.com/pachyderm/pachyderm/v2/src/logs"
-	"github.com/pachyderm/pachyderm/v2/src/pps"
-
 	"github.com/pachyderm/pachyderm/v2/src/internal/errors"
 	"github.com/pachyderm/pachyderm/v2/src/internal/log"
-<<<<<<< HEAD
 	ilogs "github.com/pachyderm/pachyderm/v2/src/internal/logs"
-=======
->>>>>>> 50d030f1
 	loki "github.com/pachyderm/pachyderm/v2/src/internal/lokiutil/client"
+	"github.com/pachyderm/pachyderm/v2/src/logs"
 	"github.com/pachyderm/pachyderm/v2/src/pps"
 )
 
@@ -57,7 +47,7 @@
 var lokiQuery string
 
 func handlePipelineJob(ctx context.Context, query *logs.PipelineJobLogQuery) ([]ilogs.LineMatcher, error) {
-	if query == nil || query.GetPipeline == nil {
+	if query == nil || query.GetPipeline() == nil {
 		return nil, nil
 	}
 	matcher, err := ilogs.PipelineJobMatcher(query.GetPipeline().GetProject(), query.GetPipeline().GetPipeline(), query.GetJob())
@@ -252,18 +242,11 @@
 		start, end = end, start
 	}
 
-<<<<<<< HEAD
-=======
-	var adapter = adapter{responsePublisher: publisher}
->>>>>>> 50d030f1
+	var adapter = adapter{responsePublisher: publisher, lineMatchers: lineMatchers}
 	logQL, err := toLogQL(request)
 	if err != nil {
 		return errors.Wrap(err, "cannot convert request to LogQL")
 	}
-<<<<<<< HEAD
-	adapter := newAdapter(publisher, request.LogFormat, lineMatchers)
-=======
->>>>>>> 50d030f1
 	if err = doQuery(ctx, c, logQL, int(filter.Limit), start, end, direction, adapter.publish); err != nil {
 		var invalidBatchSizeErr ErrInvalidBatchSize
 		switch {
@@ -355,136 +338,25 @@
 	}
 }
 
-<<<<<<< HEAD
+type ResponsePublisher interface {
+	// Publish publishes a single GetLogsResponse to the client.
+	Publish(context.Context, *logs.GetLogsResponse) error
+}
+
 // An adapter publishes log entries to a ResponsePublisher in a specified format.
 type adapter struct {
 	responsePublisher ResponsePublisher
-	logFormat         logs.LogFormat
-  lineMatchers      []ilogs.LineMatcher
-=======
-type ResponsePublisher interface {
-	// Publish publishes a single GetLogsResponse to the client.
-	Publish(context.Context, *logs.GetLogsResponse) error
-}
-
-// An adapter publishes log entries to a ResponsePublisher in a specified format.
-type adapter struct {
-	responsePublisher ResponsePublisher
->>>>>>> 50d030f1
 	first, last       loki.Entry
 	gotFirst          bool
-}
-
-<<<<<<< HEAD
-func newAdapter(p ResponsePublisher, f logs.LogFormat, matchers []ilogs.LineMatcher) *adapter {
-	return &adapter{
-		responsePublisher: p,
-		logFormat:         f,
-    lineMatchers: matchers,
-	}
-}
-
-=======
->>>>>>> 50d030f1
+	lineMatchers      []ilogs.LineMatcher
+}
+
 func (a *adapter) publish(ctx context.Context, entry loki.Entry) error {
 	var ts *timestamppb.Timestamp
 	if !a.gotFirst {
 		a.gotFirst = true
 		a.first = entry
 	}
-<<<<<<< HEAD
-	a.last = entry
-	var resp *logs.GetLogsResponse
-	switch a.logFormat {
-	case logs.LogFormat_LOG_FORMAT_UNKNOWN:
-		return errors.Wrap(ErrUnimplemented, "unknown log format not supported")
-	case logs.LogFormat_LOG_FORMAT_VERBATIM_WITH_TIMESTAMP:
-		resp = &logs.GetLogsResponse{
-			ResponseType: &logs.GetLogsResponse_Log{
-				Log: &logs.LogMessage{
-					LogType: &logs.LogMessage_Verbatim{
-						Verbatim: &logs.VerbatimLogMessage{
-							Line: []byte(entry.Line),
-              Timestamp: timestamppb.New(entry.Timestamp),
-						},
-					},
-				},
-			},
-    }
-    case logs.LogFormat_LOG_FORMAT_PARSED_JSON:
-      resp = &logs.GetLogsResponse{
-        ResponseType: &logs.GetLogsResponse_Log{
-          Log: &logs.LogMessage{
-            LogType: &logs.LogMessage_Json{
-              Json: &logs.ParsedJSONLogMessage{
-                Verbatim: &logs.VerbatimLogMessage{
-                  Line:      []byte(entry.Line),
-                  Timestamp: timestamppb.New(entry.Timestamp),
-                },
-                NativeTimestamp: timestamppb.New(entry.Timestamp),
-              },
-            },
-          },
-        },
-      }
-      jsonStruct := new(structpb.Struct)
-      if err := jsonStruct.UnmarshalJSON([]byte(entry.Line)); err != nil {
-        log.Error(ctx, "failed to unmarshal json into protobuf Struct", zap.Error(err), zap.String("line", entry.Line))
-      } else {
-        resp.GetLog().GetJson().Object = jsonStruct
-      }
-      ppsLog := new(pps.LogMessage)
-      m := protojson.UnmarshalOptions{
-        AllowPartial:   true,
-        DiscardUnknown: true,
-      }
-      if err := m.Unmarshal([]byte(entry.Line), ppsLog); err != nil {
-        log.Error(ctx, "failed to unmarshal json into PpsLogMessage", zap.Error(err), zap.String("line", entry.Line))
-      } else {
-        resp.GetLog().GetJson().PpsLogMessage = ppsLog
-      }
-    case logs.LogFormat_LOG_FORMAT_PPS_LOGMESSAGE:
-      ppsLog := new(pps.LogMessage)
-      m := protojson.UnmarshalOptions{
-        AllowPartial:   true,
-        DiscardUnknown: true,
-      }
-      if err := m.Unmarshal([]byte(entry.Line), ppsLog); err != nil {
-        return errors.Wrapf(ErrLogFormat, "log line cannot be formatted as %v", a.logFormat, zap.String("line", entry.Line))
-      }
-      resp = &logs.GetLogsResponse{
-        ResponseType: &logs.GetLogsResponse_Log{
-          Log: &logs.LogMessage{
-            LogType: &logs.LogMessage_PpsLogMessage{
-              PpsLogMessage: ppsLog,
-            },
-          },
-        },
-      }
-	default:
-		return errors.Wrapf(ErrUnimplemented, "%v not supported", a.logFormat)
-	}
-
-  logFields := new(ilogs.LogFields)
-  json.Unmarshal([]byte(entry.Line), logFields)
-
-  if len(a.lineMatchers) == 0 {
-    if err := a.responsePublisher.Publish(ctx, resp); err != nil {
-      return errors.WithStack(fmt.Errorf("%w response with parsed json object: %w", ErrPublish, err))
-    }
-  }
-
-  for _, matcher := range a.lineMatchers {
-    if matcher([]byte(entry.Line), logFields) {
-      if err := a.responsePublisher.Publish(ctx, resp); err != nil {
-        return errors.WithStack(fmt.Errorf("%w response with parsed json object: %w", ErrPublish, err))
-      }
-      break
-    }
-  }
-
-	if err := a.responsePublisher.Publish(ctx, resp); err != nil {
-=======
 	object := new(structpb.Struct)
 	if err := object.UnmarshalJSON([]byte(entry.Line)); err != nil {
 		log.Error(ctx, "failed to unmarshal json into protobuf Struct", zap.Error(err), zap.String("line", entry.Line))
@@ -506,20 +378,38 @@
 		ts = ppsLogMessage.Ts
 	}
 
-	if err := a.responsePublisher.Publish(ctx, &logs.GetLogsResponse{
-		ResponseType: &logs.GetLogsResponse_Log{
-			Log: &logs.LogMessage{
-				Verbatim: &logs.VerbatimLogMessage{
-					Line:      []byte(entry.Line),
-					Timestamp: timestamppb.New(entry.Timestamp),
-				},
-				NativeTimestamp: ts,
-				Object:          object,
-				PpsLogMessage:   ppsLogMessage,
-			},
-		},
-	}); err != nil {
->>>>>>> 50d030f1
+	logFields := new(ilogs.LogFields)
+	json.Unmarshal([]byte(entry.Line), logFields)
+
+  resp := &logs.GetLogsResponse{
+    ResponseType: &logs.GetLogsResponse_Log{
+      Log: &logs.LogMessage{
+        Verbatim: &logs.VerbatimLogMessage{
+          Line:      []byte(entry.Line),
+          Timestamp: timestamppb.New(entry.Timestamp),
+        },
+        NativeTimestamp: ts,
+        Object:          object,
+        PpsLogMessage:   ppsLogMessage,
+      },
+    },
+  }
+	if len(a.lineMatchers) == 0 {
+		if err := a.responsePublisher.Publish(ctx, resp); err != nil {
+			return errors.WithStack(fmt.Errorf("%w response with parsed json object: %w", ErrPublish, err))
+		}
+	}
+
+	for _, matcher := range a.lineMatchers {
+		if matcher([]byte(entry.Line), logFields) {
+			if err := a.responsePublisher.Publish(ctx, resp); err != nil {
+				return errors.WithStack(fmt.Errorf("%w response with parsed json object: %w", ErrPublish, err))
+			}
+			break
+		}
+	}
+
+	if err := a.responsePublisher.Publish(ctx, resp); err != nil {
 		return errors.WithStack(fmt.Errorf("%w response with parsed json object: %w", ErrPublish, err))
 	}
 	return nil
