package server

import (
	"time"

	"github.com/gogo/protobuf/types"
	"github.com/jmoiron/sqlx"
	"golang.org/x/net/context"

	col "github.com/pachyderm/pachyderm/v2/src/internal/collection"
	"github.com/pachyderm/pachyderm/v2/src/internal/log"
	"github.com/pachyderm/pachyderm/v2/src/internal/serviceenv"
	txnenv "github.com/pachyderm/pachyderm/v2/src/internal/transactionenv"
	"github.com/pachyderm/pachyderm/v2/src/transaction"
)

type apiServer struct {
	log.Logger
	driver *driver
<<<<<<< HEAD
=======

	// env generates clients for pachyderm's downstream services
	env serviceenv.ServiceEnv
>>>>>>> 53ab5928
}

func newAPIServer(
	env serviceenv.ServiceEnv,
	txnEnv *txnenv.TransactionEnv,
) (*apiServer, error) {
	d, err := newDriver(env, txnEnv)
	if err != nil {
		return nil, err
	}
	s := &apiServer{
		Logger: log.NewLogger("transaction.API"),
		driver: d,
	}
	go func() { env.GetPachClient(context.Background()) }() // Begin dialing connection on startup
	return s, nil
}

func (a *apiServer) BatchTransaction(ctx context.Context, request *transaction.BatchTransactionRequest) (response *transaction.TransactionInfo, retErr error) {
	func() { a.Log(request, nil, nil, 0) }()
	defer func(start time.Time) { a.Log(request, response, retErr, time.Since(start)) }(time.Now())

	return a.driver.batchTransaction(ctx, request.Requests)
}

func (a *apiServer) StartTransaction(ctx context.Context, request *transaction.StartTransactionRequest) (response *transaction.Transaction, retErr error) {
	func() { a.Log(request, nil, nil, 0) }()
	defer func(start time.Time) { a.Log(request, response, retErr, time.Since(start)) }(time.Now())

	return a.driver.startTransaction(ctx)
}

func (a *apiServer) InspectTransaction(ctx context.Context, request *transaction.InspectTransactionRequest) (response *transaction.TransactionInfo, retErr error) {
	func() { a.Log(request, nil, nil, 0) }()
	defer func(start time.Time) { a.Log(request, response, retErr, time.Since(start)) }(time.Now())

	return a.driver.inspectTransaction(ctx, request.Transaction)
}

func (a *apiServer) DeleteTransaction(ctx context.Context, request *transaction.DeleteTransactionRequest) (response *types.Empty, retErr error) {
	func() { a.Log(request, nil, nil, 0) }()
	defer func(start time.Time) { a.Log(request, response, retErr, time.Since(start)) }(time.Now())

	err := a.driver.deleteTransaction(ctx, request.Transaction)
	if err != nil {
		return nil, err
	}

	return &types.Empty{}, nil
}

func (a *apiServer) ListTransaction(ctx context.Context, request *transaction.ListTransactionRequest) (response *transaction.TransactionInfos, retErr error) {
	func() { a.Log(request, nil, nil, 0) }()
	defer func(start time.Time) { a.Log(request, response, retErr, time.Since(start)) }(time.Now())

	transactions, err := a.driver.listTransaction(ctx)
	if err != nil {
		return nil, err
	}
	return &transaction.TransactionInfos{TransactionInfo: transactions}, nil
}

func (a *apiServer) FinishTransaction(ctx context.Context, request *transaction.FinishTransactionRequest) (response *transaction.TransactionInfo, retErr error) {
	func() { a.Log(request, nil, nil, 0) }()
	defer func(start time.Time) { a.Log(request, response, retErr, time.Since(start)) }(time.Now())

	return a.driver.finishTransaction(ctx, request.Transaction)
}

func (a *apiServer) DeleteAll(ctx context.Context, request *transaction.DeleteAllRequest) (response *types.Empty, retErr error) {
	func() { a.Log(request, nil, nil, 0) }()
	defer func(start time.Time) { a.Log(request, response, retErr, time.Since(start)) }(time.Now())

	if err := col.NewSQLTx(ctx, a.driver.db, func(sqlTx *sqlx.Tx) error {
		return a.driver.deleteAll(ctx, sqlTx, nil)
	}); err != nil {
		return nil, err
	}

	return &types.Empty{}, nil
}

// AppendRequest is not an RPC, but is called from other systems in pachd to
// add an operation to an existing transaction.
func (a *apiServer) AppendRequest(ctx context.Context, txn *transaction.Transaction, request *transaction.TransactionRequest) (response *transaction.TransactionResponse, retErr error) {
	func() { a.Log(request, nil, nil, 0) }()
	defer func(start time.Time) { a.Log(request, response, retErr, time.Since(start)) }(time.Now())

	items := []*transaction.TransactionRequest{request}
	info, err := a.driver.appendTransaction(ctx, txn, items)
	if err != nil {
		return nil, err
	}

	return info.Responses[len(info.Responses)-1], nil
}<|MERGE_RESOLUTION|>--- conflicted
+++ resolved
@@ -17,12 +17,6 @@
 type apiServer struct {
 	log.Logger
 	driver *driver
-<<<<<<< HEAD
-=======
-
-	// env generates clients for pachyderm's downstream services
-	env serviceenv.ServiceEnv
->>>>>>> 53ab5928
 }
 
 func newAPIServer(
