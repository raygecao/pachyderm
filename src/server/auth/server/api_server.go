package server

import (
	"fmt"
	"net/http"
	"path"
	"strings"
	"time"

	"github.com/jackc/pgerrcode"
	"github.com/lib/pq"
	"github.com/pachyderm/pachyderm/v2/src/auth"
	enterpriseclient "github.com/pachyderm/pachyderm/v2/src/enterprise"
	internalauth "github.com/pachyderm/pachyderm/v2/src/internal/auth"
	"github.com/pachyderm/pachyderm/v2/src/internal/backoff"
	col "github.com/pachyderm/pachyderm/v2/src/internal/collection"
	"github.com/pachyderm/pachyderm/v2/src/internal/errors"
	"github.com/pachyderm/pachyderm/v2/src/internal/grpcutil"
	"github.com/pachyderm/pachyderm/v2/src/internal/keycache"
	"github.com/pachyderm/pachyderm/v2/src/internal/log"
	"github.com/pachyderm/pachyderm/v2/src/internal/ppsconsts"
	"github.com/pachyderm/pachyderm/v2/src/internal/serviceenv"
	txnenv "github.com/pachyderm/pachyderm/v2/src/internal/transactionenv"
	"github.com/pachyderm/pachyderm/v2/src/internal/uuid"

	"github.com/gogo/protobuf/proto"
	"github.com/gogo/protobuf/types"
	logrus "github.com/sirupsen/logrus"
	"golang.org/x/net/context"
)

const (
	tokensPrefix       = "/tokens"
	roleBindingsPrefix = "/role-bindings"
	membersPrefix      = "/members"
	groupsPrefix       = "/groups"
	configPrefix       = "/config"
	oidcAuthnPrefix    = "/oidc-authns"

	// defaultSessionTTLSecs is the lifetime of an auth token from Authenticate,
	defaultSessionTTLSecs = 30 * 24 * 60 * 60 // 30 days

	// configKey is a key (in etcd, in the config collection) that maps to the
	// auth configuration. This is the only key in that collection (due to
	// implemenation details of our config library, we can't use an empty key)
	configKey = "config"

	// clusterRoleBindingKey is a key in etcd, in the roleBindings collection,
	// that contains the set of role bindings for the cluster. These are frequently
	// accessed so we cache them.
	clusterRoleBindingKey = "CLUSTER:"

	// GitHookPort is 655
	// Prometheus uses 656

	// OidcPort is the port where OIDC ID Providers can send auth assertions
	OidcPort = 657

	// the length of interval between expired auth token cleanups
	cleanupIntervalHours = 24
)

// DefaultOIDCConfig is the default config for the auth API server
var DefaultOIDCConfig = auth.OIDCConfig{}

// APIServer represents an auth api server
type APIServer interface {
	auth.APIServer
	txnenv.AuthTransactionServer
}

// apiServer implements the public interface of the Pachyderm auth system,
// including all RPCs defined in the protobuf spec.
type apiServer struct {
	env        serviceenv.ServiceEnv
	txnEnv     *txnenv.TransactionEnv
	pachLogger log.Logger

	configCache             *keycache.Cache
	clusterRoleBindingCache *keycache.Cache

<<<<<<< HEAD
	// tokens is a collection of hashedToken -> TokenInfo mappings. These tokens are
	// returned to users by Authenticate()
	tokens col.EtcdCollection
=======
>>>>>>> 8acb0c51
	// roleBindings is a collection of resource name -> role binding mappings.
	roleBindings col.EtcdCollection
	// members is a collection of username -> groups mappings.
	members col.EtcdCollection
	// groups is a collection of group -> usernames mappings.
	groups col.EtcdCollection
	// collection containing the auth config (under the key configKey)
	authConfig col.EtcdCollection
	// oidcStates  contains the set of OIDC nonces for requests that are in progress
	oidcStates col.EtcdCollection

	// This is a cache of the PPS master token. It's set once on startup and then
	// never updated
	ppsToken string

	// public addresses the fact that pachd in full mode initializes two auth
	// servers: one that exposes a public API, possibly over TLS, and one that
	// exposes a private API, for internal services. Only the public-facing auth
	// service should export the SAML ACS and Metadata services, so if public
	// is true and auth is active, this may export those SAML services
	public bool

	// watchesEnabled controls whether we cache the auth config and cluster role bindings
	// in the auth service, or whether we look them up each time. Watches are expensive in
	// postgres, so we can't afford to have each sidecar run watches. Pipelines always have
	// direct access to a repo anyways, so the cluster role bindings don't affect their access,
	// and the OIDC server doesn't run in the sidecar so the config doesn't matter.
	watchesEnabled bool
}

// LogReq is like log.Logger.Log(), but it assumes that it's being called from
// the top level of a GRPC method implementation, and correspondingly extracts
// the method name from the parent stack frame
func (a *apiServer) LogReq(request interface{}) {
	a.pachLogger.Log(request, nil, nil, 0)
}

// LogResp is like log.Logger.Log(). However,
// 1) It assumes that it's being called from a defer() statement in a GRPC
//    method , and correspondingly extracts the method name from the grandparent
//    stack frame
// 2) It logs NotActivatedError at DebugLevel instead of ErrorLevel, as, in most
//    cases, this error is expected, and logging it frequently may confuse users
func (a *apiServer) LogResp(request interface{}, response interface{}, err error, duration time.Duration) {
	if err == nil {
		a.pachLogger.LogAtLevelFromDepth(request, response, err, duration, logrus.InfoLevel, 4)
	} else if auth.IsErrNotActivated(err) {
		a.pachLogger.LogAtLevelFromDepth(request, response, err, duration, logrus.DebugLevel, 4)
	} else {
		a.pachLogger.LogAtLevelFromDepth(request, response, err, duration, logrus.ErrorLevel, 4)
	}
}

// NewAuthServer returns an implementation of auth.APIServer.
func NewAuthServer(
	env serviceenv.ServiceEnv,
	txnEnv *txnenv.TransactionEnv,
	etcdPrefix string,
	public bool,
	requireNoncriticalServers bool,
	watchesEnabled bool,
) (APIServer, error) {

	authConfig := col.NewEtcdCollection(
		env.GetEtcdClient(),
		path.Join(etcdPrefix, configKey),
		nil,
		&auth.OIDCConfig{},
		nil,
		nil,
	)
	roleBindings := col.NewEtcdCollection(
		env.GetEtcdClient(),
		path.Join(etcdPrefix, roleBindingsPrefix),
		nil,
		&auth.RoleBinding{},
		nil,
		nil,
	)
	s := &apiServer{
		env:        env,
		txnEnv:     txnEnv,
		pachLogger: log.NewLogger("auth.API"),
<<<<<<< HEAD
		tokens: col.NewEtcdCollection(
			env.GetEtcdClient(),
			path.Join(etcdPrefix, tokensPrefix),
			nil,
			&auth.TokenInfo{},
			nil,
			nil,
		),
		members: col.NewEtcdCollection(
=======
		members: col.NewCollection(
>>>>>>> 8acb0c51
			env.GetEtcdClient(),
			path.Join(etcdPrefix, membersPrefix),
			nil,
			&auth.Groups{},
			nil,
			nil,
		),
		groups: col.NewEtcdCollection(
			env.GetEtcdClient(),
			path.Join(etcdPrefix, groupsPrefix),
			nil,
			&auth.Users{},
			nil,
			nil,
		),
		oidcStates: col.NewEtcdCollection(
			env.GetEtcdClient(),
			path.Join(oidcAuthnPrefix),
			nil,
			&auth.SessionInfo{},
			nil,
			nil,
		),
	}
	go s.retrieveOrGeneratePPSToken()

	if public {
		// start OIDC service (won't respond to anything until config is set)
		go waitForError("OIDC HTTP Server", requireNoncriticalServers, s.serveOIDC)
	}

	if watchesEnabled {
		s.configCache = keycache.NewCache(authConfig.ReadOnly(env.Context()), configKey, &DefaultOIDCConfig)
		s.clusterRoleBindingCache = keycache.NewCache(roleBindings.ReadOnly(env.Context()), clusterRoleBindingKey, &auth.RoleBinding{})

		// Watch for new auth config options
		go s.configCache.Watch()

		// Watch for changes to the cluster role binding
		go s.clusterRoleBindingCache.Watch()
	}

	s.deleteExpiredTokensRoutine()

	return s, nil
}

func waitForError(name string, required bool, cb func() error) {
	if err := cb(); !errors.Is(err, http.ErrServerClosed) {
		if required {
			logrus.Fatalf("error setting up and/or running %v (use --require-critical-servers-only deploy flag to ignore errors from noncritical servers): %v", name, err)
		}
		logrus.Errorf("error setting up and/or running %v: %v", name, err)
	}
}

// getClusterRoleBinding attempts to get the current cluster role bindings,
// and returns an error if auth is not activated. This can require hitting
// postgres if watches are not enabled (in the worker sidecar).
func (a *apiServer) getClusterRoleBinding(ctx context.Context) (*auth.RoleBinding, error) {
	if a.watchesEnabled {
		bindings, ok := a.clusterRoleBindingCache.Load().(*auth.RoleBinding)
		if !ok {
			return nil, errors.New("cached cluster binding had unexpected type")
		}

		if bindings.Entries == nil {
			return nil, auth.ErrNotActivated
		}
		return bindings, nil
	}

	var binding auth.RoleBinding
	if err := a.roleBindings.ReadOnly(ctx).Get(clusterRoleBindingKey, &binding); err != nil {
		if col.IsErrNotFound(err) {
			return nil, auth.ErrNotActivated
		}
		return nil, err
	}
	return &binding, nil
}

func (a *apiServer) isActive(ctx context.Context) error {
	_, err := a.getClusterRoleBinding(ctx)
	return err
}

// Retrieve the PPS master token, or generate it and put it in etcd.
// TODO This is a hack. PPS and Auth communicate through etcd instead of
// an API, but we should define an internal API and use that instead.
func (a *apiServer) retrieveOrGeneratePPSToken() {
	var tokenProto types.StringValue // will contain PPS token
	ctx, cancel := context.WithTimeout(context.Background(), 2*time.Minute)
	defer cancel()
	b := backoff.NewExponentialBackOff()
	b.MaxElapsedTime = 60 * time.Second
	b.MaxInterval = 5 * time.Second
	if err := backoff.Retry(func() error {
		if _, err := col.NewSTM(ctx, a.env.GetEtcdClient(), func(stm col.STM) error {
			superUserTokenCol := col.NewEtcdCollection(a.env.GetEtcdClient(), ppsconsts.PPSTokenKey, nil, &types.StringValue{}, nil, nil).ReadWrite(stm)
			// TODO(msteffen): Don't use an empty key, as it will not be erased by
			// superUserTokenCol.DeleteAll()
			err := superUserTokenCol.Get("", &tokenProto)
			if err == nil {
				return nil
			}
			if col.IsErrNotFound(err) {
				// no existing token yet -- generate token
				token := uuid.NewWithoutDashes()
				tokenProto.Value = token
				if err := superUserTokenCol.Create("", &tokenProto); err != nil {
					return err
				}
			}
			return nil
		}); err != nil {
			return err
		}
		a.ppsToken = tokenProto.Value
		return nil
	}, b); err != nil {
		panic(fmt.Sprintf("couldn't create/retrieve PPS superuser token within 60s of starting up: %v", err))
	}
}

func (a *apiServer) getEnterpriseTokenState(ctx context.Context) (enterpriseclient.State, error) {
	pachClient := a.env.GetPachClient(ctx)
	resp, err := pachClient.Enterprise.GetState(pachClient.Ctx(),
		&enterpriseclient.GetStateRequest{})
	if err != nil {
		return 0, errors.Wrapf(grpcutil.ScrubGRPC(err), "could not get Enterprise status")
	}
	return resp.State, nil
}

// Activate implements the protobuf auth.Activate RPC
func (a *apiServer) Activate(ctx context.Context, req *auth.ActivateRequest) (resp *auth.ActivateResponse, retErr error) {
	pachClient := a.env.GetPachClient(ctx)
	ctx = pachClient.Ctx() // copy auth information
	// We don't want to actually log the request/response since they contain
	// credentials.
	defer func(start time.Time) { a.LogResp(nil, nil, retErr, time.Since(start)) }(time.Now())
	// If the cluster's Pachyderm Enterprise token isn't active, the auth system
	// cannot be activated
	state, err := a.getEnterpriseTokenState(ctx)
	if err != nil {
		return nil, errors.Wrapf(err, "error confirming Pachyderm Enterprise token")
	}
	if state != enterpriseclient.State_ACTIVE {
		return nil, errors.Errorf("Pachyderm Enterprise is not active in this " +
			"cluster, and the Pachyderm auth API is an Enterprise-level feature")
	}

	// Activating an already activated auth service should fail, because
	// otherwise anyone can just activate the service again and set
	// themselves as an admin.
	if err := a.isActive(ctx); err == nil {
		return nil, auth.ErrAlreadyActivated
	}

	// If the token hash was in the request, use it and return an empty response.
	// Otherwise generate a new random token.
	pachToken := req.RootToken
	if pachToken == "" {
		pachToken = uuid.NewWithoutDashes()
	}

	// Store a new Pachyderm token (as the caller is authenticating) and
	// initialize the root user as a cluster admin
	if _, err = col.NewSTM(ctx, a.env.GetEtcdClient(), func(stm col.STM) error {
		roleBindings := a.roleBindings.ReadWrite(stm)
		if err := roleBindings.Put(clusterRoleBindingKey, &auth.RoleBinding{
			Entries: map[string]*auth.Roles{
				auth.RootUser: &auth.Roles{Roles: map[string]bool{auth.ClusterAdminRole: true}},
			},
		}); err != nil {
			return err
		}
		// TODO(acohen4): workout the transactionality
		return a.insertAuthTokenNoTTL(ctx, auth.HashToken(pachToken), auth.RootUser)
	}); err != nil {
		return nil, err
	}

	// wait until the clusterRoleBinding watcher has updated the local cache
	// (changing the activation state), so that Activate() is less likely to
	// race with subsequent calls that expect auth to be activated.
	if err := backoff.Retry(func() error {
		if err := a.isActive(ctx); err != nil {
			return errors.Errorf("auth never activated")
		}
		return nil
	}, backoff.RetryEvery(100*time.Millisecond)); err != nil {
		return nil, err
	}
	return &auth.ActivateResponse{PachToken: pachToken}, nil
}

// Deactivate implements the protobuf auth.Deactivate RPC
func (a *apiServer) Deactivate(ctx context.Context, req *auth.DeactivateRequest) (resp *auth.DeactivateResponse, retErr error) {
	a.LogReq(req)
	defer func(start time.Time) { a.LogResp(req, resp, retErr, time.Since(start)) }(time.Now())

	_, err := col.NewSTM(ctx, a.env.GetEtcdClient(), func(stm col.STM) error {
		a.roleBindings.ReadWrite(stm).DeleteAll()
		a.deleteAllAuthTokens(ctx) // need to merge with transaction changes
		a.members.ReadWrite(stm).DeleteAll()
		a.groups.ReadWrite(stm).DeleteAll()
		a.authConfig.ReadWrite(stm).DeleteAll()
		return nil
	})
	if err != nil {
		return nil, err
	}

	// wait until the clusterRoleBinding watcher sees the deleted role binding,
	// so that Deactivate() is less likely to race with subsequent calls that
	// expect auth to be deactivated.
	if err := backoff.Retry(func() error {
		if err := a.isActive(ctx); err == nil {
			return errors.Errorf("auth still activated")
		}
		return nil
	}, backoff.RetryEvery(100*time.Millisecond)); err != nil {
		return nil, err
	}
	return &auth.DeactivateResponse{}, nil
}

// expiredEnterpriseCheck enforces that if the cluster's enterprise token is
// expired, users cannot log in. The root token can be used to access the cluster.
func (a *apiServer) expiredEnterpriseCheck(ctx context.Context) error {
	state, err := a.getEnterpriseTokenState(ctx)
	if err != nil {
		return errors.Wrapf(err, "error confirming Pachyderm Enterprise token")
	}

	if state == enterpriseclient.State_ACTIVE {
		return nil
	}

	callerInfo, err := a.getAuthenticatedUser(ctx)
	if err != nil {
		return err
	}

	if callerInfo.Subject == auth.RootUser || callerInfo.Subject == auth.PpsUser {
		return nil
	}

	return errors.New("Pachyderm Enterprise is not active in this " +
		"cluster (until Pachyderm Enterprise is re-activated or Pachyderm " +
		"auth is deactivated, users cannot log in)")
}

// Authenticate implements the protobuf auth.Authenticate RPC
func (a *apiServer) Authenticate(ctx context.Context, req *auth.AuthenticateRequest) (resp *auth.AuthenticateResponse, retErr error) {
	if err := a.isActive(ctx); err != nil {
		return nil, err
	}

	// We don't want to actually log the request/response since they contain
	// credentials.
	defer func(start time.Time) { a.LogResp(nil, nil, retErr, time.Since(start)) }(time.Now())

	// If the cluster's enterprise token is expired, login is disabled
	if err := a.expiredEnterpriseCheck(ctx); err != nil {
		return nil, err
	}

	// verify whatever credential the user has presented, and write a new
	// Pachyderm token for the user that their credential belongs to
	var pachToken string
	switch {
	case req.OIDCState != "":
		// Determine caller's Pachyderm/OIDC user info (email)
		email, err := a.OIDCStateToEmail(ctx, req.OIDCState)
		if err != nil {
			return nil, err
		}

		username := auth.UserPrefix + email

		// Generate a new Pachyderm token and write it
		token, err := a.generateAndInsertAuthToken(ctx, username, defaultSessionTTLSecs)
		if err != nil {
			return nil, errors.Wrapf(err, "error storing auth token for user \"%s\"", username)
		}
		pachToken = token

	case req.IdToken != "":
		// Determine caller's Pachyderm/OIDC user info (email)
		token, claims, err := a.validateIDToken(ctx, req.IdToken)
		if err != nil {
			return nil, err
		}

		username := auth.UserPrefix + claims.Email

		// Sync the user's group membership from the groups claim
		if err := a.syncGroupMembership(ctx, claims); err != nil {
			return nil, err
		}

		// Compute the remaining time before the ID token expires,
		// and limit the pach token to the same expiration time.
		// If the token would be longer-lived than the default pach token,
		// TTL clamp the expiration to the default TTL.
		expirationSecs := int64(time.Until(token.Expiry).Seconds())
		if expirationSecs > defaultSessionTTLSecs {
			expirationSecs = defaultSessionTTLSecs
		}

		t, err := a.generateAndInsertAuthToken(ctx, username, expirationSecs)
		if err != nil {
			return nil, errors.Wrapf(err, "error storing auth token for user \"%s\"", username)
		}
		pachToken = t

	default:
		return nil, errors.Errorf("unrecognized authentication mechanism (old pachd?)")
	}

	logrus.Info("Authentication checks successful, now returning pachToken")

	// Return new pachyderm token to caller
	return &auth.AuthenticateResponse{
		PachToken: pachToken,
	}, nil
}

func resourceKey(r *auth.Resource) string {
	if r.Type == auth.ResourceType_CLUSTER {
		return clusterRoleBindingKey
	}
	return fmt.Sprintf("%s:%s", r.Type, r.Name)
}

// AuthorizeInTransaction is identical to Authorize except that it can run
// inside an existing etcd STM transaction.  This is not an RPC.
func (a *apiServer) AuthorizeInTransaction(
	txnCtx *txnenv.TransactionContext,
	req *auth.AuthorizeRequest,
) (resp *auth.AuthorizeResponse, retErr error) {
	binding, err := a.getClusterRoleBinding(txnCtx.ClientContext)
	if err != nil {
		return nil, err
	}

	callerInfo, err := a.getAuthenticatedUser(txnCtx.ClientContext)
	if err != nil {
		return nil, err
	}

	request := newAuthorizeRequest(callerInfo.Subject, req.Permissions, a.getGroups)

	// Check the permissions at the cluster level
	if err := request.evaluateRoleBinding(txnCtx.ClientContext, binding); err != nil {
		return nil, err
	}

	// If all the permissions are satisfied by the cached cluster binding don't
	// retrieve the resource bindings. If the resource in question is the whole
	// cluster we should also exit early
	if request.satisfied() || req.Resource.Type == auth.ResourceType_CLUSTER {
		return &auth.AuthorizeResponse{
			Principal:  callerInfo.Subject,
			Authorized: request.satisfied(),
			Missing:    request.missing(),
			Satisfied:  request.satisfiedPermissions,
		}, nil
	}

	// Get the role bindings for the resource to check
	var roleBinding auth.RoleBinding
	if err := a.roleBindings.ReadWrite(txnCtx.Stm).Get(resourceKey(req.Resource), &roleBinding); err != nil {
		if col.IsErrNotFound(err) {
			return nil, &auth.ErrNoRoleBinding{*req.Resource}
		}
		return nil, errors.Wrapf(err, "error getting role bindings for %s \"%s\"", req.Resource.Type, req.Resource.Name)
	}
	if err := request.evaluateRoleBinding(txnCtx.ClientContext, &roleBinding); err != nil {
		return nil, err
	}

	return &auth.AuthorizeResponse{
		Principal:  callerInfo.Subject,
		Authorized: request.satisfied(),
		Missing:    request.missing(),
		Satisfied:  request.satisfiedPermissions,
	}, nil
}

// Authorize implements the protobuf auth.Authorize RPC
func (a *apiServer) Authorize(
	ctx context.Context,
	req *auth.AuthorizeRequest,
) (resp *auth.AuthorizeResponse, retErr error) {
	a.LogReq(req)
	defer func(start time.Time) { a.LogResp(req, resp, retErr, time.Since(start)) }(time.Now())

	var response *auth.AuthorizeResponse
	if err := a.txnEnv.WithReadContext(ctx, func(txnCtx *txnenv.TransactionContext) error {
		var err error
		response, err = a.AuthorizeInTransaction(txnCtx, req)
		return err
	}); err != nil {
		return nil, err
	}
	return response, nil
}

// WhoAmI implements the protobuf auth.WhoAmI RPC
func (a *apiServer) WhoAmI(ctx context.Context, req *auth.WhoAmIRequest) (resp *auth.WhoAmIResponse, retErr error) {
	a.pachLogger.LogAtLevelFromDepth(req, nil, nil, 0, logrus.DebugLevel, 2)
	defer func(start time.Time) { a.LogResp(req, resp, retErr, time.Since(start)) }(time.Now())

	if err := a.isActive(ctx); err != nil {
		return nil, err
	}

	callerInfo, err := a.getAuthenticatedUser(ctx)
	if err != nil {
		return nil, err
	}

	return &auth.WhoAmIResponse{
		Username:   callerInfo.Subject,
		Expiration: callerInfo.Expiration,
	}, nil
}

// DeleteRoleBindingInTransaction is used to remove role bindings for resources when they're deleted in other services.
// It doesn't do any auth checks itself - the calling method should ensure the user is allowed to delete this resource.
// This is not an RPC, this is only called in-process.
func (a *apiServer) DeleteRoleBindingInTransaction(txnCtx *txnenv.TransactionContext, resource *auth.Resource) error {
	if err := a.isActive(txnCtx.ClientContext); err != nil {
		return err
	}

	if resource.Type == auth.ResourceType_CLUSTER {
		return fmt.Errorf("cannot delete cluster role binding")
	}

	key := resourceKey(resource)
	roleBindings := a.roleBindings.ReadWrite(txnCtx.Stm)
	if err := roleBindings.Delete(key); err != nil {
		return err
	}

	return nil
}

// rolesFromRoleSlice converts a slice of strings into *auth.Roles,
// validating that each role name is valid.
func rolesFromRoleSlice(rs []string) (*auth.Roles, error) {
	if len(rs) == 0 {
		return nil, nil
	}

	for _, r := range rs {
		if _, err := permissionsForRole(r); err != nil {
			return nil, err
		}
	}

	roles := &auth.Roles{Roles: make(map[string]bool)}
	for _, r := range rs {
		roles.Roles[r] = true
	}
	return roles, nil
}

// CreateRoleBindingInTransaction is an internal-only API to create a role binding for a new resource.
// It doesn't do any authorization checks itself - the calling method should ensure the user is allowed
// to create the resource. This is not an RPC.
func (a *apiServer) CreateRoleBindingInTransaction(txnCtx *txnenv.TransactionContext, principal string, roleSlice []string, resource *auth.Resource) error {
	bindings := &auth.RoleBinding{
		Entries: make(map[string]*auth.Roles),
	}

	if len(roleSlice) != 0 {
		// Check that the subject is in canonical form (`<type>:<principal>`).
		if err := a.checkCanonicalSubject(principal); err != nil {
			return err
		}

		roles, err := rolesFromRoleSlice(roleSlice)
		if err != nil {
			return err
		}

		bindings.Entries[principal] = roles
	}

	// Call Create, this will raise an error if the role binding already exists.
	key := resourceKey(resource)
	roleBindings := a.roleBindings.ReadWrite(txnCtx.Stm)
	if err := roleBindings.Create(key, bindings); err != nil {
		return err
	}

	return nil
}

// AddPipelineReaderToRepoInTransaction gives a pipeline access to read data from the specified source repo.
// This is distinct from ModifyRoleBinding because AddPipelineReader is a less expansive permission
// that is included in the repoReader role, versus being able to modify all role bindings which is
// part of repoOwner. This method is for internal use and is not exposed as an RPC.
func (a *apiServer) AddPipelineReaderToRepoInTransaction(txnCtx *txnenv.TransactionContext, sourceRepo, pipeline string) error {
	if err := CheckRepoIsAuthorizedInTransaction(txnCtx, sourceRepo, auth.Permission_REPO_ADD_PIPELINE_READER); err != nil {
		return err
	}

	return a.setUserRoleBindingInTransaction(txnCtx, &auth.Resource{Type: auth.ResourceType_REPO, Name: sourceRepo}, auth.PipelinePrefix+pipeline, []string{auth.RepoReaderRole})
}

// AddPipelineWriterToRepoInTransaction gives a pipeline access to write to it's own output repo.
// This is distinct from ModifyRoleBinding because AddPipelineWriter is a less expansive permission
// that is included in the repoWriter role, versus being able to modify all role bindings which is
// part of repoOwner. This method is for internal use and is not exposed as an RPC.
func (a *apiServer) AddPipelineWriterToRepoInTransaction(txnCtx *txnenv.TransactionContext, pipeline string) error {
	// Check that the user is allowed to add a pipeline to write to the output repo.
	if err := CheckRepoIsAuthorizedInTransaction(txnCtx, pipeline, auth.Permission_REPO_ADD_PIPELINE_WRITER); err != nil {
		return err
	}

	return a.setUserRoleBindingInTransaction(txnCtx, &auth.Resource{Type: auth.ResourceType_REPO, Name: pipeline}, auth.PipelinePrefix+pipeline, []string{auth.RepoWriterRole})
}

// RemovePipelineReaderFromRepo revokes a pipeline's access to read data from the specified source repo.
// This is distinct from ModifyRoleBinding because RemovePipelineReader is a less expansive permission
// that is included in the repoWriter role, versus being able to modify all role bindings which is
// part of repoOwner. This method is for internal use and is not exposed as an RPC.
func (a *apiServer) RemovePipelineReaderFromRepoInTransaction(txnCtx *txnenv.TransactionContext, sourceRepo, pipeline string) error {
	// Check that the user is allowed to remove input repos from the pipeline repo - this check is on the pipeline itself
	// and not sourceRepo because otherwise users could break piplines they don't have access to by revoking them from the
	// input repo.
	if err := CheckRepoIsAuthorizedInTransaction(txnCtx, pipeline, auth.Permission_REPO_REMOVE_PIPELINE_READER); err != nil && !auth.IsErrNoRoleBinding(err) {
		return err
	}

	return a.setUserRoleBindingInTransaction(txnCtx, &auth.Resource{Type: auth.ResourceType_REPO, Name: sourceRepo}, auth.PipelinePrefix+pipeline, []string{})
}

// ModifyRoleBindingInTransaction is identical to ModifyRoleBinding except that it can run inside
// an existing etcd STM transaction.  This is not an RPC.
func (a *apiServer) ModifyRoleBindingInTransaction(
	txnCtx *txnenv.TransactionContext,
	req *auth.ModifyRoleBindingRequest,
) (*auth.ModifyRoleBindingResponse, error) {
	if err := a.isActive(txnCtx.ClientContext); err != nil {
		return nil, err
	}

	if err := a.checkCanonicalSubject(req.Principal); err != nil {
		return nil, err
	}

	if strings.HasPrefix(req.Principal, auth.PachPrefix) && req.Resource.Type == auth.ResourceType_CLUSTER {
		return nil, fmt.Errorf("cannot modify cluster role bindings for pach: users")
	}

	// ModifyRoleBinding can be called for any type of resource,
	// and the permission required depends on the type of resource.
	switch req.Resource.Type {
	case auth.ResourceType_CLUSTER:
		if err := CheckClusterIsAuthorizedInTransaction(txnCtx, auth.Permission_CLUSTER_MODIFY_BINDINGS); err != nil {
			return nil, err
		}
	case auth.ResourceType_REPO:
		if err := CheckRepoIsAuthorizedInTransaction(txnCtx, req.Resource.Name, auth.Permission_REPO_MODIFY_BINDINGS); err != nil {
			return nil, err
		}
	default:
		return nil, fmt.Errorf("unknown resource type %v", req.Resource.Type)
	}

	if err := a.setUserRoleBindingInTransaction(txnCtx, req.Resource, req.Principal, req.Roles); err != nil {
		return nil, err
	}

	return &auth.ModifyRoleBindingResponse{}, nil
}

func (a *apiServer) setUserRoleBindingInTransaction(txnCtx *txnenv.TransactionContext, resource *auth.Resource, principal string, roleSlice []string) error {
	roles, err := rolesFromRoleSlice(roleSlice)
	if err != nil {
		return err
	}

	key := resourceKey(resource)
	roleBindings := a.roleBindings.ReadWrite(txnCtx.Stm)
	var bindings auth.RoleBinding
	if err := roleBindings.Get(key, &bindings); err != nil {
		if col.IsErrNotFound(err) {
			return &auth.ErrNoRoleBinding{*resource}
		}
		return err
	}

	if bindings.Entries == nil {
		bindings.Entries = make(map[string]*auth.Roles)
	}

	if len(roleSlice) == 0 {
		delete(bindings.Entries, principal)
	} else {
		bindings.Entries[principal] = roles
	}
	return roleBindings.Put(key, &bindings)
}

// ModifyRoleBinding implements the protobuf auth.ModifyRoleBinding RPC
func (a *apiServer) ModifyRoleBinding(ctx context.Context, req *auth.ModifyRoleBindingRequest) (resp *auth.ModifyRoleBindingResponse, retErr error) {
	a.LogReq(req)
	defer func(start time.Time) { a.LogResp(req, resp, retErr, time.Since(start)) }(time.Now())

	var response *auth.ModifyRoleBindingResponse
	if err := a.txnEnv.WithTransaction(ctx, func(txn txnenv.Transaction) error {
		var err error
		response, err = txn.ModifyRoleBinding(req)
		return err
	}); err != nil {
		return nil, err
	}

	// If the request is not in a transaction, block until the cache is updated
	if req.Resource.Type == auth.ResourceType_CLUSTER {
		expected, err := rolesFromRoleSlice(req.Roles)
		if err != nil {
			return nil, err
		}
		if err := backoff.Retry(func() error {
			bindings, ok := a.clusterRoleBindingCache.Load().(*auth.RoleBinding)
			if !ok {
				return errors.New("cached cluster binding had unexpected type")
			}
			if !proto.Equal(bindings.Entries[req.Principal], expected) {
				return errors.New("waiting for cache to be updated")
			}
			return nil
		}, backoff.RetryEvery(100*time.Millisecond)); err != nil {
			return nil, err
		}
	}

	return response, nil
}

// GetRoleBindingInTransaction is identical to GetRoleBinding except that it can run inside
// an existing etcd STM transaction.  This is not an RPC.
func (a *apiServer) GetRoleBindingInTransaction(
	txnCtx *txnenv.TransactionContext,
	req *auth.GetRoleBindingRequest,
) (*auth.GetRoleBindingResponse, error) {
	if err := a.isActive(txnCtx.ClientContext); err != nil {
		return nil, err
	}

	// Read role bindings from etcd
	var roleBindings auth.RoleBinding
	if err := a.roleBindings.ReadWrite(txnCtx.Stm).Get(resourceKey(req.Resource), &roleBindings); err != nil && !col.IsErrNotFound(err) {
		return nil, err
	}

	if roleBindings.Entries == nil {
		roleBindings.Entries = make(map[string]*auth.Roles)
	}
	return &auth.GetRoleBindingResponse{
		Binding: &roleBindings,
	}, nil
}

// GetRoleBinding implements the protobuf auth.GetRoleBinding RPC
func (a *apiServer) GetRoleBinding(ctx context.Context, req *auth.GetRoleBindingRequest) (resp *auth.GetRoleBindingResponse, retErr error) {
	a.LogReq(req)
	defer func(start time.Time) { a.LogResp(req, resp, retErr, time.Since(start)) }(time.Now())

	var response *auth.GetRoleBindingResponse
	if err := a.txnEnv.WithReadContext(ctx, func(txnCtx *txnenv.TransactionContext) error {
		var err error
		response, err = a.GetRoleBindingInTransaction(txnCtx, req)
		return err
	}); err != nil {
		return nil, err
	}
	return response, nil
}

// GetRobotToken implements the protobuf auth.GetRobotToken RPC
func (a *apiServer) GetRobotToken(ctx context.Context, req *auth.GetRobotTokenRequest) (resp *auth.GetRobotTokenResponse, retErr error) {
	a.LogReq(req)
	defer func(start time.Time) { a.LogResp(req, resp, retErr, time.Since(start)) }(time.Now())

	// If the user specified a redundant robot: prefix, strip it. Colons are not permitted in robot names.
	subject := strings.TrimPrefix(req.Robot, auth.RobotPrefix)
	if strings.Contains(subject, ":") {
		return nil, errors.New("robot names cannot contain colons (':')")
	}

	subject = auth.RobotPrefix + subject

	// generate new token, and write to postgres
	var token string
	var err error
	if req.TTL > 0 {
		token, err = a.generateAndInsertAuthToken(ctx, subject, req.TTL)
	} else {
		token, err = a.generateAndInsertAuthTokenNoTTL(ctx, subject)
	}
	if err != nil {
		return nil, err
	}
	return &auth.GetRobotTokenResponse{
		Token: token,
	}, nil
}

// GetPipelineAuthTokenInTransaction is an internal API used to create a pipeline token for a given pipeline.
// Not an RPC.
func (a *apiServer) GetPipelineAuthTokenInTransaction(txnCtx *txnenv.TransactionContext, pipeline string) (string, error) {
	if err := a.isActive(txnCtx.ClientContext); err != nil {
		return "", err
	}

	token := uuid.NewWithoutDashes()
	// TODO(acohen4): look at transaction context
	if err := a.insertAuthTokenNoTTL(txnCtx.ClientContext, auth.HashToken(token), auth.PipelinePrefix+pipeline); err != nil {
		return "", errors.Wrapf(err, "error storing token")
	} else {
		return token, nil
	}
}

// GetOIDCLogin implements the protobuf auth.GetOIDCLogin RPC
func (a *apiServer) GetOIDCLogin(ctx context.Context, req *auth.GetOIDCLoginRequest) (resp *auth.GetOIDCLoginResponse, retErr error) {
	a.LogReq(req)
	// Don't log response to avoid logging OIDC state token
	defer func(start time.Time) { a.LogResp(req, nil, retErr, time.Since(start)) }(time.Now())
	var err error

	authURL, state, err := a.GetOIDCLoginURL(ctx)
	if err != nil {
		return nil, err
	}
	return &auth.GetOIDCLoginResponse{
		LoginURL: authURL,
		State:    state,
	}, nil
}

// RevokeAuthToken implements the protobuf auth.RevokeAuthToken RPC
func (a *apiServer) RevokeAuthToken(ctx context.Context, req *auth.RevokeAuthTokenRequest) (resp *auth.RevokeAuthTokenResponse, retErr error) {
	a.LogReq(req)
	defer func(start time.Time) { a.LogResp(req, resp, retErr, time.Since(start)) }(time.Now())
	a.txnEnv.WithWriteContext(ctx, func(txnCtx *txnenv.TransactionContext) error {
		resp, retErr = a.RevokeAuthTokenInTransaction(txnCtx, req)
		return retErr
	})
	return resp, retErr
}

func (a *apiServer) RevokeAuthTokenInTransaction(txnCtx *txnenv.TransactionContext, req *auth.RevokeAuthTokenRequest) (resp *auth.RevokeAuthTokenResponse, retErr error) {
	if err := a.isActive(txnCtx.ClientContext); err != nil {
		return nil, err
	}

	if err := a.deleteAuthToken(txnCtx.ClientContext, auth.HashToken(req.Token)); err != nil {
		return nil, err
	}
	return &auth.RevokeAuthTokenResponse{}, nil
}

// setGroupsForUserInternal is a helper function used by SetGroupsForUser, and
// also by handleSAMLResponse and handleOIDCExchangeInternal (which updates
// group membership information based on signed SAML assertions or JWT claims).
// This does no auth checks, so the caller must do all relevant authorization.
func (a *apiServer) setGroupsForUserInternal(ctx context.Context, subject string, groups []string) error {
	_, err := col.NewSTM(ctx, a.env.GetEtcdClient(), func(stm col.STM) error {
		members := a.members.ReadWrite(stm)

		// Get groups to remove/add user from/to
		var removeGroups auth.Groups
		addGroups := addToSet(nil, groups...)
		if err := members.Get(subject, &removeGroups); err == nil {
			for _, group := range groups {
				if removeGroups.Groups[group] {
					removeGroups.Groups = removeFromSet(removeGroups.Groups, group)
					addGroups = removeFromSet(addGroups, group)
				}
			}
		}

		// Set groups for user
		if err := members.Put(subject, &auth.Groups{
			Groups: addToSet(nil, groups...),
		}); err != nil {
			return err
		}

		// Remove user from previous groups
		groups := a.groups.ReadWrite(stm)
		var membersProto auth.Users
		for group := range removeGroups.Groups {
			if err := groups.Upsert(group, &membersProto, func() error {
				membersProto.Usernames = removeFromSet(membersProto.Usernames, subject)
				return nil
			}); err != nil {
				return err
			}
		}

		// Add user to new groups
		for group := range addGroups {
			if err := groups.Upsert(group, &membersProto, func() error {
				membersProto.Usernames = addToSet(membersProto.Usernames, subject)
				return nil
			}); err != nil {
				return err
			}
		}

		return nil
	})
	return err
}

// SetGroupsForUser implements the protobuf auth.SetGroupsForUser RPC
func (a *apiServer) SetGroupsForUser(ctx context.Context, req *auth.SetGroupsForUserRequest) (resp *auth.SetGroupsForUserResponse, retErr error) {
	a.LogReq(req)
	defer func(start time.Time) { a.LogResp(req, resp, retErr, time.Since(start)) }(time.Now())

	if err := a.checkCanonicalSubject(req.Username); err != nil {
		return nil, err
	}
	// TODO(msteffen): canonicalize group names
	if err := a.setGroupsForUserInternal(ctx, req.Username, req.Groups); err != nil {
		return nil, err
	}
	return &auth.SetGroupsForUserResponse{}, nil
}

// ModifyMembers implements the protobuf auth.ModifyMembers RPC
func (a *apiServer) ModifyMembers(ctx context.Context, req *auth.ModifyMembersRequest) (resp *auth.ModifyMembersResponse, retErr error) {
	a.LogReq(req)
	defer func(start time.Time) { a.LogResp(req, resp, retErr, time.Since(start)) }(time.Now())

	if err := a.checkCanonicalSubjects(req.Add); err != nil {
		return nil, err
	}
	// TODO(bryce) Skip canonicalization if the users can be found.
	if err := a.checkCanonicalSubjects(req.Remove); err != nil {
		return nil, err
	}

	if _, err := col.NewSTM(ctx, a.env.GetEtcdClient(), func(stm col.STM) error {
		members := a.members.ReadWrite(stm)
		var groupsProto auth.Groups
		for _, username := range req.Add {
			if err := members.Upsert(username, &groupsProto, func() error {
				groupsProto.Groups = addToSet(groupsProto.Groups, req.Group)
				return nil
			}); err != nil {
				return err
			}
		}
		for _, username := range req.Remove {
			if err := members.Upsert(username, &groupsProto, func() error {
				groupsProto.Groups = removeFromSet(groupsProto.Groups, req.Group)
				return nil
			}); err != nil {
				return err
			}
		}

		groups := a.groups.ReadWrite(stm)
		var membersProto auth.Users
		if err := groups.Upsert(req.Group, &membersProto, func() error {
			membersProto.Usernames = addToSet(membersProto.Usernames, req.Add...)
			membersProto.Usernames = removeFromSet(membersProto.Usernames, req.Remove...)
			return nil
		}); err != nil {
			return err
		}

		return nil
	}); err != nil {
		return nil, err
	}

	return &auth.ModifyMembersResponse{}, nil
}

func addToSet(set map[string]bool, elems ...string) map[string]bool {
	if set == nil {
		set = map[string]bool{}
	}

	for _, elem := range elems {
		set[elem] = true
	}
	return set
}

func removeFromSet(set map[string]bool, elems ...string) map[string]bool {
	if set != nil {
		for _, elem := range elems {
			delete(set, elem)
		}
	}

	return set
}

// getGroups is a helper function used primarily by the GRPC API GetGroups, but
// also by Authorize() and isAdmin().
func (a *apiServer) getGroups(ctx context.Context, subject string) ([]string, error) {
	members := a.members.ReadOnly(ctx)
	var groupsProto auth.Groups
	if err := members.Get(subject, &groupsProto); err != nil {
		if col.IsErrNotFound(err) {
			return []string{}, nil
		}
		return nil, err
	}
	return setToList(groupsProto.Groups), nil
}

// GetGroups implements the protobuf auth.GetGroups RPC
func (a *apiServer) GetGroups(ctx context.Context, req *auth.GetGroupsRequest) (resp *auth.GetGroupsResponse, retErr error) {
	a.LogReq(req)
	defer func(start time.Time) { a.LogResp(req, resp, retErr, time.Since(start)) }(time.Now())

	callerInfo, err := a.getAuthenticatedUser(ctx)
	if err != nil {
		return nil, err
	}

	var target string
	if req.Username != "" && req.Username != callerInfo.Subject {
		pachClient := a.env.GetPachClient(ctx)
		resp, err := pachClient.Authorize(pachClient.Ctx(), &auth.AuthorizeRequest{
			Resource: &auth.Resource{Type: auth.ResourceType_CLUSTER},
			Permissions: []auth.Permission{
				auth.Permission_CLUSTER_AUTH_GET_GROUPS,
			},
		})
		if err != nil {
			return nil, err
		}

		if !resp.Authorized {
			return nil, &auth.ErrNotAuthorized{
				Subject:  resp.Principal,
				Resource: auth.Resource{Type: auth.ResourceType_CLUSTER},
				Required: []auth.Permission{
					auth.Permission_CLUSTER_AUTH_GET_GROUPS,
				},
			}
		}
		target = req.Username
	} else {
		target = callerInfo.Subject
	}

	groups, err := a.getGroups(ctx, target)
	if err != nil {
		return nil, err
	}
	return &auth.GetGroupsResponse{Groups: groups}, nil
}

// GetUsers implements the protobuf auth.GetUsers RPC
func (a *apiServer) GetUsers(ctx context.Context, req *auth.GetUsersRequest) (resp *auth.GetUsersResponse, retErr error) {
	a.LogReq(req)
	defer func(start time.Time) { a.LogResp(req, resp, retErr, time.Since(start)) }(time.Now())

	// Filter by group
	if req.Group != "" {
		var membersProto auth.Users
		if _, err := col.NewSTM(ctx, a.env.GetEtcdClient(), func(stm col.STM) error {
			groups := a.groups.ReadWrite(stm)
			if err := groups.Get(req.Group, &membersProto); err != nil {
				return err
			}
			return nil
		}); err != nil {
			return nil, err
		}

		return &auth.GetUsersResponse{Usernames: setToList(membersProto.Usernames)}, nil
	}

	membersCol := a.members.ReadOnly(ctx)
	groups := &auth.Groups{}
	var users []string
	if err := membersCol.List(groups, col.DefaultOptions(), func(user string) error {
		users = append(users, user)
		return nil
	}); err != nil {
		return nil, err
	}
	return &auth.GetUsersResponse{Usernames: users}, nil
}

func setToList(set map[string]bool) []string {
	if set == nil {
		return []string{}
	}

	list := []string{}
	for elem := range set {
		list = append(list, elem)
	}
	return list
}

func (a *apiServer) getAuthenticatedUser(ctx context.Context) (*auth.TokenInfo, error) {
	token, err := auth.GetAuthToken(ctx)
	if err != nil {
		return nil, err
	}

	if token == a.ppsToken {
		// TODO(msteffen): This is a hack. The idea is that there is a logical user
		// entry mapping ppsToken to ppsUser. Soon, ppsUser will go away and
		// this check should happen in authorize
		return &auth.TokenInfo{
			Subject: auth.PpsUser,
		}, nil
	}

	// try to lookup pre-computed subject
	if subject := internalauth.GetWhoAmI(ctx); subject != "" {
		return &auth.TokenInfo{
			Subject: subject,
		}, nil
	}

	// Lookup the token
	tokenInfo, lookupErr := a.lookupAuthTokenInfo(ctx, auth.HashToken(token))
	if lookupErr != nil {
		if col.IsErrNotFound(lookupErr) {
			return nil, auth.ErrBadToken
		}
		return nil, lookupErr
	}
	// verify token hasn't expired
	if tokenInfo.Expiration != nil {
		if time.Now().After(*tokenInfo.Expiration) {
			return nil, auth.ErrExpiredToken
		}
	}
	return tokenInfo, nil
}

// checkCanonicalSubjects applies checkCanonicalSubject to a list
func (a *apiServer) checkCanonicalSubjects(subjects []string) error {
	for _, subject := range subjects {
		if err := a.checkCanonicalSubject(subject); err != nil {
			return err
		}
	}
	return nil
}

// checkCanonicalSubject returns an error if a subject doesn't have a prefix, or the prefix is
// not recognized
func (a *apiServer) checkCanonicalSubject(subject string) error {
	if subject == auth.AllClusterUsersSubject {
		return nil
	}

	colonIdx := strings.Index(subject, ":")
	if colonIdx < 0 {
		return errors.Errorf("subject has no prefix, must be of the form <type>:<name>")
	}
	prefix := subject[:colonIdx]

	// check against fixed prefixes
	prefix += ":" // append ":" to match constants
	switch prefix {
	case auth.PipelinePrefix, auth.RobotPrefix, auth.PachPrefix, auth.UserPrefix, auth.GroupPrefix:
		break
	default:
		return errors.Errorf("subject has unrecognized prefix: %s", subject[:colonIdx+1])
	}
	return nil
}

// GetConfiguration implements the protobuf auth.GetConfiguration RPC.
func (a *apiServer) GetConfiguration(ctx context.Context, req *auth.GetConfigurationRequest) (resp *auth.GetConfigurationResponse, retErr error) {
	a.LogReq(req)
	defer func(start time.Time) { a.LogResp(req, resp, retErr, time.Since(start)) }(time.Now())

	if !a.watchesEnabled {
		return nil, errors.New("watches are not enabled, unable to get current config")
	}

	config, ok := a.configCache.Load().(*auth.OIDCConfig)
	if !ok {
		return nil, errors.New("cached auth config had unexpected type")
	}

	return &auth.GetConfigurationResponse{
		Configuration: config,
	}, nil
}

// SetConfiguration implements the protobuf auth.SetConfiguration RPC
func (a *apiServer) SetConfiguration(ctx context.Context, req *auth.SetConfigurationRequest) (resp *auth.SetConfigurationResponse, retErr error) {
	a.LogReq(req)
	defer func(start time.Time) { a.LogResp(req, resp, retErr, time.Since(start)) }(time.Now())

	if !a.watchesEnabled {
		return nil, errors.New("watches are not enabled, unable to set config")
	}

	var configToStore *auth.OIDCConfig
	if req.Configuration != nil {
		// Validate new config
		if err := validateOIDCConfig(ctx, req.Configuration); err != nil {
			return nil, err
		}
		configToStore = req.Configuration
	} else {
		configToStore = proto.Clone(&DefaultOIDCConfig).(*auth.OIDCConfig)
	}

	// set the new config
	if _, err := col.NewSTM(ctx, a.env.GetEtcdClient(), func(stm col.STM) error {
		return a.authConfig.ReadWrite(stm).Put(configKey, configToStore)
	}); err != nil {
		return nil, err
	}

	// block until the watcher observes the write
	if err := backoff.Retry(func() error {
		record, ok := a.configCache.Load().(*auth.OIDCConfig)
		if !ok {
			return errors.Errorf("could not retrieve auth config from cache")
		}
		if !proto.Equal(record, configToStore) {
			return errors.Errorf("config in cache was not updated")
		}
		return nil
	}, backoff.RetryEvery(time.Second)); err != nil {
		return nil, err
	}

	return &auth.SetConfigurationResponse{}, nil
}

func (a *apiServer) ExtractAuthTokens(ctx context.Context, req *auth.ExtractAuthTokensRequest) (resp *auth.ExtractAuthTokensResponse, retErr error) {
	// We don't want to actually log the request/response since they contain
	// credentials.
	a.LogReq(req)
	defer func(start time.Time) { a.LogResp(nil, nil, retErr, time.Since(start)) }(time.Now())
	if err := a.isActive(ctx); err != nil {
		return nil, err
	}

<<<<<<< HEAD
	extracted := make([]*auth.HashedAuthToken, 0)

	tokens := a.tokens.ReadOnly(ctx)
	var val auth.TokenInfo
	if err := tokens.List(&val, col.DefaultOptions(), func(hash string) error {
		// Only extract robot tokens
		if !strings.HasPrefix(val.Subject, auth.RobotPrefix) {
			return nil
		}

		ttl, err := tokens.TTL(hash)
		if err != nil {
			return err
		}

		token := &auth.HashedAuthToken{
			HashedToken: hash,
			TokenInfo: &auth.TokenInfo{
				Subject: val.Subject,
			},
		}
		if ttl != -1 {
			expiration, err := types.TimestampProto(time.Now().Add(time.Second * time.Duration(ttl)))
			if err != nil {
				return err
			}
			token.Expiration = expiration
		}
		extracted = append(extracted, token)
		return nil
	}); err != nil {
=======
	extracted, err := a.listRobotTokens(ctx)
	if err != nil {
>>>>>>> 8acb0c51
		return nil, err
	}
	return &auth.ExtractAuthTokensResponse{Tokens: extracted}, nil
}

func (a *apiServer) RestoreAuthToken(ctx context.Context, req *auth.RestoreAuthTokenRequest) (resp *auth.RestoreAuthTokenResponse, retErr error) {
	// We don't want to actually log the request/response since they contain
	// credentials.
	defer func(start time.Time) { a.LogResp(nil, nil, retErr, time.Since(start)) }(time.Now())

	var ttl int64
	if req.Token.Expiration != nil {
		ttl = int64(time.Until(*req.Token.Expiration).Seconds())
		if ttl < 0 {
			return nil, auth.ErrExpiredToken
		}
	}

	if err := func() error {
		if ttl > 0 {
			return a.insertAuthToken(ctx, req.Token.HashedToken, req.Token.Subject, ttl)
		} else {
			return a.insertAuthTokenNoTTL(ctx, req.Token.HashedToken, req.Token.Subject)
		}
	}(); err != nil {
		return nil, errors.Wrapf(err, "error restoring auth token")
	}

	return &auth.RestoreAuthTokenResponse{}, nil
}

// implements the protobuf auth.DeleteExpiredAuthTokens RPC
func (a *apiServer) DeleteExpiredAuthTokens(ctx context.Context, req *auth.DeleteExpiredAuthTokensRequest) (*auth.DeleteExpiredAuthTokensResponse, error) {
	logrus.Info("Deleting expired auth tokens")
	if _, err := a.env.GetDBClient().Exec(`DELETE FROM auth.auth_tokens WHERE NOW() > expiration`); err != nil {
		return nil, errors.Wrapf(err, "error deleting expired tokens")
	}
	return &auth.DeleteExpiredAuthTokensResponse{}, nil
}

func (a *apiServer) deleteExpiredTokensRoutine() {
	go func(ctx context.Context) {
		for {
			time.Sleep(time.Duration(cleanupIntervalHours) * time.Hour)
			a.DeleteExpiredAuthTokens(ctx, &auth.DeleteExpiredAuthTokensRequest{})
		}
	}(context.Background())
}

// we interpret an expiration value of NULL as "lives forever".
func (a *apiServer) lookupAuthTokenInfo(ctx context.Context, tokenHash string) (*auth.TokenInfo, error) {
	var tokenInfo auth.TokenInfo

	err := a.env.GetDBClient().GetContext(ctx, &tokenInfo, `SELECT subject, expiration FROM auth.auth_tokens WHERE token_hash = $1`, tokenHash)

	if err != nil {
		return nil, col.ErrNotFound{Type: "auth_tokens", Key: tokenHash}
	}

	return &tokenInfo, nil
}

// we will sometimes have expiration values set in the passed, since we only remove those values in the deleteExpiredTokensRoutine() goroutine
func (a *apiServer) listRobotTokens(ctx context.Context) ([]*auth.TokenInfo, error) {
	robotTokens := make([]*auth.TokenInfo, 0)
	if err := a.env.GetDBClient().SelectContext(ctx, &robotTokens,
		`SELECT token_hash, subject, expiration
		FROM auth.auth_tokens 
		WHERE subject LIKE $1 || '%'`, auth.RobotPrefix); err != nil {
		return nil, errors.Wrapf(err, "error querying token")
	}
	return robotTokens, nil
}

func (a *apiServer) generateAndInsertAuthToken(ctx context.Context, subject string, ttlSeconds int64) (string, error) {
	token := uuid.NewWithoutDashes()
	if err := a.insertAuthToken(ctx, auth.HashToken(token), subject, ttlSeconds); err != nil {
		return "", err
	}
	return token, nil
}

func (a *apiServer) generateAndInsertAuthTokenNoTTL(ctx context.Context, subject string) (string, error) {
	token := uuid.NewWithoutDashes()
	if err := a.insertAuthTokenNoTTL(ctx, auth.HashToken(token), subject); err != nil {
		return "", err
	}

	return token, nil
}

// generates a token, and stores it's hash and supporting data in postgres
func (a *apiServer) insertAuthToken(ctx context.Context, tokenHash string, subject string, ttlSeconds int64) error {
	// Register the pachd in the database
	if _, err := a.env.GetDBClient().ExecContext(ctx,
		`INSERT INTO auth.auth_tokens (token_hash, subject, expiration) 
		VALUES ($1, $2, NOW() + $3 * interval '1 sec')`, tokenHash, subject, ttlSeconds); err != nil {
		if pgErr, ok := err.(*pq.Error); ok {
			if pgErr.Code == pq.ErrorCode(pgerrcode.UniqueViolation) {
				return errors.New("cannot overwrite existing token with same hash")
			}
		}
		return errors.Wrapf(err, "error storing token")
	}
	return nil
}

func (a *apiServer) insertAuthTokenNoTTL(ctx context.Context, tokenHash string, subject string) error {
	// Register the pachd in the database
	if _, err := a.env.GetDBClient().ExecContext(ctx,
		`INSERT INTO auth.auth_tokens (token_hash, subject) 
		VALUES ($1, $2)`, tokenHash, subject); err != nil {
		if pgErr, ok := err.(*pq.Error); ok {
			if pgErr.Code == pq.ErrorCode(pgerrcode.UniqueViolation) {
				return errors.New("cannot overwrite existing token with same hash")
			}
		}
		return errors.Wrapf(err, "error storing token")
	}
	return nil
}

// TODO(acohen4): Transactionify
func (a *apiServer) deleteAllAuthTokens(ctx context.Context) error {
	if _, err := a.env.GetDBClient().ExecContext(ctx, `DELETE FROM auth.auth_tokens`); err != nil {
		return errors.Wrapf(err, "error deleting all auth tokens")
	}
	return nil
}

func (a *apiServer) deleteAuthToken(ctx context.Context, tokenHash string) error {
	if _, err := a.env.GetDBClient().ExecContext(ctx, `DELETE FROM auth.auth_tokens WHERE token_hash=$1`, tokenHash); err != nil {
		return errors.Wrapf(err, "error deleting token")
	}
	return nil
}<|MERGE_RESOLUTION|>--- conflicted
+++ resolved
@@ -79,12 +79,6 @@
 	configCache             *keycache.Cache
 	clusterRoleBindingCache *keycache.Cache
 
-<<<<<<< HEAD
-	// tokens is a collection of hashedToken -> TokenInfo mappings. These tokens are
-	// returned to users by Authenticate()
-	tokens col.EtcdCollection
-=======
->>>>>>> 8acb0c51
 	// roleBindings is a collection of resource name -> role binding mappings.
 	roleBindings col.EtcdCollection
 	// members is a collection of username -> groups mappings.
@@ -168,19 +162,7 @@
 		env:        env,
 		txnEnv:     txnEnv,
 		pachLogger: log.NewLogger("auth.API"),
-<<<<<<< HEAD
-		tokens: col.NewEtcdCollection(
-			env.GetEtcdClient(),
-			path.Join(etcdPrefix, tokensPrefix),
-			nil,
-			&auth.TokenInfo{},
-			nil,
-			nil,
-		),
 		members: col.NewEtcdCollection(
-=======
-		members: col.NewCollection(
->>>>>>> 8acb0c51
 			env.GetEtcdClient(),
 			path.Join(etcdPrefix, membersPrefix),
 			nil,
@@ -1344,42 +1326,8 @@
 		return nil, err
 	}
 
-<<<<<<< HEAD
-	extracted := make([]*auth.HashedAuthToken, 0)
-
-	tokens := a.tokens.ReadOnly(ctx)
-	var val auth.TokenInfo
-	if err := tokens.List(&val, col.DefaultOptions(), func(hash string) error {
-		// Only extract robot tokens
-		if !strings.HasPrefix(val.Subject, auth.RobotPrefix) {
-			return nil
-		}
-
-		ttl, err := tokens.TTL(hash)
-		if err != nil {
-			return err
-		}
-
-		token := &auth.HashedAuthToken{
-			HashedToken: hash,
-			TokenInfo: &auth.TokenInfo{
-				Subject: val.Subject,
-			},
-		}
-		if ttl != -1 {
-			expiration, err := types.TimestampProto(time.Now().Add(time.Second * time.Duration(ttl)))
-			if err != nil {
-				return err
-			}
-			token.Expiration = expiration
-		}
-		extracted = append(extracted, token)
-		return nil
-	}); err != nil {
-=======
 	extracted, err := a.listRobotTokens(ctx)
 	if err != nil {
->>>>>>> 8acb0c51
 		return nil, err
 	}
 	return &auth.ExtractAuthTokensResponse{Tokens: extracted}, nil
