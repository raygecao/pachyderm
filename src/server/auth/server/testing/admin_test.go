// admin_test.go tests various features related to pachyderm's auth admins.
// Because the cluster has one global set of admins, these tests can't be run in
// parallel

package server

import (
	"bytes"
	"fmt"
	"strings"
	"testing"
	"time"

	"github.com/pachyderm/pachyderm/v2/src/auth"
	"github.com/pachyderm/pachyderm/v2/src/client"
	"github.com/pachyderm/pachyderm/v2/src/enterprise"
	"github.com/pachyderm/pachyderm/v2/src/internal/backoff"
	"github.com/pachyderm/pachyderm/v2/src/internal/errors"
	"github.com/pachyderm/pachyderm/v2/src/internal/grpcutil"
	"github.com/pachyderm/pachyderm/v2/src/internal/require"
	tu "github.com/pachyderm/pachyderm/v2/src/internal/testutil"
	"github.com/pachyderm/pachyderm/v2/src/license"
	"github.com/pachyderm/pachyderm/v2/src/pfs"
	"github.com/pachyderm/pachyderm/v2/src/pps"

	"github.com/gogo/protobuf/types"
	"golang.org/x/net/context"
)

func RepoInfoToName(repoInfo interface{}) interface{} {
	return repoInfo.(*pfs.RepoInfo).Repo.Name
}

func TSProtoOrDie(t *testing.T, ts time.Time) *types.Timestamp {
	proto, err := types.TimestampProto(ts)
	require.NoError(t, err)
	return proto
}

func user(email string) string {
	return auth.UserPrefix + email
}

func group(group string) string {
	return auth.GroupPrefix + group
}

func pl(pipeline string) string {
	return auth.PipelinePrefix + pipeline
}

func robot(robot string) string {
	return auth.RobotPrefix + robot
}

func buildClusterBindings(s ...string) *auth.RoleBinding {
	return buildBindings(append(s,
		auth.RootUser, auth.ClusterAdminRole)...)
}

func buildBindings(s ...string) *auth.RoleBinding {
	var b auth.RoleBinding
	b.Entries = make(map[string]*auth.Roles)
	for i := 0; i < len(s); i += 2 {
		if _, ok := b.Entries[s[i]]; !ok {
			b.Entries[s[i]] = &auth.Roles{Roles: make(map[string]bool)}
		}
		b.Entries[s[i]].Roles[s[i+1]] = true
	}
	return &b
}

// TestActivate tests the Activate API (in particular, verifying
// that Activate() also authenticates). Even though GetClient also activates
// auth, this makes sure the code path is exercised (as auth may already be
// active when the test starts)
func TestActivate(t *testing.T) {
	if testing.Short() {
		t.Skip("Skipping integration tests in short mode")
	}
	tu.DeleteAll(t)
	defer tu.DeleteAll(t)
	// Get anonymous client (this will activate auth, which is about to be
	// deactivated, but it also activates Pacyderm enterprise, which is needed for
	// this test to pass)
	rootClient := tu.GetAuthenticatedPachClient(t, auth.RootUser)

	_, err := rootClient.Deactivate(rootClient.Ctx(), &auth.DeactivateRequest{})
	require.NoError(t, err)
	resp, err := rootClient.AuthAPIClient.Activate(context.Background(), &auth.ActivateRequest{})
	require.NoError(t, err)
	rootClient.SetAuthToken(resp.PachToken)
	defer rootClient.Deactivate(rootClient.Ctx(), &auth.DeactivateRequest{})

	// Check that the token 'c' received from pachd authenticates them as "pach:root"
	who, err := rootClient.WhoAmI(rootClient.Ctx(), &auth.WhoAmIRequest{})
	require.NoError(t, err)
	require.Equal(t, auth.RootUser, who.Username)

	bindings, err := rootClient.GetClusterRoleBinding()
	require.NoError(t, err)
	require.Equal(t, buildClusterBindings(), bindings)
}

// TestActivateKnownToken tests activating auth with a known token.
// This should always authenticate the user as `pach:root` and give them
// super admin status.
func TestActivateKnownToken(t *testing.T) {
	if testing.Short() {
		t.Skip("Skipping integration tests in short mode")
	}
	tu.DeleteAll(t)
	defer tu.DeleteAll(t)
	// Get anonymous client (this will activate auth, which is about to be
	// deactivated, but it also activates Pacyderm enterprise, which is needed for
	// this test to pass)
	rootClient := tu.GetAuthenticatedPachClient(t, auth.RootUser)

	_, err := rootClient.Deactivate(rootClient.Ctx(), &auth.DeactivateRequest{})
	require.NoError(t, err)
	resp, err := rootClient.AuthAPIClient.Activate(context.Background(), &auth.ActivateRequest{RootToken: tu.RootToken})
	require.NoError(t, err)
	require.Equal(t, resp.PachToken, tu.RootToken)

	rootClient.SetAuthToken(tu.RootToken)

	// Check that the token 'c' received from pachd authenticates them as "pach:root"
	who, err := rootClient.WhoAmI(rootClient.Ctx(), &auth.WhoAmIRequest{})
	require.NoError(t, err)
	require.Equal(t, auth.RootUser, who.Username)

	bindings, err := rootClient.GetClusterRoleBinding()
	require.NoError(t, err)
	require.Equal(t, buildClusterBindings(), bindings)
}

// TestSuperAdminRWO tests adding and removing cluster super admins, as well as super admins
// reading, writing, and moderating (owning) all repos in the cluster.
func TestSuperAdminRWO(t *testing.T) {
	if testing.Short() {
		t.Skip("Skipping integration tests in short mode")
	}
	tu.DeleteAll(t)
	defer tu.DeleteAll(t)
	alice, bob := robot(tu.UniqueString("alice")), robot(tu.UniqueString("bob"))
	aliceClient, bobClient := tu.GetAuthenticatedPachClient(t, alice), tu.GetAuthenticatedPachClient(t, bob)
	rootClient := tu.GetAuthenticatedPachClient(t, auth.RootUser)

	// The initial set of admins is just the user "admin"
	bindings, err := aliceClient.GetClusterRoleBinding()
	require.NoError(t, err)
	require.Equal(t, buildClusterBindings(), bindings)

	// alice creates a repo (that only she owns) and puts a file
	repo := tu.UniqueString("TestAdminRWO")
	require.NoError(t, aliceClient.CreateRepo(repo))
	require.Equal(t, buildBindings(alice, auth.RepoOwnerRole), getRepoRoleBinding(t, aliceClient, repo))
	commit, err := aliceClient.StartCommit(repo, "master")
	require.NoError(t, err)
	err = aliceClient.PutFile(commit, "/file", strings.NewReader("test data"))
	require.NoError(t, err)
	require.NoError(t, aliceClient.FinishCommit(repo, commit.Branch.Name, commit.ID))

	// bob cannot read from the repo
	buf := &bytes.Buffer{}
	err = bobClient.GetFile(commit, "/file", buf)
	require.YesError(t, err)
	require.Matches(t, "not authorized", err.Error())

	// bob cannot write to the repo
	_, err = bobClient.StartCommit(repo, "master")
	require.YesError(t, err)
	require.Matches(t, "not authorized", err.Error())
	// Note: we must pass aliceClient to CommitCnt, because it calls
	// ListCommit(repo), which requires the caller to have READER access to
	// 'repo', which bob does not have (but alice does)
	require.Equal(t, 1, CommitCnt(t, aliceClient, repo)) // check that no commits were created

	// bob can't update the ACL
	err = bobClient.ModifyRepoRoleBinding(repo, robot("carol"), []string{auth.RepoReaderRole})
	require.YesError(t, err)
	require.Matches(t, "not authorized", err.Error())
	require.Equal(t, buildBindings(alice, auth.RepoOwnerRole), getRepoRoleBinding(t, aliceClient, repo)) // check that ACL wasn't updated

	// 'admin' makes bob a super admin
	require.NoError(t, rootClient.ModifyClusterRoleBinding(bob, []string{auth.ClusterAdminRole}))

	// wait until bob shows up in admin list
	bindings, err = aliceClient.GetClusterRoleBinding()
	require.NoError(t, err)
	require.Equal(t, buildClusterBindings(bob, auth.ClusterAdminRole), bindings)

	// now bob can read from the repo
	buf.Reset()
	require.NoError(t, bobClient.GetFile(commit, "/file", buf))
	require.Matches(t, "test data", buf.String())

	// bob can write to the repo
	commit, err = bobClient.StartCommit(repo, "master")
	require.NoError(t, err)
	require.NoError(t, bobClient.FinishCommit(repo, commit.Branch.Name, commit.ID))
	require.Equal(t, 2, CommitCnt(t, aliceClient, repo)) // check that a new commit was created

	// bob can update the repo's ACL
	err = bobClient.ModifyRepoRoleBinding(repo, robot("carol"), []string{auth.RepoReaderRole})
	require.NoError(t, err)
	// check that ACL was updated
	require.Equal(t, buildBindings(alice, auth.RepoOwnerRole, robot("carol"), auth.RepoReaderRole), getRepoRoleBinding(t, aliceClient, repo))

	// 'admin' revokes bob's admin status
	require.NoError(t, rootClient.ModifyClusterRoleBinding(bob, []string{}))

	// wait until bob is not in admin list
	bindings, err = aliceClient.GetClusterRoleBinding()
	require.NoError(t, err)
	require.Equal(t, buildClusterBindings(), bindings)

	// bob can no longer read from the repo
	buf.Reset()
	err = bobClient.GetFile(commit, "/file", buf)
	require.YesError(t, err)
	require.Matches(t, "not authorized", err.Error())

	// bob cannot write to the repo
	_, err = bobClient.StartCommit(repo, "master")
	require.YesError(t, err)
	require.Matches(t, "not authorized", err.Error())
	require.Equal(t, 2, CommitCnt(t, aliceClient, repo)) // check that no commits were created

	// bob can't update the ACL
	err = bobClient.ModifyRepoRoleBinding(repo, robot("carol"), []string{auth.RepoWriterRole})
	require.YesError(t, err)
	require.Matches(t, "not authorized", err.Error())
	// check that ACL wasn't updated
	require.Equal(t,
		buildBindings(alice, auth.RepoOwnerRole, robot("carol"), auth.RepoReaderRole), getRepoRoleBinding(t, aliceClient, repo))
}

// TestFSAdminRWO tests adding and removing cluster FS admins, as well as FS admins
// reading, writing, and moderating (owning) all repos in the cluster.
func TestFSAdminRWO(t *testing.T) {
	if testing.Short() {
		t.Skip("Skipping integration tests in short mode")
	}
	tu.DeleteAll(t)
	defer tu.DeleteAll(t)
	alice, bob := robot(tu.UniqueString("alice")), robot(tu.UniqueString("bob"))
	aliceClient, bobClient := tu.GetAuthenticatedPachClient(t, alice), tu.GetAuthenticatedPachClient(t, bob)
	rootClient := tu.GetAuthenticatedPachClient(t, auth.RootUser)

	// The initial set of admins is just the user "admin"
	bindings, err := aliceClient.GetClusterRoleBinding()
	require.NoError(t, err)
	require.Equal(t, buildClusterBindings(), bindings)

	// alice creates a repo (that only she owns) and puts a file
	repo := tu.UniqueString("TestAdminRWO")
	require.NoError(t, aliceClient.CreateRepo(repo))
	require.Equal(t, buildBindings(alice, auth.RepoOwnerRole), getRepoRoleBinding(t, aliceClient, repo))
	commit, err := aliceClient.StartCommit(repo, "master")
	require.NoError(t, err)
	err = aliceClient.PutFile(commit, "/file", strings.NewReader("test data"))
	require.NoError(t, err)
	require.NoError(t, aliceClient.FinishCommit(repo, commit.Branch.Name, commit.ID))

	// bob cannot read from the repo
	buf := &bytes.Buffer{}
	err = bobClient.GetFile(commit, "/file", buf)
	require.YesError(t, err)
	require.Matches(t, "not authorized", err.Error())

	// bob cannot write to the repo
	_, err = bobClient.StartCommit(repo, "master")
	require.YesError(t, err)
	require.Matches(t, "not authorized", err.Error())
	// Note: we must pass aliceClient to CommitCnt, because it calls
	// ListCommit(repo), which requires the caller to have READER access to
	// 'repo', which bob does not have (but alice does)
	require.Equal(t, 1, CommitCnt(t, aliceClient, repo)) // check that no commits were created

	// bob can't update the ACL
	err = bobClient.ModifyRepoRoleBinding(repo, robot("carol"), []string{auth.RepoReaderRole})
	require.YesError(t, err)
	require.Matches(t, "not authorized", err.Error())
	require.Equal(t, buildBindings(alice, auth.RepoOwnerRole), getRepoRoleBinding(t, aliceClient, repo)) // check that ACL wasn't updated

	// 'admin' makes bob an fs admin
	require.NoError(t, rootClient.ModifyClusterRoleBinding(bob, []string{auth.RepoOwnerRole}))

	// wait until bob shows up in admin list
	bindings, err = aliceClient.GetClusterRoleBinding()
	require.NoError(t, err)
	require.Equal(t, buildClusterBindings(bob, auth.RepoOwnerRole), bindings)

	// now bob can read from the repo
	buf.Reset()
	require.NoError(t, bobClient.GetFile(commit, "/file", buf))
	require.Matches(t, "test data", buf.String())

	// bob can write to the repo
	commit, err = bobClient.StartCommit(repo, "master")
	require.NoError(t, err)
	require.NoError(t, bobClient.FinishCommit(repo, commit.Branch.Name, commit.ID))
	require.Equal(t, 2, CommitCnt(t, aliceClient, repo)) // check that a new commit was created

	// bob can update the repo's ACL
	err = bobClient.ModifyRepoRoleBinding(repo, robot("carol"), []string{auth.RepoReaderRole})
	require.NoError(t, err)
	// check that ACL was updated
	require.Equal(t, buildBindings(alice, auth.RepoOwnerRole, robot("carol"), auth.RepoReaderRole), getRepoRoleBinding(t, aliceClient, repo))

	// 'admin' revokes bob's admin status
	require.NoError(t, rootClient.ModifyClusterRoleBinding(bob, []string{}))

	// wait until bob is not in admin list
	bindings, err = aliceClient.GetClusterRoleBinding()
	require.NoError(t, err)
	require.Equal(t, buildClusterBindings(), bindings)

	// bob can no longer read from the repo
	buf.Reset()
	err = bobClient.GetFile(commit, "/file", buf)
	require.YesError(t, err)
	require.Matches(t, "not authorized", err.Error())

	// bob cannot write to the repo
	_, err = bobClient.StartCommit(repo, "master")
	require.YesError(t, err)
	require.Matches(t, "not authorized", err.Error())
	require.Equal(t, 2, CommitCnt(t, aliceClient, repo)) // check that no commits were created

	// bob can't update the ACL
	err = bobClient.ModifyRepoRoleBinding(repo, robot("carol"), []string{auth.RepoWriterRole})
	require.YesError(t, err)
	require.Matches(t, "not authorized", err.Error())
	// check that ACL wasn't updated
	require.Equal(t, buildBindings(alice, auth.RepoOwnerRole, robot("carol"), auth.RepoReaderRole), getRepoRoleBinding(t, aliceClient, repo))
}

// TestFSAdminFixBrokenRepo tests that an FS admin can modify the ACL of a repo even
// when the repo's ACL is empty (indicating that no user has explicit access to
// to the repo)
func TestFSAdminFixBrokenRepo(t *testing.T) {
	if testing.Short() {
		t.Skip("Skipping integration tests in short mode")
	}
	tu.DeleteAll(t)
	defer tu.DeleteAll(t)
	alice, bob := robot(tu.UniqueString("alice")), robot(tu.UniqueString("bob"))
	aliceClient, bobClient := tu.GetAuthenticatedPachClient(t, alice), tu.GetAuthenticatedPachClient(t, bob)
	rootClient := tu.GetAuthenticatedPachClient(t, auth.RootUser)

	// alice creates a repo (that only she owns) and puts a file
	repo := tu.UniqueString("TestAdmin")
	require.NoError(t, aliceClient.CreateRepo(repo))
	require.Equal(t, buildBindings(alice, auth.RepoOwnerRole), getRepoRoleBinding(t, aliceClient, repo))

	// 'admin' makes bob an FS admin
	require.NoError(t, rootClient.ModifyClusterRoleBinding(bob, []string{auth.RepoOwnerRole}))

	// wait until bob shows up in admin list
	bindings, err := aliceClient.GetClusterRoleBinding()
	require.NoError(t, err)
	require.Equal(t, buildClusterBindings(bob, auth.RepoOwnerRole), bindings)

	// admin deletes the repo's ACL
	require.NoError(t, rootClient.ModifyRepoRoleBinding(repo, alice, []string{}))

	// Check that the ACL is empty
	require.Nil(t, getRepoRoleBinding(t, rootClient, repo).Entries)

	// alice cannot write to the repo
	_, err = aliceClient.StartCommit(repo, "master")
	require.YesError(t, err)
	require.Matches(t, "not authorized", err.Error())
	require.Equal(t, 0, CommitCnt(t, rootClient, repo)) // check that no commits were created

	// bob, an FS admin, can update the ACL to put Alice back, even though reading the ACL
	// will fail
	require.NoError(t, bobClient.ModifyRepoRoleBinding(repo, alice, []string{auth.RepoOwnerRole}))
	require.Equal(t, buildBindings(alice, auth.RepoOwnerRole), getRepoRoleBinding(t, aliceClient, repo))

	// now alice can write to the repo
	commit, err := aliceClient.StartCommit(repo, "master")
	require.NoError(t, err)
	err = aliceClient.PutFile(commit, "/file", strings.NewReader("test data"))
	require.NoError(t, err)
	require.NoError(t, aliceClient.FinishCommit(repo, commit.Branch.Name, commit.ID))
	require.Equal(t, 1, CommitCnt(t, rootClient, repo)) // check that a new commit was created
}

// TestCannotRemoveRootAdmin tests that trying to remove the root user as an admin returns an error.
func TestCannotRemoveRootAdmin(t *testing.T) {
	if testing.Short() {
		t.Skip("Skipping integration tests in short mode")
	}
	tu.DeleteAll(t)
	defer tu.DeleteAll(t)
	alice := robot(tu.UniqueString("alice"))
	aliceClient, rootClient := tu.GetAuthenticatedPachClient(t, alice), tu.GetAuthenticatedPachClient(t, auth.RootUser)

	// Check that the initial set of admins is just "admin"
	bindings, err := rootClient.GetClusterRoleBinding()
	require.NoError(t, err)
	require.Equal(t, buildClusterBindings(), bindings)

	// root cannot remove themselves from the list of super admins
	require.YesError(t, rootClient.ModifyClusterRoleBinding(auth.RootUser, []string{}))

	bindings, err = rootClient.GetClusterRoleBinding()
	require.NoError(t, err)
	require.Equal(t, buildClusterBindings(), bindings)

	// root can make alice a cluster administrator
	require.NoError(t, rootClient.ModifyClusterRoleBinding(alice, []string{auth.ClusterAdminRole}))
	bindings, err = rootClient.GetClusterRoleBinding()
	require.NoError(t, err)
	require.Equal(t, buildClusterBindings(alice, auth.ClusterAdminRole), bindings)

	// Root still cannot remove themselves as a cluster admin
	require.YesError(t, rootClient.ModifyClusterRoleBinding(auth.RootUser, []string{}))
	bindings, err = rootClient.GetClusterRoleBinding()
	require.NoError(t, err)
	require.Equal(t, buildClusterBindings(alice, auth.ClusterAdminRole), bindings)

	// alice is an admin, and she cannot remove root as an admin
	require.YesError(t, aliceClient.ModifyClusterRoleBinding(auth.RootUser, []string{}))
	bindings, err = rootClient.GetClusterRoleBinding()
	require.NoError(t, err)
	require.Equal(t, buildClusterBindings(alice, auth.ClusterAdminRole), bindings)
}

func TestPreActivationPipelinesKeepRunningAfterActivation(t *testing.T) {
	if testing.Short() {
		t.Skip("Skipping integration tests in short mode")
	}
	tu.DeleteAll(t)
	defer tu.DeleteAll(t)
	alice := robot(tu.UniqueString("alice"))
	aliceClient, rootClient := tu.GetAuthenticatedPachClient(t, alice), tu.GetAuthenticatedPachClient(t, auth.RootUser)

	// Deactivate auth
	_, err := rootClient.Deactivate(rootClient.Ctx(), &auth.DeactivateRequest{})
	require.NoError(t, err)

	// Wait for auth to be deactivated
	require.NoError(t, backoff.Retry(func() error {
		_, err := aliceClient.WhoAmI(aliceClient.Ctx(), &auth.WhoAmIRequest{})
		if err != nil && auth.IsErrNotActivated(err) {
			return nil // WhoAmI should fail when auth is deactivated
		}
		return errors.New("auth is not yet deactivated")
	}, backoff.NewTestingBackOff()))

	// alice creates a pipeline
	repo := tu.UniqueString("TestPreActivationPipelinesKeepRunningAfterActivation")
	pipeline := tu.UniqueString("alice-pipeline")
	require.NoError(t, aliceClient.CreateRepo(repo))
	require.NoError(t, aliceClient.CreatePipeline(
		pipeline,
		"", // default image: DefaultUserImage
		[]string{"bash"},
		[]string{fmt.Sprintf("cp /pfs/%s/* /pfs/out/", repo)},
		&pps.ParallelismSpec{Constant: 1},
		client.NewPFSInput(repo, "/*"),
		"", // default output branch: master
		false,
	))

	// alice makes an input commit
	commit, err := aliceClient.StartCommit(repo, "master")
	require.NoError(t, err)
	err = aliceClient.PutFile(commit, "/file1", strings.NewReader("test data"))
	require.NoError(t, err)
	require.NoError(t, aliceClient.FinishCommit(repo, commit.Branch.Name, commit.ID))

	// make sure the pipeline runs
	require.NoErrorWithinT(t, 60*time.Second, func() error {
		_, err := aliceClient.FlushJobAll(
			[]*pfs.Commit{commit},
			[]*pfs.Repo{client.NewRepo(pipeline)},
		)
		return err
	})

	// activate auth
	resp, err := rootClient.Activate(rootClient.Ctx(), &auth.ActivateRequest{RootToken: tu.RootToken})
	require.NoError(t, err)
	rootClient.SetAuthToken(resp.PachToken)

	// activate auth in PFS
	_, err = rootClient.PfsAPIClient.ActivateAuth(rootClient.Ctx(), &pfs.ActivateAuthRequest{})
	require.NoError(t, err)

	// activate auth in PPS
	_, err = rootClient.PpsAPIClient.ActivateAuth(rootClient.Ctx(), &pps.ActivateAuthRequest{})
	require.NoError(t, err)

	// re-authenticate, as old tokens were deleted
	aliceClient = tu.GetAuthenticatedPachClient(t, alice)

	// Make sure alice cannot read the input repo (i.e. if the pipeline runs as
	// alice, it will fail)
	buf := &bytes.Buffer{}
	err = aliceClient.GetFile(commit, "/file1", buf)
	require.YesError(t, err)
	require.Matches(t, "not authorized", err.Error())

	// Admin creates an input commit
	commit, err = rootClient.StartCommit(repo, "master")
	require.NoError(t, err)
	err = rootClient.PutFile(commit, "/file2", strings.NewReader("test data"))
	require.NoError(t, err)
	require.NoError(t, rootClient.FinishCommit(repo, commit.Branch.Name, commit.ID))

	// make sure the pipeline still runs (i.e. it's not running as alice)
	require.NoErrorWithinT(t, 60*time.Second, func() error {
		_, err := rootClient.FlushJobAll(
			[]*pfs.Commit{commit},
			[]*pfs.Repo{client.NewRepo(pipeline)},
		)
		return err
	})
}

func TestPipelinesRunAfterExpiration(t *testing.T) {
	if testing.Short() {
		t.Skip("Skipping integration tests in short mode")
	}
	tu.DeleteAll(t)
	defer tu.DeleteAll(t)
	alice := robot(tu.UniqueString("alice"))
	aliceClient, rootClient := tu.GetAuthenticatedPachClient(t, alice), tu.GetAuthenticatedPachClient(t, auth.RootUser)

	// alice creates a repo
	repo := tu.UniqueString("TestPipelinesRunAfterExpiration")
	require.NoError(t, aliceClient.CreateRepo(repo))
	require.Equal(t, buildBindings(alice, auth.RepoOwnerRole), getRepoRoleBinding(t, aliceClient, repo))

	// alice creates a pipeline
	pipeline := tu.UniqueString("alice-pipeline")
	require.NoError(t, aliceClient.CreatePipeline(
		pipeline,
		"", // default image: DefaultUserImage
		[]string{"bash"},
		[]string{fmt.Sprintf("cp /pfs/%s/* /pfs/out/", repo)},
		&pps.ParallelismSpec{Constant: 1},
		client.NewPFSInput(repo, "/*"),
		"",    // default output branch: master
		false, // no update
	))
	require.OneOfEquals(t, pipeline, PipelineNames(t, aliceClient))
	// check that alice owns the output repo too,
	require.Equal(t, buildBindings(alice, auth.RepoOwnerRole, pl(pipeline), auth.RepoWriterRole), getRepoRoleBinding(t, aliceClient, pipeline))

	// Make sure alice's pipeline runs successfully
	commit, err := aliceClient.StartCommit(repo, "master")
	require.NoError(t, err)
	err = aliceClient.PutFile(commit, tu.UniqueString("/file1"),
		strings.NewReader("test data"))
	require.NoError(t, err)
	require.NoError(t, aliceClient.FinishCommit(repo, commit.Branch.Name, commit.ID))
	require.NoErrorWithinT(t, 60*time.Second, func() error {
		_, err := aliceClient.FlushJobAll(
			[]*pfs.Commit{commit},
			[]*pfs.Repo{client.NewRepo(pipeline)},
		)
		return err
	})

	// Make current enterprise token expire
	rootClient.License.Activate(rootClient.Ctx(),
		&license.ActivateRequest{
			ActivationCode: tu.GetTestEnterpriseCode(t),
			Expires:        TSProtoOrDie(t, time.Now().Add(-30*time.Second)),
		})
	rootClient.Enterprise.Activate(rootClient.Ctx(),
		&enterprise.ActivateRequest{
			LicenseServer: "localhost:650",
			Id:            "localhost",
			Secret:        "localhost",
		})

	// wait for Enterprise token to expire
	require.NoError(t, backoff.Retry(func() error {
		resp, err := rootClient.Enterprise.GetState(rootClient.Ctx(),
			&enterprise.GetStateRequest{})
		if err != nil {
			return err
		}
		if resp.State == enterprise.State_ACTIVE {
			return errors.New("Pachyderm Enterprise is still active")
		}
		return nil
	}, backoff.NewTestingBackOff()))

	// Make sure alice's pipeline still runs successfully
	commit, err = rootClient.StartCommit(repo, "master")
	require.NoError(t, err)
	err = rootClient.PutFile(commit, tu.UniqueString("/file2"),
		strings.NewReader("test data"))
	require.NoError(t, err)
	require.NoError(t, rootClient.FinishCommit(repo, commit.Branch.Name, commit.ID))
	require.NoErrorWithinT(t, 60*time.Second, func() error {
		_, err := rootClient.FlushJobAll(
			[]*pfs.Commit{commit},
			[]*pfs.Repo{client.NewRepo(pipeline)},
		)
		return err
	})
}

// TestListRepoAdminIsOwnerOfAllRepos tests that when an admin calls ListRepo,
// the result indicates that they're an owner of every repo in the cluster
// (needed by the Pachyderm dashboard)
func TestListRepoAdminIsOwnerOfAllRepos(t *testing.T) {
	if testing.Short() {
		t.Skip("Skipping integration tests in short mode")
	}
	tu.DeleteAll(t)
	defer tu.DeleteAll(t)
	// t.Parallel()
	rootClient := tu.GetAuthenticatedPachClient(t, auth.RootUser)
	alice, bob := robot(tu.UniqueString("alice")), robot(tu.UniqueString("bob"))
	aliceClient, bobClient := tu.GetAuthenticatedPachClient(t, alice), tu.GetAuthenticatedPachClient(t, bob)

	// alice creates a repo
	repoWriter := tu.UniqueString("TestListRepoAdminIsOwnerOfAllRepos")
	require.NoError(t, aliceClient.CreateRepo(repoWriter))

	// bob calls ListRepo, but has NONE access to all repos
	infos, err := bobClient.ListRepo()
	require.NoError(t, err)
	for _, info := range infos {
		require.Nil(t, info.AuthInfo.Permissions)
	}

	// admin calls ListRepo, and has OWNER access to all repos
	infos, err = rootClient.ListRepo()
	require.NoError(t, err)
	for _, info := range infos {
		require.ElementsEqual(t, []string{"clusterAdmin"}, info.AuthInfo.Roles)
	}
}

// TestGetIndefiniteRobotToken tests that an admin can generate a robot token that never
// times out - this is the default behaviour
func TestGetIndefiniteRobotToken(t *testing.T) {
	if testing.Short() {
		t.Skip("Skipping integration tests in short mode")
	}
	tu.DeleteAll(t)
	defer tu.DeleteAll(t)
	rootClient := tu.GetAuthenticatedPachClient(t, auth.RootUser)

	// Generate auth credentials
	robotUser := tu.UniqueString("rock-em-sock-em")
	resp, err := rootClient.GetRobotToken(rootClient.Ctx(), &auth.GetRobotTokenRequest{Robot: robotUser})
	require.NoError(t, err)
	token1 := resp.Token
	robotClient1 := tu.GetUnauthenticatedPachClient(t)
	robotClient1.SetAuthToken(token1)

	// Confirm identity tied to 'token1'
	who, err := robotClient1.WhoAmI(robotClient1.Ctx(), &auth.WhoAmIRequest{})
	require.NoError(t, err)
	require.Equal(t, robot(robotUser), who.Username)
	require.Nil(t, who.Expiration)
}

// TestGetTemporaryRobotToken tests that an admin can generate a robot token that expires
func TestGetTemporaryRobotToken(t *testing.T) {
	if testing.Short() {
		t.Skip("Skipping integration tests in short mode")
	}
	tu.DeleteAll(t)
	defer tu.DeleteAll(t)
	rootClient := tu.GetAuthenticatedPachClient(t, auth.RootUser)

	// Generate auth credentials
	robotUser := tu.UniqueString("rock-em-sock-em")
	resp, err := rootClient.GetRobotToken(rootClient.Ctx(), &auth.GetRobotTokenRequest{Robot: robotUser, TTL: 600})
	require.NoError(t, err)
	token1 := resp.Token
	robotClient1 := tu.GetUnauthenticatedPachClient(t)
	robotClient1.SetAuthToken(token1)

	// Confirm identity tied to 'token1'
	who, err := robotClient1.WhoAmI(robotClient1.Ctx(), &auth.WhoAmIRequest{})
	require.NoError(t, err)
	require.Equal(t, robot(robotUser), who.Username)

	require.True(t, who.Expiration.After(time.Now()))
	require.True(t, who.Expiration.Before(time.Now().Add(time.Duration(600)*time.Second)))
}

// TestGetRobotTokenErrorNonAdminUser tests that non-admin users can't call
// GetRobotToken
func TestGetRobotTokenErrorNonAdminUser(t *testing.T) {
	if testing.Short() {
		t.Skip("Skipping integration tests in short mode")
	}
	tu.DeleteAll(t)
	defer tu.DeleteAll(t)

	alice := robot(tu.UniqueString("alice"))
	aliceClient := tu.GetAuthenticatedPachClient(t, alice)
	resp, err := aliceClient.GetRobotToken(aliceClient.Ctx(), &auth.GetRobotTokenRequest{
		Robot: tu.UniqueString("t-1000"),
	})
	require.Nil(t, resp)
	require.YesError(t, err)
	require.Matches(t, "needs permissions \\[CLUSTER_AUTH_GET_ROBOT_TOKEN\\] on CLUSTER", err.Error())
}

// TestRobotUserWhoAmI tests that robot users can call WhoAmI and get a response
// with the right prefix
func TestRobotUserWhoAmI(t *testing.T) {
	if testing.Short() {
		t.Skip("Skipping integration tests in short mode")
	}
	tu.DeleteAll(t)
	defer tu.DeleteAll(t)
	rootClient := tu.GetAuthenticatedPachClient(t, auth.RootUser)

	// Generate a robot user auth credential, and create a client for that user
	robotUser := tu.UniqueString("r2d2")
	resp, err := rootClient.GetRobotToken(rootClient.Ctx(),
		&auth.GetRobotTokenRequest{Robot: robotUser})
	require.NoError(t, err)
	// copy client & use resp token
	robotClient := rootClient.WithCtx(context.Background())
	robotClient.SetAuthToken(resp.Token)

	who, err := robotClient.WhoAmI(robotClient.Ctx(), &auth.WhoAmIRequest{})
	require.NoError(t, err)
	require.Equal(t, robot(robotUser), who.Username)
	require.True(t, strings.HasPrefix(who.Username, auth.RobotPrefix))
}

// TestRobotUserACL tests that a robot user can create a repo, add users
// to their repo, and be added to user's repo.
func TestRobotUserACL(t *testing.T) {
	if testing.Short() {
		t.Skip("Skipping integration tests in short mode")
	}
	alice := robot(tu.UniqueString("alice"))
	aliceClient, rootClient := tu.GetAuthenticatedPachClient(t, alice), tu.GetAuthenticatedPachClient(t, auth.RootUser)

	// Generate a robot user auth credential, and create a client for that user
	robotUser := tu.UniqueString("voltron")
	resp, err := rootClient.GetRobotToken(rootClient.Ctx(),
		&auth.GetRobotTokenRequest{Robot: robotUser})
	require.NoError(t, err)
	// copy client & use resp token
	robotClient := rootClient.WithCtx(context.Background())
	robotClient.SetAuthToken(resp.Token)

	// robotUser creates a repo and adds alice as a writer
	repo := tu.UniqueString("TestRobotUserACL")
	require.NoError(t, robotClient.CreateRepo(repo))
	require.Equal(t, buildBindings(robot(robotUser), auth.RepoOwnerRole), getRepoRoleBinding(t, robotClient, repo))

	require.NoError(t, robotClient.ModifyRepoRoleBinding(repo, alice, []string{auth.RepoWriterRole}))
	require.Equal(t, buildBindings(alice, auth.RepoWriterRole, robot(robotUser), auth.RepoOwnerRole), getRepoRoleBinding(t, robotClient, repo))

	// test that alice can commit to the robot user's repo
	commit, err := aliceClient.StartCommit(repo, "master")
	require.NoError(t, err)
	require.NoError(t, aliceClient.FinishCommit(repo, commit.Branch.Name, commit.ID))

	// Now alice creates a repo, and adds robotUser as a writer
	repo2 := tu.UniqueString("TestRobotUserACL")
	require.NoError(t, aliceClient.CreateRepo(repo2))
	require.Equal(t, buildBindings(alice, auth.RepoOwnerRole), getRepoRoleBinding(t, aliceClient, repo2))
	require.NoError(t, aliceClient.ModifyRepoRoleBinding(repo2, robot(robotUser), []string{auth.RepoWriterRole}))
	require.Equal(t, buildBindings(alice, auth.RepoOwnerRole, robot(robotUser), auth.RepoWriterRole), getRepoRoleBinding(t, aliceClient, repo2))

	// test that the robot can commit to alice's repo
	commit, err = robotClient.StartCommit(repo2, "master")
	require.NoError(t, err)
	require.NoError(t, robotClient.FinishCommit(repo2, commit.Branch.Name, commit.ID))
}

// TestGroupRoleBinding tests that a group can be added to a role binding
// and confers access to members
func TestGroupRoleBinding(t *testing.T) {
	if testing.Short() {
		t.Skip("Skipping integration tests in short mode")
	}
	alice := robot(tu.UniqueString("alice"))
	group := group(tu.UniqueString("testGroup"))
	aliceClient, rootClient := tu.GetAuthenticatedPachClient(t, alice), tu.GetAuthenticatedPachClient(t, auth.RootUser)

	// root creates a repo and adds a group writer access
	repo := tu.UniqueString("TestGroupRoleBinding")
	require.NoError(t, rootClient.CreateRepo(repo))
	require.NoError(t, rootClient.ModifyRepoRoleBinding(repo, group, []string{auth.RepoWriterRole}))
	require.Equal(t, buildBindings(group, auth.RepoWriterRole, auth.RootUser, auth.RepoOwnerRole), getRepoRoleBinding(t, rootClient, repo))

	// add alice to the group
	_, err := rootClient.ModifyMembers(rootClient.Ctx(), &auth.ModifyMembersRequest{
		Group: group,
		Add:   []string{alice},
	})
	require.NoError(t, err)

	// test that alice can commit to the repo
	commit, err := aliceClient.StartCommit(repo, "master")
	require.NoError(t, err)
	require.NoError(t, aliceClient.FinishCommit(repo, commit.Branch.Name, commit.ID))
}

// TestRobotUserAdmin tests that robot users can
// 1) become admins
// 2) mint tokens for robot and non-robot users
// 3) access other users' repos
// 4) update repo ACLs,
func TestRobotUserAdmin(t *testing.T) {
	if testing.Short() {
		t.Skip("Skipping integration tests in short mode")
	}
	tu.DeleteAll(t)
	defer tu.DeleteAll(t)
	alice := robot(tu.UniqueString("alice"))
	rootClient := tu.GetAuthenticatedPachClient(t, auth.RootUser)
	aliceClient := tu.GetAuthenticatedPachClient(t, alice)

	// Generate a robot user auth credential, and create a client for that user
	robotUser := tu.UniqueString("bender")
	resp, err := rootClient.GetRobotToken(rootClient.Ctx(),
		&auth.GetRobotTokenRequest{Robot: robotUser})
	require.NoError(t, err)
	// copy client & use resp token
	robotClient := rootClient.WithCtx(context.Background())
	robotClient.SetAuthToken(resp.Token)

	// make robotUser an admin
	require.NoError(t, rootClient.ModifyClusterRoleBinding(robot(robotUser), []string{auth.ClusterAdminRole}))
	// wait until robotUser shows up in admin list
	bindings, err := rootClient.GetClusterRoleBinding()
	require.NoError(t, err)
	require.Equal(t, buildClusterBindings(robot(robotUser), auth.ClusterAdminRole), bindings)

	// robotUser mints a token for robotUser2
	robotUser2 := tu.UniqueString("robocop")
	resp, err = robotClient.GetRobotToken(robotClient.Ctx(), &auth.GetRobotTokenRequest{
		Robot: robotUser2,
	})
	require.NoError(t, err)
	require.NotEqual(t, "", resp.Token)
	robotClient2 := rootClient.WithCtx(context.Background())
	robotClient2.SetAuthToken(resp.Token)

	// robotUser2 creates a repo, and robotUser commits to it
	repo := tu.UniqueString("TestRobotUserAdmin")
	require.NoError(t, robotClient2.CreateRepo(repo))
	commit, err := robotClient.StartCommit(repo, "master")
	require.NoError(t, err) // admin privs means robotUser can commit
	require.NoError(t, robotClient.FinishCommit(repo, commit.Branch.Name, commit.ID))

	// robotUser adds alice to the repo, and checks that the ACL is updated
	require.Equal(t, buildBindings(robot(robotUser2), auth.RepoOwnerRole), getRepoRoleBinding(t, robotClient, repo))
	require.NoError(t, robotClient.ModifyRepoRoleBinding(repo, alice, []string{auth.RepoWriterRole}))
	require.Equal(t, buildBindings(robot(robotUser2), auth.RepoOwnerRole, alice, auth.RepoWriterRole), getRepoRoleBinding(t, robotClient, repo))
	commit, err = aliceClient.StartCommit(repo, "master")
	require.NoError(t, err)
	require.NoError(t, aliceClient.FinishCommit(repo, commit.Branch.Name, commit.ID))

	robotClient.Deactivate(robotClient.Ctx(), &auth.DeactivateRequest{})
	require.NoError(t, err)
}

// TestTokenRevoke tests that an admin can revoke that token and it no longer works
func TestTokenRevoke(t *testing.T) {
	if testing.Short() {
		t.Skip("Skipping integration tests in short mode")
	}
	tu.DeleteAll(t)
	defer tu.DeleteAll(t)
	rootClient := tu.GetAuthenticatedPachClient(t, auth.RootUser)

	// Create repo (so alice has something to list)
	repo := tu.UniqueString("TestTokenRevoke")
	require.NoError(t, rootClient.CreateRepo(repo))

	alice := tu.UniqueString("alice")
	resp, err := rootClient.GetRobotToken(rootClient.Ctx(), &auth.GetRobotTokenRequest{
		Robot: alice,
	})
	require.NoError(t, err)
	aliceClient := rootClient.WithCtx(context.Background())
	aliceClient.SetAuthToken(resp.Token)

	// alice's token is valid
	repos, err := aliceClient.ListRepo()
	require.NoError(t, err)
	require.ElementsEqualUnderFn(t, []string{repo}, repos, RepoInfoToName)

	// admin revokes token
	_, err = rootClient.RevokeAuthToken(rootClient.Ctx(), &auth.RevokeAuthTokenRequest{
		Token: resp.Token,
	})
	require.NoError(t, err)

	// alice's token is no longer valid
	repos, err = aliceClient.ListRepo()
	require.True(t, auth.IsErrBadToken(err), err.Error())
	require.Equal(t, 0, len(repos))
}

func TestRevokeTokensForUser(t *testing.T) {
	if testing.Short() {
		t.Skip("Skipping integration tests in short mode")
	}
	tu.DeleteAll(t)
	defer tu.DeleteAll(t)

	contains := func(tokens []*auth.TokenInfo, hashedToken string) bool {
		for _, v := range tokens {
			if v.HashedToken == hashedToken {
				return true
			}
		}
		return false
	}

	rootClient := tu.GetAuthenticatedPachClient(t, auth.RootUser)

	// Create repo (so alice has something to list)
	repo := tu.UniqueString("TestTokenRevoke")
	require.NoError(t, rootClient.CreateRepo(repo))

	alice := tu.UniqueString("robot:alice")
	bob := tu.UniqueString("robot:bob")

	// mint two tokens for Alice
	aliceTokenA, err := rootClient.GetRobotToken(rootClient.Ctx(), &auth.GetRobotTokenRequest{
		Robot: alice,
	})
	require.NoError(t, err)

	aliceTokenB, err := rootClient.GetRobotToken(rootClient.Ctx(), &auth.GetRobotTokenRequest{
		Robot: alice,
	})
	require.NoError(t, err)

	// mint one token for Bob
	bobToken, err := rootClient.GetRobotToken(rootClient.Ctx(), &auth.GetRobotTokenRequest{
		Robot: bob,
	})
	require.NoError(t, err)

	// verify all three tokens are extractable
	extractTokensResp, extractErr := rootClient.ExtractAuthTokens(rootClient.Ctx(), &auth.ExtractAuthTokensRequest{})
	require.NoError(t, extractErr)

	preRevokeTokens := extractTokensResp.Tokens
	require.Equal(t, 3, len(preRevokeTokens), "all three tokens should be returned")
	require.True(t, contains(preRevokeTokens, auth.HashToken(aliceTokenA.Token)), "Alice's Token A should be extracted")
	require.True(t, contains(preRevokeTokens, auth.HashToken(aliceTokenB.Token)), "Alice's Token B should be extracted")
	require.True(t, contains(preRevokeTokens, auth.HashToken(bobToken.Token)), "Bob's Token should be extracted")

	aliceClient := tu.GetUnauthenticatedPachClient(t)
	aliceClient.SetAuthToken(aliceTokenA.Token)

	bobClient := tu.GetUnauthenticatedPachClient(t)
	bobClient.SetAuthToken(bobToken.Token)

	// delete all tokens for user Alice
	_, revokeErr := rootClient.RevokeAuthTokensForUser(rootClient.Ctx(), &auth.RevokeAuthTokensForUserRequest{Username: alice})
	require.NoError(t, revokeErr)

	// verify Alice can no longer authenticate with either of her tokens
	_, whoAmIErr := aliceClient.WhoAmI(aliceClient.Ctx(), &auth.WhoAmIRequest{})
	require.YesError(t, whoAmIErr)

	aliceClient.SetAuthToken(aliceTokenB.Token)
	_, whoAmIErr = aliceClient.WhoAmI(aliceClient.Ctx(), &auth.WhoAmIRequest{})
	require.YesError(t, whoAmIErr)

	// verify Bob can still authenticate with his token
	_, whoAmIErr = bobClient.WhoAmI(bobClient.Ctx(), &auth.WhoAmIRequest{})
	require.NoError(t, whoAmIErr)

	// verify only Bob's tokens are extractable
	extractTokensResp, extractErr = rootClient.ExtractAuthTokens(rootClient.Ctx(), &auth.ExtractAuthTokensRequest{})
	require.NoError(t, extractErr)
	postRevokeTokens := extractTokensResp.Tokens
	require.Equal(t, 1, len(postRevokeTokens), "There should now be two fewer tokens extracted")
	require.True(t, contains(postRevokeTokens, auth.HashToken(bobToken.Token)), "Bob's Token should be extracted")
}

// TestRevokePachUserToken tests that the pps superuser and root tokens can't
// be revoked.
func TestRevokePachUserToken(t *testing.T) {
	if testing.Short() {
		t.Skip("Skipping integration tests in short mode")
	}
	tu.DeleteAll(t)
	defer tu.DeleteAll(t)

	rootClient := tu.GetAuthenticatedPachClient(t, auth.RootUser)

	_, err := rootClient.RevokeAuthTokensForUser(rootClient.Ctx(), &auth.RevokeAuthTokensForUserRequest{Username: auth.RootUser})
	require.YesError(t, err)
	require.Matches(t, "cannot revoke tokens for pach: users", err.Error())
}

// TestDeleteAllAfterDeactivate tests that deleting repos and (particularly)
// pipelines works if auth was deactivated after they were created. Pipelines
// store a unique auth token after auth is activated, and if that auth token
// is used in the deletion process, DeletePipeline (and therefore DeleteAll)
// fails.
func TestDeleteAllAfterDeactivate(t *testing.T) {
	if testing.Short() {
		t.Skip("Skipping integration tests in short mode")
	}
	tu.DeleteAll(t)
	defer tu.DeleteAll(t)

	alice := robot(tu.UniqueString("alice"))
	aliceClient, rootClient := tu.GetAuthenticatedPachClient(t, alice), tu.GetAuthenticatedPachClient(t, auth.RootUser)

	// alice creates a pipeline
	repo := tu.UniqueString("TestDeleteAllAfterDeactivate")
	pipeline := tu.UniqueString("pipeline")
	require.NoError(t, aliceClient.CreateRepo(repo))
	require.NoError(t, aliceClient.CreatePipeline(
		pipeline,
		"", // default image: DefaultUserImage
		[]string{"bash"},
		[]string{fmt.Sprintf("cp /pfs/%s/* /pfs/out/", repo)},
		&pps.ParallelismSpec{Constant: 1},
		client.NewPFSInput(repo, "/*"),
		"", // default output branch: master
		false,
	))

	// alice makes an input commit
	commit, err := aliceClient.StartCommit(repo, "master")
	require.NoError(t, err)
	err = aliceClient.PutFile(commit, "/file1", strings.NewReader("test data"))
	require.NoError(t, err)
	require.NoError(t, aliceClient.FinishCommit(repo, commit.Branch.Name, commit.ID))

	// make sure the pipeline runs
	require.NoErrorWithinT(t, 60*time.Second, func() error {
		_, err := aliceClient.FlushJobAll(
			[]*pfs.Commit{commit},
			[]*pfs.Repo{client.NewRepo(pipeline)},
		)
		return err
	})

	// Deactivate auth
	_, err = rootClient.Deactivate(rootClient.Ctx(), &auth.DeactivateRequest{})
	require.NoError(t, err)

	// Wait for auth to be deactivated
	require.NoError(t, backoff.Retry(func() error {
		_, err := aliceClient.WhoAmI(aliceClient.Ctx(), &auth.WhoAmIRequest{})
		if err != nil && auth.IsErrNotActivated(err) {
			return nil // WhoAmI should fail when auth is deactivated
		}
		return errors.New("auth is not yet deactivated")
	}, backoff.NewTestingBackOff()))

	// Make sure DeleteAll() succeeds
	require.NoError(t, aliceClient.DeleteAll())
}

// TestDeleteRCInStandby creates a pipeline, waits for it to enter standby, and
// then deletes its RC. This should not crash the PPS master, and the
// flush-commit run on an input commit should eventually return (though the
// pipeline may fail rather than processing anything in this state)
//
// Note: Like 'TestNoOutputRepoDoesntCrashPPSMaster', this test doesn't use the
// admin client at all, but it uses the kubernetes client, so out of prudence it
// shouldn't be run in parallel with any other test
func TestDeleteRCInStandby(t *testing.T) {
	if testing.Short() {
		t.Skip("Skipping integration tests in short mode")
	}
	tu.DeleteAll(t)
	defer tu.DeleteAll(t)
	alice := robot(tu.UniqueString("alice"))
	c := tu.GetAuthenticatedPachClient(t, alice)

	// Create input repo w/ initial commit
	repo := tu.UniqueString(t.Name())
	require.NoError(t, c.CreateRepo(repo))
	err := c.PutFile(client.NewCommit(repo, "master", ""), "/file.1", strings.NewReader("1"))
	require.NoError(t, err)

	// Create pipeline
	pipeline := tu.UniqueString("pipeline")
	_, err = c.PpsAPIClient.CreatePipeline(c.Ctx(),
		&pps.CreatePipelineRequest{
			Pipeline: client.NewPipeline(pipeline),
			Transform: &pps.Transform{
				Image: "", // default image: DefaultUserImage
				Cmd:   []string{"bash"},
				Stdin: []string{"cp /pfs/*/* /pfs/out"},
			},
			ParallelismSpec: &pps.ParallelismSpec{Constant: 1},
			Input:           client.NewPFSInput(repo, "/*"),
			Standby:         true,
		})
	require.NoError(t, err)

	// Wait for pipeline to process input commit & go into standby
	require.NoErrorWithinT(t, 30*time.Second, func() error {
		_, err := c.FlushJobAll(
			[]*pfs.Commit{client.NewCommit(repo, "master", "")},
			[]*pfs.Repo{client.NewRepo(pipeline)})
		return err
	})
	require.NoErrorWithinTRetry(t, 30*time.Second, func() error {
		pi, err := c.InspectPipeline(pipeline)
		if err != nil {
			return err
		}
		if pi.State != pps.PipelineState_PIPELINE_STANDBY {
			return errors.Errorf("pipeline should be in standby, but is in %s", pi.State.String())
		}
		return nil
	})

	// delete pipeline RC
	tu.DeletePipelineRC(t, pipeline)

	// Create new input commit (to force pipeline out of standby) & make sure
	// flush-commit returns (pipeline either fails or restarts RC & finishes)
	err = c.PutFile(client.NewCommit(repo, "master", ""), "/file.2", strings.NewReader("1"))
	require.NoError(t, err)
	require.NoErrorWithinT(t, 60*time.Second, func() error {
		_, err := c.FlushJobAll(
			[]*pfs.Commit{client.NewCommit(repo, "master", "")},
			[]*pfs.Repo{client.NewRepo(pipeline)})
		return err
	})
}

// TestNoOutputRepoDoesntCrashPPSMaster creates a pipeline, then deletes its
// output repo while it's running (failing the pipeline and preventing the PPS
// master from finishing the pipeline's output commit) and makes sure new
// pipelines can be created (i.e. that the PPS master doesn't crashloop due to
// the missing output repo). This test also exists in pachyderm_test.go, but
// duplicating it here ensures that Pachyderm handles this case correctly even
// when the missing output repo yields "access denied" instead of "not found"
// errors.
//
// Note: arguably deleting the output repo of a pipeline, even one that's
// stopped, should be prevented. However, the way that PPS currently uses PFS
// (stopping a pipeline = removing output branch subvenance) we have no way to
// prevent that. Thus, this test at least makes sure that doing such a thing
// doesn't break the PPS master.
//
// Note: This test actually doesn't use the admin client or admin privileges
// anywhere. However, it restarts pachd, so it shouldn't be run in parallel with
// any other test (which is expected of tests in auth_test.go)
func TestNoOutputRepoDoesntCrashPPSMaster(t *testing.T) {
	if testing.Short() {
		t.Skip("Skipping integration tests in short mode")
	}
	tu.DeleteAll(t)
	defer tu.DeleteAll(t)
	alice := robot(tu.UniqueString("alice"))
	aliceClient := tu.GetAuthenticatedPachClient(t, alice)

	// Create input repo w/ initial commit
	repo := tu.UniqueString(t.Name())
	masterCommit := client.NewCommit(repo, "master", "")
	require.NoError(t, aliceClient.CreateRepo(repo))
	err := aliceClient.PutFile(masterCommit, "/file.1", strings.NewReader("1"))
	require.NoError(t, err)

	// Create pipeline
	pipeline := tu.UniqueString("pipeline")
	require.NoError(t, aliceClient.CreatePipeline(
		pipeline,
		"", // default image: DefaultUserImage
		[]string{"bash"},
		[]string{
			"sleep 10",
			"cp /pfs/*/* /pfs/out/",
		},
		&pps.ParallelismSpec{Constant: 1},
		client.NewPFSInput(repo, "/*"),
		"", // default output branch: master
		false,
	))

	// force-delete output repo while 'sleep 10' is running, failing the pipeline
	require.NoError(t, aliceClient.DeleteRepo(pipeline, true))

	// make sure the pipeline is failed
	require.NoErrorWithinTRetry(t, 30*time.Second, func() error {
		// use list pipeline instead of inspect pipeline because we expect
		// the spec repo to be gone, which will cause GetPipelineInfo to fail
		resp, err := aliceClient.PpsAPIClient.ListPipeline(
			aliceClient.Ctx(),
			&pps.ListPipelineRequest{
				AllowIncomplete: true,
			},
		)
		if err != nil {
			return grpcutil.ScrubGRPC(err)
		}
		var pi *pps.PipelineInfo
		for _, info := range resp.PipelineInfo {
			if info.Pipeline.Name == pipeline {
				pi = info
				break
			}
		}
		if pi.State == pps.PipelineState_PIPELINE_FAILURE {
			return errors.Errorf("%q should be in state FAILURE but is in %q", pipeline, pi.State.String())
		}
		return nil
	})

	// Delete the pachd pod, so that it restarts and the PPS master has to process
	// the failed pipeline
	tu.DeletePachdPod(t) // delete the pachd pod
	require.NoErrorWithinTRetry(t, 30*time.Second, func() error {
		_, err := aliceClient.Version() // wait for pachd to come back
		return err
	})

	// Create a new input commit, and flush its output to 'pipeline', to make sure
	// the pipeline either restarts the RC and recreates the output repo, or fails
	err = aliceClient.PutFile(masterCommit, "/file.2", strings.NewReader("2"))
	require.NoError(t, err)
	require.NoErrorWithinT(t, time.Minute, func() error {
		// TODO(msteffen): While not currently possible, PFS could return
		// CommitDeleted here. This should detect that error, but first:
		// - src/server/pfs/pfs.go should be moved to src/client/pfs (w/ other err
		//   handling code)
		// - packages depending on that code should be migrated
		// Then this could add "|| pfs.IsCommitDeletedErr(err)" and satisfy the todo
		if _, err := aliceClient.FlushJobAll(
			[]*pfs.Commit{masterCommit},
			[]*pfs.Repo{client.NewRepo(pipeline)}); err != nil {
			return errors.Wrapf(err, "unexpected error value")
		}
		return nil
	})

	// Create a new pipeline, make sure FlushJob eventually returns, and check
	// pipeline output (i.e. the PPS master does not crashloop--pipeline2
	// eventually starts successfully)
	pipeline2 := tu.UniqueString("pipeline")
	require.NoError(t, aliceClient.CreatePipeline(
		pipeline2,
		"", // default image: DefaultUserImage
		[]string{"bash"},
		[]string{"cp /pfs/*/* /pfs/out/"},
		&pps.ParallelismSpec{Constant: 1},
		client.NewPFSInput(repo, "/*"),
		"", // default output branch: master
		false,
	))
<<<<<<< HEAD
	require.NoErrorWithinT(t, 30*time.Second, func() error {
		_, err := aliceClient.FlushJobAll(
=======
	require.NoErrorWithinT(t, time.Minute, func() error {
		_, err := aliceClient.FlushCommitAll(
>>>>>>> 86668d82
			[]*pfs.Commit{client.NewCommit(repo, "master", "")},
			[]*pfs.Repo{client.NewRepo(pipeline2)})
		return err
	})
	pipelineCommit := client.NewCommit(pipeline2, "master", "")
	buf := &bytes.Buffer{}
	require.NoError(t, aliceClient.GetFile(pipelineCommit, "/file.1", buf))
	require.Equal(t, "1", buf.String())
	buf.Reset()
	require.NoError(t, aliceClient.GetFile(pipelineCommit, "/file.2", buf))
	require.Equal(t, "2", buf.String())
}

// TestPipelineFailingWithOpenCommit creates a pipeline, then revokes its access
// to its output repo while it's running, causing it to fail. Then it makes sure
// that FlushJob still works and that the pipeline's output commit was
// successfully finished (though as an empty commit)
//
// Note: This test actually doesn't use the admin client or admin privileges
// anywhere. However, it restarts pachd, so it shouldn't be run in parallel with
// any other test
func TestPipelineFailingWithOpenCommit(t *testing.T) {
	// TODO: Reenable when finishing job state is transactional.
	t.Skip("Job state does not get finished in a transaction, so stats commit is left open")
	if testing.Short() {
		t.Skip("Skipping integration tests in short mode")
	}
	tu.DeleteAll(t)
	defer tu.DeleteAll(t)
	alice := robot(tu.UniqueString("alice"))
	aliceClient, rootClient := tu.GetAuthenticatedPachClient(t, alice), tu.GetAuthenticatedPachClient(t, auth.RootUser)

	// Create input repo w/ initial commit
	repo := tu.UniqueString(t.Name())
	commit := client.NewCommit(repo, "master", "")
	require.NoError(t, aliceClient.CreateRepo(repo))
	err := aliceClient.PutFile(commit, "/file.1", strings.NewReader("1"))
	require.NoError(t, err)

	// Create pipeline
	pipeline := tu.UniqueString("pipeline")
	require.NoError(t, aliceClient.CreatePipeline(
		pipeline,
		"", // default image: DefaultUserImage
		[]string{"bash"},
		[]string{
			"sleep 10",
			"cp /pfs/*/* /pfs/out/",
		},
		&pps.ParallelismSpec{Constant: 1},
		client.NewPFSInput(repo, "/*"),
		"", // default output branch: master
		false,
	))

	// Revoke pipeline's access to output repo while 'sleep 10' is running (so
	// that it fails)
	require.NoError(t, rootClient.ModifyRepoRoleBinding(repo, fmt.Sprintf("pipeline:%s", pipeline), []string{}))

	// make sure flush-commit returns (pipeline either
	// fails or restarts RC & finishes)
	require.NoErrorWithinT(t, 30*time.Second, func() error {
		_, err := aliceClient.FlushJobAll(
			[]*pfs.Commit{commit},
			[]*pfs.Repo{client.NewRepo(pipeline)})
		return err
	})

	// make sure the pipeline is failed
	pi, err := rootClient.InspectPipeline(pipeline)
	require.NoError(t, err)
	require.Equal(t, pps.PipelineState_PIPELINE_FAILURE, pi.State)
}

func TestRotateRootToken(t *testing.T) {
	if testing.Short() {
		t.Skip("Skipping integration tests in short mode")
	}
	tu.DeleteAll(t)
	defer tu.DeleteAll(t)

	rootClient := tu.GetAuthenticatedPachClient(t, auth.RootUser)

	// create a repo for the purpose of testing access
	repo := tu.UniqueString("TestRotateRootToken")
	require.NoError(t, rootClient.CreateRepo(repo))

	// rotate token after creating the repo
	rotateReq := &auth.RotateRootTokenRequest{}
	rotateResp, err := rootClient.RotateRootToken(rootClient.Ctx(), rotateReq)
	require.NoError(t, err)

	_, err = rootClient.ListRepo()
	require.YesError(t, err, "the list operation is expected to fail since the token configured into the client is no longer valid")

	rootClient.SetAuthToken(rotateResp.RootToken)
	listResp, err := rootClient.ListRepo()
	require.NoError(t, err)
	require.Equal(t, 1, len(listResp), "now that the rotated token is configured in the client, the operation should work")

	// now try setting the token
	rotateReq = &auth.RotateRootTokenRequest{
		RootToken: tu.RootToken,
	}
	rotateResp, err = rootClient.RotateRootToken(rootClient.Ctx(), rotateReq)
	require.NoError(t, err)
	require.Equal(t, rotateResp.RootToken, tu.RootToken)

	_, err = rootClient.ListRepo()
	require.YesError(t, err)

	rootClient.SetAuthToken(rotateResp.RootToken)
	listResp, err = rootClient.ListRepo()
	require.NoError(t, err)
	require.Equal(t, 1, len(listResp))
}<|MERGE_RESOLUTION|>--- conflicted
+++ resolved
@@ -1262,13 +1262,8 @@
 		"", // default output branch: master
 		false,
 	))
-<<<<<<< HEAD
-	require.NoErrorWithinT(t, 30*time.Second, func() error {
-		_, err := aliceClient.FlushJobAll(
-=======
 	require.NoErrorWithinT(t, time.Minute, func() error {
 		_, err := aliceClient.FlushCommitAll(
->>>>>>> 86668d82
 			[]*pfs.Commit{client.NewCommit(repo, "master", "")},
 			[]*pfs.Repo{client.NewRepo(pipeline2)})
 		return err
