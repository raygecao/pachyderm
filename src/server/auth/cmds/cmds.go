package cmds

import (
	"bufio"
	"fmt"
	"os"
	"strings"
	"time"

	"github.com/pachyderm/pachyderm/v2/src/auth"
	"github.com/pachyderm/pachyderm/v2/src/client"
	"github.com/pachyderm/pachyderm/v2/src/identity"
	"github.com/pachyderm/pachyderm/v2/src/internal/cmdutil"
	"github.com/pachyderm/pachyderm/v2/src/internal/config"
	"github.com/pachyderm/pachyderm/v2/src/internal/errors"
	"github.com/pachyderm/pachyderm/v2/src/internal/grpcutil"
	"github.com/pachyderm/pachyderm/v2/src/pfs"
	"github.com/pachyderm/pachyderm/v2/src/pps"
	"github.com/pkg/browser"

	"github.com/spf13/cobra"
)

func requestOIDCLogin(c *client.APIClient, openBrowser bool) (string, error) {
	var authURL string
	loginInfo, err := c.GetOIDCLogin(c.Ctx(), &auth.GetOIDCLoginRequest{})
	if err != nil {
		return "", err
	}
	authURL = loginInfo.LoginURL
	state := loginInfo.State

	// print the prepared URL and promp the user to click on it
	fmt.Println("You will momentarily be directed to your IdP and asked to authorize Pachyderm's " +
		"login app on your IdP.\n\nPaste the following URL into a browser if not automatically redirected:\n\n" +
		authURL + "\n\n" +
		"")

	if openBrowser {
		err = browser.OpenURL(authURL)
		if err != nil {
			return "", err
		}
	}

	return state, nil
}

func printRoleBinding(b *auth.RoleBinding) {
	for principal, roles := range b.Entries {
		roleList := make([]string, 0)
		for r := range roles.Roles {
			roleList = append(roleList, r)
		}
		fmt.Printf("%v: %v\n", principal, roleList)
	}
}

func newClient(enterprise bool) (*client.APIClient, error) {
	if enterprise {
		return client.NewEnterpriseClientOnUserMachine("user")
	}
	return client.NewOnUserMachine("user")
}

// ActivateCmd returns a cobra.Command to activate Pachyderm's auth system
func ActivateCmd() *cobra.Command {
	var enterprise, supplyRootToken, onlyActivate bool
	var issuer, redirect, clientId string
	var trustedPeers, scopes []string
	activate := &cobra.Command{
		Short: "Activate Pachyderm's auth system",
		Long: `
Activate Pachyderm's auth system, and restrict access to existing data to the root user`[1:],
		Run: cmdutil.Run(func(args []string) error {
			c, err := newClient(enterprise)
			if err != nil {
				return errors.Wrapf(err, "could not connect")
			}
			defer c.Close()

			var rootToken string
			if supplyRootToken {
				rootToken, err = cmdutil.ReadPassword("")
				if err != nil {
					return errors.Wrapf(err, "error reading token")
				}
			}

			resp, err := c.Activate(c.Ctx(), &auth.ActivateRequest{
				RootToken: strings.TrimSpace(rootToken),
			})
			if err != nil && !auth.IsErrAlreadyActivated(err) {
				return errors.Wrapf(grpcutil.ScrubGRPC(err), "error activating Pachyderm auth")
			}

			// If auth is already activated we won't get back a root token,
			// retry activating auth in PPS with the currently configured token
			if !auth.IsErrAlreadyActivated(err) {
				if err := config.WritePachTokenToConfig(resp.PachToken, enterprise); err != nil {
					return err
				}

				fmt.Println("WARNING: DO NOT LOSE THE AUTH TOKEN BELOW. STORE IT SECURELY FOR THE LIFE OF THE CLUSTER." +
					"THIS TOKEN WILL ALWAYS HAVE ADMIN ACCESS TO FIX THE CLUSTER CONFIGURATION.")
				fmt.Printf("Pachyderm root token:\n%s\n", resp.PachToken)

				c.SetAuthToken(resp.PachToken)
			}

			// The enterprise server doesn't have PFS or PPS enabled
			if !enterprise {
				if _, err := c.PfsAPIClient.ActivateAuth(c.Ctx(), &pfs.ActivateAuthRequest{}); err != nil {
					return errors.Wrapf(grpcutil.ScrubGRPC(err), "error configuring auth for existing PFS repos - run `pachctl auth activate` again")
				}
				if _, err := c.PpsAPIClient.ActivateAuth(c.Ctx(), &pps.ActivateAuthRequest{}); err != nil {
					return errors.Wrapf(grpcutil.ScrubGRPC(err), "error configuring auth for existing PPS pipelines - run `pachctl auth activate` again")
				}
			}

			// If the user wants to manually configure OIDC, stop here
			if onlyActivate {
				return nil
			}

			// Check whether the enterprise context is a separate identity server
			conf, err := config.Read(false, true)
			if err != nil {
				return errors.Wrapf(grpcutil.ScrubGRPC(err), "failed to read configuration file")
			}

			activeContext, _, err := conf.ActiveContext(true)
			if err != nil {
				return errors.Wrapf(grpcutil.ScrubGRPC(err), "failed to get active context")
			}

			enterpriseContext, _, err := conf.ActiveEnterpriseContext(true)
			if err != nil {
				return errors.Wrapf(grpcutil.ScrubGRPC(err), "failed to get active context")
			}

			// In a single-node pachd deployment, configure the OIDC server.
			// Otherwise just register with the existing identity server.
			if activeContext == enterpriseContext || enterprise {
				if _, err := c.SetIdentityServerConfig(c.Ctx(), &identity.SetIdentityServerConfigRequest{
					Config: &identity.IdentityServerConfig{
						Issuer: issuer,
					}}); err != nil {
					return errors.Wrapf(grpcutil.ScrubGRPC(err), "failed to configure identity server issuer")
				}

				oidcClient, err := c.CreateOIDCClient(c.Ctx(), &identity.CreateOIDCClientRequest{
					Client: &identity.OIDCClient{
						Id:           clientId,
						Name:         clientId,
						TrustedPeers: trustedPeers,
						RedirectUris: []string{redirect},
					},
				})
				if err != nil {
					return errors.Wrapf(grpcutil.ScrubGRPC(err), "failed to configure OIDC client ID")
				}

				if _, err := c.SetConfiguration(c.Ctx(),
					&auth.SetConfigurationRequest{Configuration: &auth.OIDCConfig{
						Issuer:          issuer,
						ClientID:        clientId,
						ClientSecret:    oidcClient.Client.Secret,
						RedirectURI:     redirect,
						LocalhostIssuer: true,
						Scopes:          scopes,
					}}); err != nil {
					return errors.Wrapf(grpcutil.ScrubGRPC(err), "failed to configure OIDC in pachd")
				}
			} else {
				ec, err := newClient(true)
				if err != nil {
					return errors.Wrapf(grpcutil.ScrubGRPC(err), "failed to get enterprise server client")
				}
				idCfg, err := ec.GetIdentityServerConfig(c.Ctx(), &identity.GetIdentityServerConfigRequest{})
				if err != nil {
					return errors.Wrapf(grpcutil.ScrubGRPC(err), "failed to get identity server issuer")
				}

				oidcClient, err := ec.CreateOIDCClient(c.Ctx(), &identity.CreateOIDCClientRequest{
					Client: &identity.OIDCClient{
						Id:           clientId,
						Name:         clientId,
						TrustedPeers: trustedPeers,
						RedirectUris: []string{redirect},
					},
				})
				if err != nil {
					return errors.Wrapf(grpcutil.ScrubGRPC(err), "failed to configure OIDC client ID")
				}

				if _, err := c.SetConfiguration(c.Ctx(),
					&auth.SetConfigurationRequest{Configuration: &auth.OIDCConfig{
						Issuer:          idCfg.Config.Issuer,
						ClientID:        clientId,
						ClientSecret:    oidcClient.Client.Secret,
						RedirectURI:     redirect,
						LocalhostIssuer: false,
						Scopes:          scopes,
					}}); err != nil {
					return errors.Wrapf(grpcutil.ScrubGRPC(err), "failed to configure OIDC in pachd")
				}
			}
			return nil
		}),
	}
	activate.PersistentFlags().BoolVar(&supplyRootToken, "supply-root-token", false, `
Prompt the user to input a root token on stdin, rather than generating a random one.`[1:])
	activate.PersistentFlags().BoolVar(&onlyActivate, "only-activate", false, "Activate auth without configuring the OIDC service")
	activate.PersistentFlags().BoolVar(&enterprise, "enterprise", false, "Activate auth on the active enterprise context")
	activate.PersistentFlags().StringVar(&issuer, "issuer", "http://localhost:30658/", "The issuer for the OIDC service")
	activate.PersistentFlags().StringVar(&redirect, "redirect", "http://localhost:30657/authorization-code/callback", "The redirect URL for the OIDC service")
	activate.PersistentFlags().StringVar(&clientId, "client-id", "pachd", "The client ID for this pachd")
	activate.PersistentFlags().StringSliceVar(&trustedPeers, "trusted-peers", []string{}, "Comma-separated list of OIDC client IDs to trust")
	activate.PersistentFlags().StringSliceVar(&scopes, "scopes", auth.DefaultOIDCScopes, "Comma-separated list of scopes to request")

	return cmdutil.CreateAlias(activate, "auth activate")
}

// DeactivateCmd returns a cobra.Command to delete all ACLs, tokens, and admins,
// deactivating Pachyderm's auth system
func DeactivateCmd() *cobra.Command {
	var enterprise bool
	deactivate := &cobra.Command{
		Short: "Delete all ACLs, tokens, admins, IDP integrations and OIDC clients, and deactivate Pachyderm auth",
		Long: "Deactivate Pachyderm's auth and identity systems, which will delete ALL auth " +
			"tokens, ACLs and admins, IDP integrations and OIDC clients, and expose all data " +
			"in the cluster to any user with cluster access. Use with caution.",
		Run: cmdutil.Run(func(args []string) error {
			fmt.Println("Are you sure you want to delete ALL auth information " +
				"(ACLs, tokens, and admins) in this cluster, and expose ALL data? yN")
			confirm, err := bufio.NewReader(os.Stdin).ReadString('\n')
			if err != nil {
				return err
			}
			if !strings.Contains("yY", confirm[:1]) {
				return errors.Errorf("operation aborted")
			}
			c, err := newClient(enterprise)
			if err != nil {
				return errors.Wrapf(err, "could not connect")
			}
			defer c.Close()

			// Delete any data from the identity server
			if _, err := c.IdentityAPIClient.DeleteAll(c.Ctx(), &identity.DeleteAllRequest{}); err != nil {
				return grpcutil.ScrubGRPC(err)
			}
			_, err = c.Deactivate(c.Ctx(), &auth.DeactivateRequest{})
			return grpcutil.ScrubGRPC(err)
		}),
	}
	deactivate.PersistentFlags().BoolVar(&enterprise, "enterprise", false, "Deactivate auth on the active enterprise context")
	return cmdutil.CreateAlias(deactivate, "auth deactivate")
}

// LoginCmd returns a cobra.Command to login to a Pachyderm cluster with your
// GitHub account. Any resources that have been restricted to the email address
// registered with your GitHub account will subsequently be accessible.
func LoginCmd() *cobra.Command {
	var noBrowser, enterprise, idToken bool
	login := &cobra.Command{
		Short: "Log in to Pachyderm",
		Long: "Login to Pachyderm. Any resources that have been restricted to " +
			"the account you have with your ID provider (e.g. GitHub, Okta) " +
			"account will subsequently be accessible.",
		Run: cmdutil.Run(func([]string) error {
			c, err := newClient(enterprise)
			if err != nil {
				return errors.Wrapf(err, "could not connect")
			}
			defer c.Close()

			// Issue authentication request to Pachyderm and get response
			var resp *auth.AuthenticateResponse
			var authErr error
			if idToken {
				token, err := cmdutil.ReadPassword("ID token: ")
				if err != nil {
					return errors.Wrapf(err, "could not read id token")
				}
				resp, authErr = c.Authenticate(
					c.Ctx(),
					&auth.AuthenticateRequest{IdToken: strings.TrimSpace(token)})
				if authErr != nil {
					return errors.Wrapf(grpcutil.ScrubGRPC(authErr),
						"authorization failed (Pachyderm logs may contain more information)")
				}
			} else {
				if state, err := requestOIDCLogin(c, !noBrowser); err == nil {
					// Exchange OIDC token for Pachyderm token
					fmt.Println("Retrieving Pachyderm token...")
					resp, authErr = c.Authenticate(
						c.Ctx(),
						&auth.AuthenticateRequest{OIDCState: state})
					if authErr != nil {
						return errors.Wrapf(grpcutil.ScrubGRPC(authErr),
							"authorization failed (OIDC state token: %q; Pachyderm logs may "+
								"contain more information)",
							// Print state token as it's logged, for easy searching
							fmt.Sprintf("%s.../%d", state[:len(state)/2], len(state)))
					}
				} else {
					return fmt.Errorf("no authentication providers are configured")
				}
			}
			if authErr != nil {
				return errors.Wrapf(grpcutil.ScrubGRPC(authErr), "error authenticating with Pachyderm cluster")
			}
			return config.WritePachTokenToConfig(resp.PachToken, enterprise)
		}),
	}
	login.PersistentFlags().BoolVarP(&noBrowser, "no-browser", "b", false,
		"If set, don't try to open a web browser")
	login.PersistentFlags().BoolVarP(&idToken, "id-token", "t", false,
		"If set, read an ID token on stdin to authenticate the user")
	login.PersistentFlags().BoolVar(&enterprise, "enterprise", false, "Login for the active enterprise context")
	return cmdutil.CreateAlias(login, "auth login")
}

// LogoutCmd returns a cobra.Command that deletes your local Pachyderm
// credential, logging you out of your cluster. Note that this is not necessary
// to do before logging in as another user, but is useful for testing.
func LogoutCmd() *cobra.Command {
	var enterprise bool
	logout := &cobra.Command{
		Short: "Log out of Pachyderm by deleting your local credential",
		Long: "Log out of Pachyderm by deleting your local credential. Note that " +
			"it's not necessary to log out before logging in with another account " +
			"(simply run 'pachctl auth login' twice) but 'logout' can be useful on " +
			"shared workstations.",
		Run: cmdutil.Run(func([]string) error {
			cfg, err := config.Read(false, false)
			if err != nil {
				return errors.Wrapf(err, "error reading Pachyderm config (for cluster address)")
			}
			if enterprise {
				_, context, err := cfg.ActiveEnterpriseContext(true)
				if err != nil {
					return errors.Wrapf(err, "error getting the active context")
				}
				context.SessionToken = ""
			} else {
				_, context, err := cfg.ActiveContext(true)
				if err != nil {
					return errors.Wrapf(err, "error getting the active context")
				}
				context.SessionToken = ""
			}

			return cfg.Write()
		}),
	}
	logout.PersistentFlags().BoolVar(&enterprise, "enterprise", false, "Log out of the active enterprise context")
	return cmdutil.CreateAlias(logout, "auth logout")
}

// WhoamiCmd returns a cobra.Command that deletes your local Pachyderm
// credential, logging you out of your cluster. Note that this is not necessary
// to do before logging in as another user, but is useful for testing.
func WhoamiCmd() *cobra.Command {
	var enterprise bool
	whoami := &cobra.Command{
		Short: "Print your Pachyderm identity",
		Long:  "Print your Pachyderm identity.",
		Run: cmdutil.Run(func([]string) error {
			c, err := newClient(enterprise)
			if err != nil {
				return errors.Wrapf(err, "could not connect")
			}
			defer c.Close()
			resp, err := c.WhoAmI(c.Ctx(), &auth.WhoAmIRequest{})
			if err != nil {
				return errors.Wrapf(grpcutil.ScrubGRPC(err), "error")
			}
			fmt.Printf("You are \"%s\"\n", resp.Username)
			if resp.Expiration != nil {
<<<<<<< HEAD
				fmt.Printf("session expires: %v\n", resp.Expiration.Format(time.RFC822))
=======
				fmt.Printf("session expires: %v\n", *resp.Expiration)
>>>>>>> 955df726
			}
			return nil
		}),
	}
	whoami.PersistentFlags().BoolVar(&enterprise, "enterprise", false, "")
	return cmdutil.CreateAlias(whoami, "auth whoami")
}

// GetRobotTokenCmd returns a cobra command that lets a user get a pachyderm
// token on behalf of themselves or another user
func GetRobotTokenCmd() *cobra.Command {
	var enterprise bool
	var quiet bool
	var ttl string
	getAuthToken := &cobra.Command{
		Use:   "{{alias}} [username]",
		Short: "Get an auth token for a robot user with the specified name.",
		Long:  "Get an auth token for a robot user with the specified name.",
		Run: cmdutil.RunBoundedArgs(1, 1, func(args []string) error {
			c, err := newClient(enterprise)
			if err != nil {
				return errors.Wrapf(err, "could not connect")
			}
			defer c.Close()

			req := &auth.GetRobotTokenRequest{
				Robot: args[0],
			}
			if ttl != "" {
				d, err := time.ParseDuration(ttl)
				if err != nil {
					return errors.Wrapf(err, "could not parse duration %q", ttl)
				}
				req.TTL = int64(d.Seconds())
			}
			resp, err := c.GetRobotToken(c.Ctx(), req)
			if err != nil {
				return grpcutil.ScrubGRPC(err)
			}
			if quiet {
				fmt.Println(resp.Token)
			} else {
				fmt.Printf("Token: %s\n", resp.Token)
			}
			return nil
		}),
	}
	getAuthToken.PersistentFlags().BoolVarP(&quiet, "quiet", "q", false, "if "+
		"set, only print the resulting token (if successful). This is useful for "+
		"scripting, as the output can be piped to use-auth-token")
	getAuthToken.PersistentFlags().StringVar(&ttl, "ttl", "", "if set, the "+
		"resulting auth token will have the given lifetime. If not set, the token does not expire."+
		" This flag should be a golang duration (e.g. \"30s\" or \"1h2m3s\").")
	getAuthToken.PersistentFlags().BoolVar(&enterprise, "enterprise", false, "Get a robot token for the enterprise context")
	return cmdutil.CreateAlias(getAuthToken, "auth get-robot-token")
}

func GetGroupsCmd() *cobra.Command {
	var enterprise bool
	getGroups := &cobra.Command{
		Use:   "{{alias}} [username]",
		Short: "Get the list of groups a user belongs to",
		Long:  "Get the list of groups a user belongs to. If no user is specified, the current user's groups are listed.",
		Run: cmdutil.RunBoundedArgs(0, 1, func(args []string) error {
			c, err := newClient(enterprise)
			if err != nil {
				return errors.Wrapf(err, "could not connect")
			}
			defer c.Close()

			req := &auth.GetGroupsRequest{}
			if len(args) == 1 {
				req.Username = args[0]
			}
			resp, err := c.GetGroups(c.Ctx(), req)
			if err != nil {
				return grpcutil.ScrubGRPC(err)
			}
			fmt.Println(strings.Join(resp.Groups, "\n"))
			return nil
		}),
	}
	getGroups.PersistentFlags().BoolVar(&enterprise, "enterprise", false, "Get group membership info from the enterprise server")
	return cmdutil.CreateAlias(getGroups, "auth get-groups")
}

// UseAuthTokenCmd returns a cobra command that lets a user get a pachyderm
// token on behalf of themselves or another user
func UseAuthTokenCmd() *cobra.Command {
	var enterprise bool
	useAuthToken := &cobra.Command{
		Short: "Read a Pachyderm auth token from stdin, and write it to the " +
			"current user's Pachyderm config file",
		Long: "Read a Pachyderm auth token from stdin, and write it to the " +
			"current user's Pachyderm config file",
		Run: cmdutil.RunFixedArgs(0, func(args []string) error {
			fmt.Println("Please paste your Pachyderm auth token:")
			token, err := cmdutil.ReadPassword("")
			if err != nil {
				return errors.Wrapf(err, "error reading token")
			}
			config.WritePachTokenToConfig(strings.TrimSpace(token), enterprise) // drop trailing newline
			return nil
		}),
	}
	useAuthToken.PersistentFlags().BoolVar(&enterprise, "enterprise", false, "Use the token for the enterprise context")
	return cmdutil.CreateAlias(useAuthToken, "auth use-auth-token")
}

// CheckRepoCmd returns a cobra command that sends an "Authorize" RPC to Pachd, to
// determine whether the specified user has access to the specified repo.
func CheckRepoCmd() *cobra.Command {
	check := &cobra.Command{
		Use:   "{{alias}} <permission> <repo>",
		Short: "Check whether you have the specificed permission on 'repo'",
		Long:  "Check whether you have the specificed permission on 'repo'",
		Run: cmdutil.RunFixedArgs(2, func(args []string) error {
			permission, ok := auth.Permission_value[args[0]]
			if !ok {
				return fmt.Errorf("unknown permission %q", args[0])
			}
			repo := args[1]
			c, err := client.NewOnUserMachine("user")
			if err != nil {
				return errors.Wrapf(err, "could not connect")
			}
			defer c.Close()
			resp, err := c.Authorize(c.Ctx(), &auth.AuthorizeRequest{
				Resource:    &auth.Resource{Type: auth.ResourceType_REPO, Name: repo},
				Permissions: []auth.Permission{auth.Permission(permission)},
			})
			if err != nil {
				return grpcutil.ScrubGRPC(err)
			}
			fmt.Printf("%t\n", resp.Authorized)
			return nil
		}),
	}
	return cmdutil.CreateAlias(check, "auth check repo")
}

// SetRepoRoleBindingCmd returns a cobra command that sets the roles for a user on a resource
func SetRepoRoleBindingCmd() *cobra.Command {
	setScope := &cobra.Command{
		Use:   "{{alias}} <repo> [role1,role2 | none ] <subject>",
		Short: "Set the roles that 'username' has on 'repo'",
		Long:  "Set the roles that 'username' has on 'repo'",
		Run: cmdutil.RunFixedArgs(3, func(args []string) error {
			var roles []string
			if args[1] == "none" {
				roles = []string{}
			} else {
				roles = strings.Split(args[1], ",")
			}

			subject, repo := args[2], args[0]
			c, err := client.NewOnUserMachine("user")
			if err != nil {
				return errors.Wrapf(err, "could not connect")
			}
			defer c.Close()
			err = c.ModifyRepoRoleBinding(repo, subject, roles)
			return grpcutil.ScrubGRPC(err)
		}),
	}
	return cmdutil.CreateAlias(setScope, "auth set repo")
}

// GetRepoRoleBindingCmd returns a cobra command that gets the role bindings for a resource
func GetRepoRoleBindingCmd() *cobra.Command {
	get := &cobra.Command{
		Use:   "{{alias}} <repo>",
		Short: "Get the role bindings for 'repo'",
		Long:  "Get the role bindings for 'repo'",
		Run: cmdutil.RunBoundedArgs(1, 1, func(args []string) error {
			c, err := client.NewOnUserMachine("user")
			if err != nil {
				return errors.Wrapf(err, "could not connect")
			}
			defer c.Close()
			repo := args[0]
			resp, err := c.GetRepoRoleBinding(repo)
			if err != nil {
				return grpcutil.ScrubGRPC(err)
			}
			printRoleBinding(resp)
			return nil
		}),
	}
	return cmdutil.CreateAlias(get, "auth get repo")
}

// SetClusterRoleBindingCmd returns a cobra command that sets the roles for a user on a resource
func SetClusterRoleBindingCmd() *cobra.Command {
	setScope := &cobra.Command{
		Use:   "{{alias}} [role1,role2 | none ] subject",
		Short: "Set the roles that 'username' has on the cluster",
		Long:  "Set the roles that 'username' has on the cluster",
		Run: cmdutil.RunFixedArgs(2, func(args []string) error {
			var roles []string
			if args[0] == "none" {
				roles = []string{}
			} else {
				roles = strings.Split(args[0], ",")
			}

			subject := args[1]
			c, err := client.NewOnUserMachine("user")
			if err != nil {
				return errors.Wrapf(err, "could not connect")
			}
			defer c.Close()
			err = c.ModifyClusterRoleBinding(subject, roles)
			return grpcutil.ScrubGRPC(err)
		}),
	}
	return cmdutil.CreateAlias(setScope, "auth set cluster")
}

// GetClusterRoleBindingCmd returns a cobra command that gets the role bindings for a resource
func GetClusterRoleBindingCmd() *cobra.Command {
	get := &cobra.Command{
		Use:   "{{alias}}",
		Short: "Get the role bindings for 'repo'",
		Long:  "Get the role bindings for 'repo'",
		Run: cmdutil.RunBoundedArgs(0, 0, func(args []string) error {
			c, err := client.NewOnUserMachine("user")
			if err != nil {
				return errors.Wrapf(err, "could not connect")
			}
			defer c.Close()
			resp, err := c.GetClusterRoleBinding()
			if err != nil {
				return grpcutil.ScrubGRPC(err)
			}

			printRoleBinding(resp)
			return nil
		}),
	}
	return cmdutil.CreateAlias(get, "auth get cluster")
}

// SetEnterpriseRoleBindingCmd returns a cobra command that sets the roles for a user on a resource
func SetEnterpriseRoleBindingCmd() *cobra.Command {
	setScope := &cobra.Command{
		Use:   "{{alias}} [role1,role2 | none ] subject",
		Short: "Set the roles that 'username' has on the enterprise server",
		Long:  "Set the roles that 'username' has on the enterprise server",
		Run: cmdutil.RunFixedArgs(2, func(args []string) error {
			var roles []string
			if args[0] == "none" {
				roles = []string{}
			} else {
				roles = strings.Split(args[0], ",")
			}

			subject := args[1]
			c, err := client.NewEnterpriseClientOnUserMachine("user")
			if err != nil {
				return errors.Wrapf(err, "could not connect")
			}
			defer c.Close()
			err = c.ModifyClusterRoleBinding(subject, roles)
			return grpcutil.ScrubGRPC(err)
		}),
	}
	return cmdutil.CreateAlias(setScope, "auth set enterprise")
}

// GetEnterpriseRoleBindingCmd returns a cobra command that gets the role bindings for a resource
func GetEnterpriseRoleBindingCmd() *cobra.Command {
	get := &cobra.Command{
		Use:   "{{alias}}",
		Short: "Get the role bindings for the enterprise server",
		Long:  "Get the role bindings for the enterprise server",
		Run: cmdutil.RunBoundedArgs(0, 0, func(args []string) error {
			c, err := client.NewEnterpriseClientOnUserMachine("user")
			if err != nil {
				return errors.Wrapf(err, "could not connect")
			}
			defer c.Close()
			resp, err := c.GetClusterRoleBinding()
			if err != nil {
				return grpcutil.ScrubGRPC(err)
			}

			printRoleBinding(resp)
			return nil
		}),
	}
	return cmdutil.CreateAlias(get, "auth get enterprise")
}

// Cmds returns a list of cobra commands for authenticating and authorizing
// users in an auth-enabled Pachyderm cluster.
func Cmds() []*cobra.Command {
	var commands []*cobra.Command

	auth := &cobra.Command{
		Short: "Auth commands manage access to data in a Pachyderm cluster",
		Long:  "Auth commands manage access to data in a Pachyderm cluster",
	}

	get := &cobra.Command{
		Short: "Get the role bindings for a resource",
		Long:  "Get the role bindings for a resource",
	}

	set := &cobra.Command{
		Short: "Set the role bindings for a resource",
		Long:  "Set the role bindings for a resource",
	}

	check := &cobra.Command{
		Short: "Check whether a subject has a permission on a resource",
		Long:  "Check whether a subject has a permission on a resource",
	}

	commands = append(commands, cmdutil.CreateAlias(auth, "auth"))
	commands = append(commands, cmdutil.CreateAlias(get, "auth get"))
	commands = append(commands, cmdutil.CreateAlias(set, "auth set"))
	commands = append(commands, cmdutil.CreateAlias(check, "auth check"))
	commands = append(commands, ActivateCmd())
	commands = append(commands, DeactivateCmd())
	commands = append(commands, LoginCmd())
	commands = append(commands, LogoutCmd())
	commands = append(commands, WhoamiCmd())
	commands = append(commands, GetRobotTokenCmd())
	commands = append(commands, UseAuthTokenCmd())
	commands = append(commands, GetConfigCmd())
	commands = append(commands, SetConfigCmd())
	commands = append(commands, CheckRepoCmd())
	commands = append(commands, GetGroupsCmd())
	commands = append(commands, GetRepoRoleBindingCmd())
	commands = append(commands, SetRepoRoleBindingCmd())
	commands = append(commands, GetClusterRoleBindingCmd())
	commands = append(commands, SetClusterRoleBindingCmd())
	commands = append(commands, GetEnterpriseRoleBindingCmd())
	commands = append(commands, SetEnterpriseRoleBindingCmd())
	return commands
}<|MERGE_RESOLUTION|>--- conflicted
+++ resolved
@@ -380,11 +380,7 @@
 			}
 			fmt.Printf("You are \"%s\"\n", resp.Username)
 			if resp.Expiration != nil {
-<<<<<<< HEAD
 				fmt.Printf("session expires: %v\n", resp.Expiration.Format(time.RFC822))
-=======
-				fmt.Printf("session expires: %v\n", *resp.Expiration)
->>>>>>> 955df726
 			}
 			return nil
 		}),
