--- conflicted
+++ resolved
@@ -20,10 +20,7 @@
 	created_at TIMESTAMP NOT NULL DEFAULT CURRENT_TIMESTAMP
 );
 `)
-<<<<<<< HEAD
 	return errors.EnsureStack(err)
-=======
-	return err
 }
 
 func AddUserContextsToClustersTable(ctx context.Context, tx *sqlx.Tx) error {
@@ -34,5 +31,4 @@
 	ADD COLUMN is_enterprise_server BOOLEAN
 	;`)
 	return err
->>>>>>> 90c402ec
 }