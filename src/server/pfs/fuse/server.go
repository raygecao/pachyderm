package fuse

import (
	"bytes"
	"context"
	"encoding/base64"
	"encoding/json"
	"fmt"
	"io"
	"net/http"
	"os"
	"os/signal"
	pathpkg "path"
	"path/filepath"
	"reflect"
	"strconv"
	"strings"
	"sync"
	"time"

	"github.com/gorilla/mux"
	"github.com/hanwen/go-fuse/v2/fs"
	gofuse "github.com/hanwen/go-fuse/v2/fuse"
	"github.com/sirupsen/logrus"

	"github.com/pachyderm/pachyderm/v2/src/auth"
	"github.com/pachyderm/pachyderm/v2/src/client"
	"github.com/pachyderm/pachyderm/v2/src/internal/config"
	"github.com/pachyderm/pachyderm/v2/src/internal/errors"
	"github.com/pachyderm/pachyderm/v2/src/internal/grpcutil"
	"github.com/pachyderm/pachyderm/v2/src/internal/ppsutil"
	"github.com/pachyderm/pachyderm/v2/src/internal/progress"
	"github.com/pachyderm/pachyderm/v2/src/pfs"
	"github.com/pachyderm/pachyderm/v2/src/pps"
)

type ServerOptions struct {
	MountDir string
	// Unmount is a channel that will be closed when the filesystem has been
	// unmounted. It can be nil in which case it's ignored.
	Unmount chan struct{}
}

type ConfigRequest struct {
	PachdAddress string `json:"pachd_address"`
	ServerCas    string `json:"server_cas"`
}

type MountRequest struct {
	Mounts []*MountInfo `json:"mounts"`
}

type UnmountRequest struct {
	Mounts []string `json:"mounts"`
}

type CommitRequest struct {
	Mount string `json:"mount"`
}

type MountDatumResponse struct {
	Id        string `json:"id"`
	Idx       int    `json:"idx"`
	NumDatums int    `json:"num_datums"`
}

type DatumsResponse struct {
	NumDatums int        `json:"num_datums"`
	Input     *pps.Input `json:"input"`
	CurrIdx   int        `json:"curr_idx"`
}

type MountInfo struct {
	Name   string   `json:"name"`
	Repo   string   `json:"repo"`
	Branch string   `json:"branch"`
	Commit string   `json:"commit"` // "" for no commit (commit as noun)
	Files  []string `json:"files"`
	Glob   string   `json:"glob"`
	Mode   string   `json:"mode"` // "ro", "rw"
}

type Request struct {
	*MountInfo
<<<<<<< HEAD
	Action string // default empty, set to "commit" if we want to commit (verb) a mounted branch
=======
	Action  string // default empty, set to "commit" if we want to commit (verb) a mounted branch
	Project string
>>>>>>> af6262f9
}

type Response struct {
	Repo       string
	Branch     string
	Commit     string // "" for no commit
	Name       string
	MountState MountState
	Error      error
}

type MountManager struct {
	Client *client.APIClient
	// only put a value into the States map when we have a goroutine running for
	// it. i.e. when we try to mount it for the first time.
	States map[string]*MountStateMachine

	Datums       []*pps.DatumInfo
	DatumInput   *pps.Input
	CurrDatumIdx int

	// map from mount name onto mfc for that mount
	mfcs     map[string]*client.ModifyFileClient
	root     *loopbackRoot
	opts     *Options
	tmpDir   string
	target   string
	mu       sync.Mutex
	configMu sync.RWMutex
	Cleanup  chan struct{}
}

func (mm *MountManager) ListByRepos() (ListRepoResponse, error) {
	mm.mu.Lock()
	defer mm.mu.Unlock()

	// fetch list of available repos & branches from pachyderm, and overlay that
	// with their mount states
	lr := map[string]RepoResponse{}
	repos, err := mm.Client.ListRepo()
	if err != nil {
		return lr, err
	}
	for _, repo := range repos {
		rr := RepoResponse{Repo: repo.Repo.Name}
		readAccess := true
		if repo.AuthInfo != nil {
			readAccess = hasRepoRead(repo.AuthInfo.Permissions)
			rr.Authorization = "none"
		}
		if readAccess {
<<<<<<< HEAD
			bis, err := mm.Client.ListBranch(repo.Repo.Name)
=======
			bis, err := mm.Client.ListProjectBranch(repo.Repo.Project.GetName(), repo.Repo.Name)
>>>>>>> af6262f9
			if err != nil {
				return lr, err
			}
			for _, bi := range bis {
				rr.Branches = append(rr.Branches, bi.Branch.Name)
			}
			if repo.AuthInfo == nil {
				rr.Authorization = "off"
			} else if hasRepoWrite(repo.AuthInfo.Permissions) {
				rr.Authorization = "write"
			} else {
				rr.Authorization = "read"
			}
		}
		lr[repo.Repo.Name] = rr
	}

	// TODO: also add any repos/branches that have been deleted from pachyderm
	// but are still mounted here :-O we should send them a special signal to
	// tell them they're "stranded" or "missing" probably?

	return lr, nil
}

func (mm *MountManager) ListByMounts() (ListMountResponse, error) {
	mm.mu.Lock()
	defer mm.mu.Unlock()

	mr := ListMountResponse{
		Mounted:   map[string]MountState{},
		Unmounted: map[string]RepoResponse{},
	}
	// Go through repos and populate data to show in Unmounted section
	repoBranches := map[string]map[string]bool{}
	repos, err := mm.Client.ListRepo()
	if err != nil {
		return mr, err
	}
	for _, repo := range repos {
		repoBranches[repo.Repo.Name] = map[string]bool{}
		rr := RepoResponse{Repo: repo.Repo.Name}
		readAccess := true
		if repo.AuthInfo != nil {
			readAccess = hasRepoRead(repo.AuthInfo.Permissions)
			rr.Authorization = "none"
		}
		if readAccess {
<<<<<<< HEAD
			bis, err := mm.Client.ListBranch(repo.Repo.Name)
=======
			bis, err := mm.Client.ListProjectBranch(repo.Repo.Project.GetName(), repo.Repo.Name)
>>>>>>> af6262f9
			if err != nil {
				return mr, err
			}
			for _, bi := range bis {
				repoBranches[repo.Repo.Name][bi.Branch.Name] = true
			}
			if repo.AuthInfo == nil {
				rr.Authorization = "off"
			} else if hasRepoWrite(repo.AuthInfo.Permissions) {
				rr.Authorization = "write"
			} else {
				rr.Authorization = "read"
			}
		}
		mr.Unmounted[repo.Repo.Name] = rr
	}

	// Go through mounts and populate data to show in Mounted section
	for name, msm := range mm.States {
		if msm.State == "mounted" {
			if err := msm.RefreshMountState(); err != nil {
				return mr, err
			}
			ms := msm.MountState
			ms.Files = nil
			mr.Mounted[name] = ms
			delete(repoBranches[msm.Repo], msm.Branch)
		}
	}

	// Populate list of unmounted branches for each repo in Unmounted section.
	for repo, umbranches := range repoBranches {
		if rr, ok := mr.Unmounted[repo]; ok {
			for branch := range umbranches {
				rr.Branches = append(rr.Branches, branch)
			}
			if len(rr.Branches) != 0 {
				mr.Unmounted[repo] = rr
			}
		}
	}

	return mr, nil
}

func NewMountStateMachine(name string, mm *MountManager) *MountStateMachine {
	return &MountStateMachine{
		MountState: MountState{
			MountInfo: MountInfo{
				Name: name,
			},
		},
		manager:   mm,
		mu:        sync.Mutex{},
		requests:  make(chan Request),
		responses: make(chan Response),
	}
}

func (mm *MountManager) MaybeStartFsm(name string) {
	mm.mu.Lock()
	defer mm.mu.Unlock()
	_, ok := mm.States[name]
	if !ok {
		// set minimal state and kick it off!
		m := NewMountStateMachine(name, mm)
		mm.States[name] = m
		go func() {
			m.Run()
			// when execution completes, remove ourselves from the map so that
			// we can infer from the key in the map that the state machine is
			// running
			mm.mu.Lock()
			defer mm.mu.Unlock()
			delete(mm.States, name)
		}()
	} // else: fsm was already running
}

func (mm *MountManager) MountRepo(mi *MountInfo) (Response, error) {
	mm.MaybeStartFsm(mi.Name)
	mm.States[mi.Name].requests <- Request{
		Action:    "mount",
		MountInfo: mi,
	}
	response := <-mm.States[mi.Name].responses
	return response, response.Error
}

func (mm *MountManager) UnmountRepo(name string) (Response, error) {
	mm.MaybeStartFsm(name)
	mm.States[name].requests <- Request{
		Action: "unmount",
	}
	response := <-mm.States[name].responses
	return response, response.Error
}

func (mm *MountManager) CommitRepo(name string) (Response, error) {
	mm.MaybeStartFsm(name)
	mm.States[name].requests <- Request{
		Action: "commit",
	}
	response := <-mm.States[name].responses
	return response, response.Error
}

func (mm *MountManager) UnmountAll() error {
	for name, msm := range mm.States {
		if msm.State == "mounted" {
			//TODO: Add Commit field here once we support mounting specific commits
			if _, err := mm.UnmountRepo(name); err != nil {
				return err
			}
		}
	}
	delete(mm.root.repoOpts, "out")

	return nil
}

func NewMountManager(c *client.APIClient, target string, opts *Options) (ret *MountManager, retErr error) {
	if err := opts.validate(c); err != nil {
		return nil, err
	}
	rootDir, err := os.MkdirTemp("", "pfs")
	if err != nil {
		return nil, errors.WithStack(err)
	}
	logrus.Infof("Creating %s", rootDir)
	if err := os.MkdirAll(rootDir, 0777); err != nil {
		return nil, errors.WithStack(err)
	}
	root, err := newLoopbackRoot(rootDir, target, c, opts)
	if err != nil {
		return nil, errors.WithStack(err)
	}
	logrus.Infof("Loopback root at %s", rootDir)
	return &MountManager{
		Client:   c,
		States:   map[string]*MountStateMachine{},
		mfcs:     map[string]*client.ModifyFileClient{},
		root:     root,
		opts:     opts,
		target:   target,
		tmpDir:   rootDir,
		mu:       sync.Mutex{},
		configMu: sync.RWMutex{},
		Cleanup:  make(chan struct{}),
	}, nil
}

func CreateMount(c *client.APIClient, mountDir string) (*MountManager, error) {
	mountOpts := &Options{
		Write: true,
		Fuse: &fs.Options{
			MountOptions: gofuse.MountOptions{
				Debug:      false,
				FsName:     "pfs",
				Name:       "pfs",
				AllowOther: true,
			},
		},
		RepoOptions: make(map[string]*RepoOptions),
		// thread this through for the tests
		Unmount: make(chan struct{}),
	}
	mm, err := NewMountManager(c, mountDir, mountOpts)
	if err != nil {
		return nil, err
	}
	go mm.Start()
	return mm, nil
}

func (mm *MountManager) Start() {
	if err := mm.Run(); err != nil {
		logrus.Infof("Error running mount manager: %s", err)
		os.Exit(1)
	}
}

func (mm *MountManager) Run() error {
	fuse := mm.opts.getFuse()
	server, err := fs.Mount(mm.target, mm.root, fuse)
	if err != nil {
		return errors.WithStack(err)
	}
	go func() {
		<-mm.opts.getUnmount()
		server.Unmount() //nolint:errcheck
	}()
	server.Wait()

	defer mm.FinishAll() //nolint:errcheck
	if err := mm.uploadFiles(""); err != nil {
		return err
	}
	if err := os.RemoveAll(mm.tmpDir); err != nil {
		return nil
	}
	close(mm.Cleanup)
	return nil
}

func (mm *MountManager) FinishAll() (retErr error) {
	for _, mfc := range mm.mfcs {
		if err := mfc.Close(); err != nil && retErr == nil {
			retErr = err
		}
	}
	return retErr
}

func Server(sopts *ServerOptions, existingClient *client.APIClient) error {
	logrus.Infof("Dynamically mounting pfs to %s", sopts.MountDir)

	// This variable points to the MountManager for each connected cluster.
	// Updated when the config is updated.
	var mm *MountManager = &MountManager{}
	if existingClient != nil {
		var err error
		mm, err = CreateMount(existingClient, sopts.MountDir)
		if err != nil {
			return err
		}
		logrus.Infof("Connected to %s", existingClient.GetAddress().Qualified())
	}
	router := mux.NewRouter()
	router.Methods("GET").Path("/repos").HandlerFunc(func(w http.ResponseWriter, req *http.Request) {
		errMsg, webCode := initialChecks(mm, true)
		if errMsg != "" {
			http.Error(w, errMsg, webCode)
			return
		}

		l, err := mm.ListByRepos()
		if err != nil {
			http.Error(w, err.Error(), http.StatusInternalServerError)
			return
		}
		marshalled, err := json.Marshal(l)
		if err != nil {
			http.Error(w, err.Error(), http.StatusBadRequest)
			return
		}
		w.Write(marshalled) //nolint:errcheck
	})
	router.Methods("GET").Path("/mounts").HandlerFunc(func(w http.ResponseWriter, req *http.Request) {
		errMsg, webCode := initialChecks(mm, true)
		if errMsg != "" {
			http.Error(w, errMsg, webCode)
			return
		}

		l, err := mm.ListByMounts()
		if err != nil {
			http.Error(w, err.Error(), http.StatusInternalServerError)
			return
		}
		marshalled, err := json.Marshal(l)
		if err != nil {
			http.Error(w, err.Error(), http.StatusBadRequest)
			return
		}
		w.Write(marshalled) //nolint:errcheck
	})
	router.Methods("PUT").Path("/_mount").HandlerFunc(func(w http.ResponseWriter, req *http.Request) {
		errMsg, webCode := initialChecks(mm, true)
		if errMsg != "" {
			http.Error(w, errMsg, webCode)
			return
		}
		if len(mm.Datums) > 0 {
			http.Error(w, "can't mount repos while in mounted datum mode", http.StatusBadRequest)
			return
		}

		// Verify request payload
		var mreq MountRequest
		defer req.Body.Close()
		if err := json.NewDecoder(req.Body).Decode(&mreq); err != nil {
			http.Error(w, err.Error(), http.StatusBadRequest)
			return
		}

		lr, err := mm.ListByRepos()
		if err != nil {
			http.Error(w, err.Error(), http.StatusInternalServerError)
			return
		}
		if err := verifyMountRequest(mreq.Mounts, lr); err != nil {
			http.Error(w, err.Error(), http.StatusBadRequest)
			return
		}

		for _, mi := range mreq.Mounts {
			if _, err := mm.MountRepo(mi); err != nil {
				http.Error(w, err.Error(), http.StatusInternalServerError)
				return
			}
		}
		lm, err := mm.ListByMounts()
		if err != nil {
			http.Error(w, err.Error(), http.StatusInternalServerError)
			return
		}
		marshalled, err := jsonMarshal(lm)
		if err != nil {
			http.Error(w, err.Error(), http.StatusInternalServerError)
			return
		}
		w.Write(marshalled) //nolint:errcheck
	})
	router.Methods("PUT").Path("/_unmount").HandlerFunc(func(w http.ResponseWriter, req *http.Request) {
		errMsg, webCode := initialChecks(mm, true)
		if errMsg != "" {
			http.Error(w, errMsg, webCode)
			return
		}
		if len(mm.Datums) > 0 {
			http.Error(w, "can't unmount repos while in mounted datum mode", http.StatusBadRequest)
			return
		}

		var umreq UnmountRequest
		defer req.Body.Close()
		if err := json.NewDecoder(req.Body).Decode(&umreq); err != nil {
			http.Error(w, err.Error(), http.StatusBadRequest)
			return
		}

		for _, name := range umreq.Mounts {
			if _, err := mm.UnmountRepo(name); err != nil {
				http.Error(w, err.Error(), http.StatusInternalServerError)
				return
			}
		}

		lm, err := mm.ListByMounts()
		if err != nil {
			http.Error(w, err.Error(), http.StatusInternalServerError)
			return
		}
		marshalled, err := jsonMarshal(lm)
		if err != nil {
			http.Error(w, err.Error(), http.StatusInternalServerError)
			return
		}
		w.Write(marshalled) //nolint:errcheck
	})
	router.Methods("PUT").Path("/_commit").HandlerFunc(func(w http.ResponseWriter, req *http.Request) {
		errMsg, webCode := initialChecks(mm, true)
		if errMsg != "" {
			http.Error(w, errMsg, webCode)
			return
		}

		var creq CommitRequest
		defer req.Body.Close()
		if err := json.NewDecoder(req.Body).Decode(&creq); err != nil {
			http.Error(w, err.Error(), http.StatusBadRequest)
			return
		}

		if _, err := mm.CommitRepo(creq.Mount); err != nil {
			http.Error(w, err.Error(), http.StatusInternalServerError)
			return
		}
		lm, err := mm.ListByMounts()
		if err != nil {
			http.Error(w, err.Error(), http.StatusInternalServerError)
			return
		}
		marshalled, err := jsonMarshal(lm)
		if err != nil {
			http.Error(w, err.Error(), http.StatusInternalServerError)
			return
		}
		w.Write(marshalled) //nolint:errcheck
	})
	router.Methods("PUT").Path("/_unmount_all").HandlerFunc(func(w http.ResponseWriter, req *http.Request) {
		errMsg, webCode := initialChecks(mm, true)
		if errMsg != "" {
			http.Error(w, errMsg, webCode)
			return
		}

		if err := mm.UnmountAll(); err != nil {
			http.Error(w, err.Error(), http.StatusInternalServerError)
			return
		}

		if err := removeOutDir(mm); err != nil {
			http.Error(w, err.Error(), http.StatusInternalServerError)
			return
		}
		lm, err := mm.ListByMounts()
		if err != nil {
			http.Error(w, err.Error(), http.StatusInternalServerError)
			return
		}
		marshalled, err := jsonMarshal(lm)
		if err != nil {
			http.Error(w, err.Error(), http.StatusInternalServerError)
			return
		}
		w.Write(marshalled) //nolint:errcheck

		mm.Datums = []*pps.DatumInfo{}
		mm.DatumInput = &pps.Input{}
		mm.CurrDatumIdx = -1
	})
	router.Methods("PUT").Path("/_mount_datums").HandlerFunc(func(w http.ResponseWriter, req *http.Request) {
		errMsg, webCode := initialChecks(mm, true)
		if errMsg != "" {
			http.Error(w, errMsg, webCode)
			return
		}

		defer req.Body.Close()
		pipelineBytes, err := io.ReadAll(req.Body)
		if err != nil {
			http.Error(w, err.Error(), http.StatusBadRequest)
			return
		}
		pipelineReader, err := ppsutil.NewPipelineManifestReader(pipelineBytes)
		if err != nil {
			http.Error(w, err.Error(), http.StatusBadRequest)
			return
		}
		pipelineReq, err := pipelineReader.NextCreatePipelineRequest()
		if err != nil {
			http.Error(w, err.Error(), http.StatusBadRequest)
			return
		}
		mm.DatumInput = pipelineReq.Input
		mm.Datums, err = mm.Client.ListDatumInputAll(mm.DatumInput)
		if err != nil {
			http.Error(w, err.Error(), http.StatusBadRequest)
			return
		}
		if len(mm.Datums) == 0 {
			http.Error(w, "no datums match the given input spec", http.StatusBadRequest)
			return
		}

		logrus.Infof("Mounting first datum (%s)", mm.Datums[0].Datum.ID)
		mis := datumToMounts(mm.Datums[0])
		if err := mm.UnmountAll(); err != nil {
			http.Error(w, err.Error(), http.StatusInternalServerError)
			return
		}
		for _, mi := range mis {
			if _, err := mm.MountRepo(mi); err != nil {
				http.Error(w, err.Error(), http.StatusInternalServerError)
				return
			}
		}
		createLocalOutDir(mm)
		mm.CurrDatumIdx = 0

		resp := MountDatumResponse{
			Id:        mm.Datums[0].Datum.ID,
			Idx:       0,
			NumDatums: len(mm.Datums),
		}
		marshalled, err := jsonMarshal(resp)
		if err != nil {
			http.Error(w, err.Error(), http.StatusInternalServerError)
			return
		}
		w.Write(marshalled) //nolint:errcheck
	})
	router.Methods("PUT").Path("/_show_datum").HandlerFunc(func(w http.ResponseWriter, req *http.Request) {
		errMsg, webCode := initialChecks(mm, true)
		if errMsg != "" {
			http.Error(w, errMsg, webCode)
			return
		}
		if len(mm.Datums) == 0 {
			http.Error(w, "no datums mounted", http.StatusBadRequest)
			return
		}

		vs := req.URL.Query()
		idxStr := vs.Get("idx")
		id := vs.Get("id")
		if idxStr == "" && id == "" {
			http.Error(w, "need to specify either datum idx or id", http.StatusBadRequest)
			return
		}
		idx := 0
		if idxStr != "" {
			var err error
			idx, err = strconv.Atoi(idxStr)
			if err != nil {
				http.Error(w, "used a non-integer for datum index", http.StatusBadRequest)
				return
			}
		}

		var di *pps.DatumInfo
		if id != "" {
			foundDatum := false
			for idx, di = range mm.Datums {
				if di.Datum.ID == id {
					foundDatum = true
					break
				}
			}
			if !foundDatum {
				http.Error(w, "specify a valid datum id", http.StatusBadRequest)
				return
			}
		} else {
			di = mm.Datums[idx]
		}
		mis := datumToMounts(di)
		if err := mm.UnmountAll(); err != nil {
			http.Error(w, err.Error(), http.StatusInternalServerError)
			return
		}
		if err := removeOutDir(mm); err != nil {
			http.Error(w, err.Error(), http.StatusInternalServerError)
			return
		}
		for _, mi := range mis {
			if _, err := mm.MountRepo(mi); err != nil {
				http.Error(w, err.Error(), http.StatusInternalServerError)
				return
			}
		}
		createLocalOutDir(mm)
		mm.CurrDatumIdx = idx

		resp := MountDatumResponse{
			Id:        di.Datum.ID,
			Idx:       idx,
			NumDatums: len(mm.Datums),
		}
		marshalled, err := jsonMarshal(resp)
		if err != nil {
			http.Error(w, err.Error(), http.StatusInternalServerError)
			return
		}
		w.Write(marshalled) //nolint:errcheck
	})
	router.Methods("GET").Path("/datums").HandlerFunc(func(w http.ResponseWriter, req *http.Request) {
		errMsg, webCode := initialChecks(mm, true)
		if errMsg != "" {
			http.Error(w, errMsg, webCode)
			return
		}

		var resp DatumsResponse
		if len(mm.Datums) == 0 {
			resp = DatumsResponse{
				NumDatums: 0,
			}
		} else {
			resp = DatumsResponse{
				NumDatums: len(mm.Datums),
				Input:     mm.DatumInput,
				CurrIdx:   mm.CurrDatumIdx,
			}
		}
		marshalled, err := jsonMarshal(resp)
		if err != nil {
			http.Error(w, err.Error(), http.StatusInternalServerError)
			return
		}
		w.Write(marshalled) //nolint:errcheck
	})
	router.Methods("GET").Path("/config").HandlerFunc(func(w http.ResponseWriter, req *http.Request) {
		errMsg, webCode := initialChecks(mm, false)
		if errMsg != "" {
			http.Error(w, errMsg, webCode)
			return
		}

		mm.configMu.RLock()
		defer mm.configMu.RUnlock()

		r, err := getClusterStatus(mm.Client)
		if err != nil {
			http.Error(w, err.Error(), http.StatusInternalServerError)
			return
		}
		marshalled, err := jsonMarshal(r)
		if err != nil {
			http.Error(w, err.Error(), http.StatusInternalServerError)
			return
		}
		w.Write(marshalled) //nolint:errcheck
	})
	router.Methods("PUT").Path("/config").HandlerFunc(func(w http.ResponseWriter, req *http.Request) {
		mm.configMu.Lock()
		defer mm.configMu.Unlock()

		var cfgReq ConfigRequest
		defer req.Body.Close()
		if err := json.NewDecoder(req.Body).Decode(&cfgReq); err != nil {
			http.Error(w, err.Error(), http.StatusBadRequest)
			return
		}
		pachdAddress, err := grpcutil.ParsePachdAddress(cfgReq.PachdAddress)
		if err != nil {
			http.Error(w, "either empty or poorly formatted cluster endpoint", http.StatusBadRequest)
			return
		}
		if isNewCluster(mm, pachdAddress) {
			newClient, err := getNewClient(cfgReq)
			if err != nil {
				http.Error(w, err.Error(), http.StatusInternalServerError)
				return
			}
			if mm.Client != nil {
				close(mm.opts.getUnmount())
				<-mm.Cleanup
				mm.Client.Close()
			}
			logrus.Infof("Updating pachd_address to %s\n", pachdAddress.Qualified())
			if mm, err = CreateMount(newClient, sopts.MountDir); err != nil {
				http.Error(w, err.Error(), http.StatusInternalServerError)
				return
			}
		}

		clusterStatus, err := getClusterStatus(mm.Client)
		if err != nil {
			http.Error(w, err.Error(), http.StatusInternalServerError)
			return
		}
		marshalled, err := jsonMarshal(clusterStatus)
		if err != nil {
			http.Error(w, err.Error(), http.StatusInternalServerError)
			return
		}
		w.Write(marshalled) //nolint:errcheck
	})
	router.Methods("PUT").Path("/auth/_login").HandlerFunc(func(w http.ResponseWriter, req *http.Request) {
		errMsg, webCode := initialChecks(mm, false)
		if errMsg != "" {
			http.Error(w, errMsg, webCode)
			return
		}

		authActive, _ := mm.Client.IsAuthActive()
		if !authActive {
			http.Error(w, "auth isn't activated on the cluster", http.StatusInternalServerError)
			return
		}

		loginInfo, err := mm.Client.GetOIDCLogin(mm.Client.Ctx(), &auth.GetOIDCLoginRequest{})
		if err != nil {
			http.Error(w, "no authentication providers configured", http.StatusInternalServerError)
			return
		}
		authUrl := loginInfo.LoginURL
		state := loginInfo.State

		r := map[string]string{"auth_url": authUrl}
		marshalled, err := jsonMarshal(r)
		if err != nil {
			http.Error(w, err.Error(), http.StatusInternalServerError)
			return
		}
		w.Write(marshalled) //nolint:errcheck

		go func() {
			resp, err := mm.Client.Authenticate(mm.Client.Ctx(), &auth.AuthenticateRequest{OIDCState: state})
			if err != nil {
				http.Error(w, err.Error(), http.StatusInternalServerError)
				return
			}
			config.WritePachTokenToConfig(resp.PachToken, false) //nolint:errcheck
			mm.Client.SetAuthToken(resp.PachToken)
		}()
	})
	router.Methods("PUT").Path("/auth/_logout").HandlerFunc(func(w http.ResponseWriter, req *http.Request) {
		errMsg, webCode := initialChecks(mm, true)
		if errMsg != "" {
			http.Error(w, errMsg, webCode)
			return
		}

		cfg, err := config.Read(false, false)
		if err != nil {
			http.Error(w, err.Error(), http.StatusInternalServerError)
			return
		}
		_, context, err := cfg.ActiveContext(true)
		if err != nil {
			http.Error(w, err.Error(), http.StatusInternalServerError)
			return
		}
		if err := mm.UnmountAll(); err != nil {
			http.Error(w, err.Error(), http.StatusInternalServerError)
			return
		}

		context.SessionToken = ""
		cfg.Write() //nolint:errcheck
		mm.Client.SetAuthToken("")
	})
	router.Methods("GET").Path("/health").HandlerFunc(func(w http.ResponseWriter, req *http.Request) {
		r := map[string]string{"status": "running"}
		marshalled, err := jsonMarshal(r)
		if err != nil {
			http.Error(w, err.Error(), http.StatusInternalServerError)
			return
		}
		w.Write(marshalled) //nolint:errcheck
	})

	// TODO: switch http server for gRPC server and bind to a unix socket not a
	// TCP port (just for convenient manual testing with curl for now...)
	// TODO: make port and bind ip parameterizable
	srv := &http.Server{Addr: ":9002", Handler: router}

	go func() {
		sigChan := make(chan os.Signal, 1)
		signal.Notify(sigChan, os.Interrupt)
		select {
		case <-sigChan:
		case <-sopts.Unmount:
		}
		if mm.Client != nil {
			close(mm.opts.getUnmount())
			<-mm.Cleanup
		}
		srv.Shutdown(context.Background()) //nolint:errcheck
	}()

	return errors.EnsureStack(srv.ListenAndServe())
}

func initialChecks(mm *MountManager, authCheck bool) (string, int) {
	if mm.Client == nil {
		return "not connected to a cluster", http.StatusNotFound
	}
	if authCheck && isAuthOnAndUserUnauthenticated(mm.Client) {
		return "user unauthenticated", http.StatusUnauthorized
	}
	return "", 0
}

func isAuthOnAndUserUnauthenticated(c *client.APIClient) bool {
	active, _ := c.IsAuthActive()
	if !active {
		return false
	}
	_, err := c.WhoAmI(c.Ctx(), &auth.WhoAmIRequest{})
	return err != nil
}

func getClusterStatus(c *client.APIClient) (map[string]string, error) {
	clusterStatus := "INVALID"
	if err := c.Health(); err == nil {
		authActive, err := c.IsAuthActive()
		if err != nil {
			return nil, err
		}

		if authActive {
			clusterStatus = "AUTH_ENABLED"
		} else {
			clusterStatus = "AUTH_DISABLED"
		}
	}

	pachdAddress := c.GetAddress().Qualified()

	return map[string]string{"cluster_status": clusterStatus, "pachd_address": pachdAddress}, nil
}

func isNewCluster(mm *MountManager, pachdAddress *grpcutil.PachdAddress) bool {
	if mm.Client == nil {
		return true
	}
	if reflect.DeepEqual(pachdAddress, mm.Client.GetAddress()) {
		logrus.Infof("New endpoint is same as current endpoint: %s, no change\n", pachdAddress.Qualified())
		return false
	}
	return true
}

func getNewClient(cfgReq ConfigRequest) (*client.APIClient, error) {
	pachdAddress, _ := grpcutil.ParsePachdAddress(cfgReq.PachdAddress)
	// Check if new cluster endpoint is valid
	var options []client.Option
	if cfgReq.ServerCas != "" {
		pemBytes, err := base64.StdEncoding.DecodeString(cfgReq.ServerCas)
		if err != nil {
			return nil, errors.Wrap(err, "could not decode server CA certs")
		}
		options = append(options, client.WithAdditionalRootCAs(pemBytes))
	}
	options = append(options, client.WithDialTimeout(5*time.Second))
	newClient, err := client.NewFromPachdAddress(pachdAddress, options...)
	if err != nil {
		return nil, errors.Wrapf(err, "could not connect to %s", pachdAddress.Qualified())
	}
	// Update config file and cachedConfig
	if err = updateConfig(cfgReq); err != nil {
		return nil, errors.Wrap(err, "issue updating config")
	}

	return newClient, nil
}

func updateConfig(cfgReq ConfigRequest) error {
	cfg, err := config.Read(false, false)
	if err != nil {
		return err
	}
	pachdAddress, _ := grpcutil.ParsePachdAddress(cfgReq.PachdAddress)
	cfg.V2.ActiveContext = "mount-server"
	cfg.V2.Contexts[cfg.V2.ActiveContext] = &config.Context{PachdAddress: pachdAddress.Qualified(), ServerCAs: cfgReq.ServerCas}
	if err = cfg.Write(); err != nil {
		return err
	}

	return nil
}

func jsonMarshal(t interface{}) ([]byte, error) {
	buffer := &bytes.Buffer{}
	encoder := json.NewEncoder(buffer)
	encoder.SetEscapeHTML(false)
	err := encoder.Encode(t)
	return buffer.Bytes(), err
}

func hasRepoRead(permissions []auth.Permission) bool {
	for _, p := range permissions {
		if p == auth.Permission_REPO_READ {
			return true
		}
	}
	return false
}

func hasRepoWrite(permissions []auth.Permission) bool {
	for _, p := range permissions {
		if p == auth.Permission_REPO_WRITE {
			return true
		}
	}
	return false
}

func verifyMountRequest(mis []*MountInfo, lr ListRepoResponse) error {
	for _, mi := range mis {
		if mi.Name == "" {
			return errors.Errorf("no name specified in request %+v", mi)
		}
		if mi.Repo == "" {
			return errors.Errorf("no repo specified in request %+v", mi)
		}
		if mi.Branch == "" {
			mi.Branch = "master"
		}
		if mi.Commit != "" {
			// TODO: case of same commit id on diff branches
			return errors.Errorf("don't support mounting commits yet in request %+v", mi)
		}
		if mi.Files != nil && mi.Glob != "" {
			return errors.Errorf("can't specify both files and glob pattern in request %+v", mi)
		}
		if mi.Mode == "" {
			mi.Mode = "ro"
		}
		if _, ok := lr[mi.Repo]; !ok {
			return errors.Errorf("repo does not exist")
		}
	}

	return nil
}

func datumToMounts(d *pps.DatumInfo) []*MountInfo {
	mounts := map[string]*MountInfo{}
	files := map[string]map[string]bool{}
	for _, fi := range d.Data {
		repo := fi.File.Commit.Branch.Repo.Name
		branch := fi.File.Commit.Branch.Name
		// TODO: add commit here
		mount := repo
		if branch != "master" {
			mount = mount + "_" + branch
		}
		if _, ok := files[mount]; !ok {
			files[mount] = map[string]bool{}
		}

		if mi, ok := mounts[mount]; ok {
			if _, ok := files[mount][fi.File.Path]; !ok {
				mi.Files = append(mi.Files, fi.File.Path)
				mounts[mount] = mi
			}
		} else {
			mi := &MountInfo{
				Name:   mount,
				Repo:   repo,
				Branch: branch,
				Files:  []string{fi.File.Path},
				Mode:   "ro",
			}
			mounts[mount] = mi
		}
		files[mount][fi.File.Path] = true
	}

	mis := []*MountInfo{}
	for _, mi := range mounts {
		mis = append(mis, mi)
	}
	return mis
}

func removeOutDir(mm *MountManager) error {
	cleanPath := mm.root.rootPath + "/out"
	return errors.EnsureStack(os.RemoveAll(cleanPath))
}

func createLocalOutDir(mm *MountManager) {
	mm.mu.Lock()
	defer mm.mu.Unlock()
	mm.root.repoOpts["out"] = &RepoOptions{
		Name:  "out",
		File:  &pfs.File{Commit: &pfs.Commit{Branch: &pfs.Branch{Repo: &pfs.Repo{Name: "out"}}}},
		Write: true}
}

type MountState struct {
	MountInfo         // mount details. written by client
	State      string `json:"state"`      // "unmounted", "mounting", "mounted", "pushing", "unmounted", "error". written by fsm
	Status     string `json:"status"`     // human readable string with additional info wrt State, e.g. an error message for the error state. written by fsm
	Mountpoint string `json:"mountpoint"` // where on the filesystem it's mounted. written by fsm. can also be derived from {MountDir}/{Name}
	// the following are used by the "refresh" button feature in the jupyter plugin
	ActualMountedCommit  string `json:"actual_mounted_commit"`   // the actual commit that was mounted at mount time. written by fsm
	LatestCommit         string `json:"latest_commit"`           // the latest available commit on the branch, last time RefreshMountState() was called. written by fsm
	HowManyCommitsBehind int    `json:"how_many_commits_behind"` // how many commits are behind the latest commit on the branch. written by fsm
}

type MountStateMachine struct {
	MountState
	manager   *MountManager
	mu        sync.Mutex
	requests  chan Request
	responses chan Response
}

func (m *MountStateMachine) RefreshMountState() error {
	m.mu.Lock()
	defer m.mu.Unlock()

	logrus.Infof("starting RefreshMountState")

	if m.State != "mounted" {
		return nil
	}

	// get commit from loopbackRoot
	commit, ok := m.manager.root.commits[m.Name]
	if !ok {
		// Don't have anything to calculate HowManyCommitsBehind from
		m.Status = "unable to load current commit"
		return nil
	}

	m.ActualMountedCommit = commit

	// Get the latest commit on the branch
<<<<<<< HEAD
	branchInfo, err := m.manager.Client.InspectBranch(m.Repo, m.Branch)
=======
	// TODO: Update when supporting projects in notebooks
	branchInfo, err := m.manager.Client.InspectProjectBranch(pfs.DefaultProjectName, m.Repo, m.Branch)
>>>>>>> af6262f9
	if err != nil {
		return err
	}

	// set the latest commit on the branch in our LatestCommit
	m.LatestCommit = branchInfo.Head.ID

	// calculate how many commits behind LatestCommit ActualMountedCommit is
	commitInfos, err := m.manager.Client.ListCommit(branchInfo.Branch.Repo, branchInfo.Head, nil, 0)
	if err != nil {
		return err
	}
	// reverse slice
	for i, j := 0, len(commitInfos)-1; i < j; i, j = i+1, j-1 {
		commitInfos[i], commitInfos[j] = commitInfos[j], commitInfos[i]
	}

	// iterate over commits in branch, counting how many are behind LatestCommit
	indexOfCurrentCommit := -1
	for i, commitInfo := range commitInfos {
		logrus.Infof("%d: commitInfo.Commit.ID: %s, m.ActualMountedCommit: %s", i, commitInfo.Commit.ID, m.ActualMountedCommit)
		if commitInfo.Commit.ID == m.ActualMountedCommit {
			indexOfCurrentCommit = i
			break
		}
	}
	indexOfLatestCommit := len(commitInfos) - 1

	/*

		Example:

		0
		1
		2
		3 <- current
		4
		5 <- latest

		indexOfCurrentCommit = 3
		indexOfLatestCommit = 5
		indexOfLatestCommit - indexOfCurrentCommit = 2

	*/

	m.HowManyCommitsBehind = indexOfLatestCommit - indexOfCurrentCommit

	first8chars := func(s string) string {
		if len(s) < 8 {
			return s
		}
		return s[:8]
	}
	if m.HowManyCommitsBehind > 0 {
		m.Status = fmt.Sprintf(
			"%d commits behind latest; current = %s (%d'th), latest = %s (%d'th)",
			m.HowManyCommitsBehind,
			first8chars(m.ActualMountedCommit),
			indexOfCurrentCommit,
			first8chars(m.LatestCommit),
			indexOfLatestCommit,
		)
	} else {
		m.Status = fmt.Sprintf(
			"up to date on latest commit %s",
			first8chars(m.LatestCommit),
		)
	}

	return nil
}

// TODO: switch to pach internal types if appropriate?
type ListRepoResponse map[string]RepoResponse

type RepoResponse struct {
	Repo          string   `json:"repo"`
	Branches      []string `json:"branches"`
	Authorization string   `json:"authorization"` // "off", "none", "read", "write"
	// TODO: Commits map[string]CommitResponse
}

type ListMountResponse struct {
	Mounted   map[string]MountState   `json:"mounted"`
	Unmounted map[string]RepoResponse `json:"unmounted"`
}

type GetResponse RepoResponse

// state machines in the style of Rob Pike's Lexical Scanning
// http://www.timschmelmer.com/2013/08/state-machines-with-state-functions-in.html

// setup

type StateFn func(*MountStateMachine) StateFn

func (m *MountStateMachine) transitionedTo(state, status string) {

	// before we lock, as this fn takes the same lock.
	m.manager.root.setState(m.Name, state)

	m.mu.Lock()
	defer m.mu.Unlock()
	logrus.Infof("[%s] (%s, %s, %s) %s -> %s", m.Name, m.Repo, m.Branch, m.Commit, m.State, state)
	m.State = state
	m.Status = status
}

func (m *MountStateMachine) Run() {
	for state := discoveringState; state != nil; {
		state = state(m)
	}
	m.transitionedTo("gone", "")
}

// state functions

func discoveringState(m *MountStateMachine) StateFn {
	m.transitionedTo("discovering", "")
	// TODO: inspect the state of the system, and if we're half-unmounted, maybe
	// do cleanup before declaring us _truly_ unmounted
	return unmountedState
}

func unmountedState(m *MountStateMachine) StateFn {
	m.transitionedTo("unmounted", "")
	// TODO: listen on our request chan, mount filesystems, and respond
	for {
		req := <-m.requests
		switch req.Action {
		case "mount":
			// check user permissions on repo
			repoInfo, err := m.manager.Client.InspectProjectRepo(pfs.DefaultProjectName, req.Repo)
			if err != nil {
				m.responses <- Response{
					Repo:       req.Repo,
					Branch:     req.Branch,
					Commit:     req.Commit,
					Name:       req.Name,
					MountState: m.MountState,
					Error:      err,
				}
				return unmountedState
			}
			if repoInfo.AuthInfo != nil {
				if !hasRepoRead(repoInfo.AuthInfo.Permissions) {
					m.responses <- Response{
						Repo:       req.Repo,
						Branch:     req.Branch,
						Commit:     req.Commit,
						Name:       req.Name,
						MountState: m.MountState,
						Error:      fmt.Errorf("user doesn't have read permission on repo %s", req.Repo),
					}
					return unmountedState
				}

				if req.Mode == "rw" && !hasRepoWrite(repoInfo.AuthInfo.Permissions) {
					m.responses <- Response{
						Repo:       req.Repo,
						Branch:     req.Branch,
						Commit:     req.Commit,
						Name:       req.Name,
						MountState: m.MountState,
						Error:      fmt.Errorf("can't create writable mount since user doesn't have write access on repo %s", req.Repo),
					}
					return unmountedState
				}
			}

			// copy data from request into fields that are documented as being
			// written by the client (see MountState struct)
			m.Name = req.Name
			m.Repo = req.Repo
			m.Branch = req.Branch
			m.Commit = req.Commit
			m.Files = req.Files
			m.Mode = req.Mode
			return mountingState
		case "commit":
			m.responses <- Response{
				MountState: m.MountState,
				Error:      fmt.Errorf("bad request: can't commit when unmounted"),
			}
			return unmountedState
		case "unmount":
			m.responses <- Response{
				MountState: m.MountState,
				Error:      fmt.Errorf("can't unmount when we're already unmounted"),
			}
			// stay unmounted
			return unmountedState
		default:
			m.responses <- Response{
				MountState: m.MountState,
				Error:      fmt.Errorf("bad request: unsupported/unknown action %s while unmounted", req.Action),
			}
			return unmountedState
		}
	}
}

func mountingState(m *MountStateMachine) StateFn {
	// NB: this function is responsible for placing a response on m.responses
	// _in all cases_
	m.transitionedTo("mounting", "")
	// TODO: refactor this so we're not reaching into another struct's lock
	func() {
		m.manager.mu.Lock()
		defer m.manager.mu.Unlock()
		m.manager.root.repoOpts[m.Name] = &RepoOptions{
			Name:     m.Name,
<<<<<<< HEAD
			File:     client.NewFile(m.Repo, m.Branch, "", ""),
=======
			File:     client.NewProjectFile(pfs.DefaultProjectName, m.Repo, m.Branch, "", ""),
>>>>>>> af6262f9
			Subpaths: m.Files,
			Write:    m.Mode == "rw",
		}
		m.manager.root.branches[m.Name] = m.Branch
	}()
	// re-downloading the repos with an updated RepoOptions set will have the
	// effect of causing it to pop into existence
	err := m.manager.root.mkdirMountNames()
	m.responses <- Response{
		MountState: m.MountState,
		Error:      err,
	}
	if err != nil {
		m.transitionedTo("error", err.Error())
		return errorState
	}
	return mountedState
}

func mountedState(m *MountStateMachine) StateFn {
	m.transitionedTo("mounted", "")
	for {
		// TODO: check request type. unmount requests can be satisfied by going
		// into unmounting. mount requests for already mounted repos should
		// go back into mounting, as they can remount a fs as ro/rw.
		req := <-m.requests
		switch req.Action {
		case "mount":
			// This check is necessary to make sure that if the incoming request
			// is trying to mount a repo at mount_name and mount_name is already
			// being used, the request repo and branch match the repo and branch
			// already associated with mount_name. It's essentially a safety
			// check for when we get to the remounting case below.
			if req.Repo != m.Repo || req.Branch != m.Branch {
				m.responses <- Response{
					Repo:       req.Repo,
					Branch:     req.Branch,
					Commit:     req.Commit,
					Name:       req.Name,
					MountState: m.MountState,
					Error:      fmt.Errorf("mount at '%s' already in use", m.Name),
				}
			} else {
				m.responses <- Response{}
			}
			// TODO: handle remount case (switching mode):
			// if mounted ro and switching to rw, just upgrade
			// if mounted rw and switching to ro, upload changes, then switch the mount type
		case "unmount":
			return unmountingState
		case "commit":
			return committingState
		default:
			m.responses <- Response{
				Repo:       req.Repo,
				Branch:     req.Branch,
				Commit:     req.Commit,
				Name:       req.Name,
				MountState: m.MountState,
				Error:      fmt.Errorf("bad request: unsupported/unknown action %s while mounted", req.Action),
			}
			return unmountedState
		}
	}
}

// match exact directory or file within directory but not directory
// which is a substring prefix
// e.g., for prefix abc
// delete abc
// delete abc/foo
// but do NOT delete abcde
func cleanByPrefixStrings(theMap map[string]string, prefix string) {
	for k := range theMap {
		if k == prefix || strings.HasPrefix(k, prefix+"/") {
			delete(theMap, k)
		}
	}
}

// same as above for fileState type maps. _sigh_ .oO { generics! }
func cleanByPrefixFileStates(theMap map[string]fileState, prefix string) {
	for k := range theMap {
		if k == prefix || strings.HasPrefix(k, prefix+"/") {
			delete(theMap, k)
		}
	}
}

func (m *MountStateMachine) maybeUploadFiles() error {
	// TODO XXX VERY IMPORTANT: pause/block filesystem operations during the
	// upload, otherwise we could get filesystem inconsistency! Need a sort of
	// lock which multiple fs operations can hold but only one "pauser" can.

	// Only upload files for writeable filesystems
	if m.Mode == "rw" {
		// upload any files whose paths start with where we're mounted
		if err := m.manager.uploadFiles(m.Name); err != nil {
			return err
		}
		// close the mfc, uploading files, then delete it
		mfc, err := m.manager.mfc(m.Name)
		if err != nil {
			return err
		}
		if err = mfc.Close(); err != nil {
			return err
		}
		// cleanup mfc - a new one will be created on-demand
		func() {
			m.manager.mu.Lock()
			defer m.manager.mu.Unlock()
			delete(m.manager.mfcs, m.Name)
		}()
	}
	return nil
}

func committingState(m *MountStateMachine) StateFn {
	// NB: this function is responsible for placing a response on m.responses
	// _in all cases_
	m.transitionedTo("committing", "")

	if err := m.maybeUploadFiles(); err != nil {
		logrus.Infof("Error while uploading! %s", err)
		m.transitionedTo("error", err.Error())
		m.responses <- Response{
			MountState: m.MountState,
			Error:      err,
		}
		return errorState
	}

	// TODO: fill in more fields?
	m.responses <- Response{}
	// we always go back from committingState back into mountedState
	return mountedState
}

func unmountingState(m *MountStateMachine) StateFn {
	// NB: this function is responsible for placing a response on m.responses
	// _in all cases_
	m.transitionedTo("unmounting", "")

	// TODO XXX VERY IMPORTANT: pause/block filesystem operations during the
	// upload, otherwise we could get filesystem inconsistency! Need a sort of
	// lock which multiple fs operations can hold but only one "pauser" can.

	if err := m.maybeUploadFiles(); err != nil {
		logrus.Infof("Error while uploading! %s", err)
		m.transitionedTo("error", err.Error())
		m.responses <- Response{
			MountState: m.MountState,
			Error:      err,
		}
		return errorState
	}

	func() {
		m.manager.root.mu.Lock()
		defer m.manager.root.mu.Unlock()
		// forget what we knew about the mount
		delete(m.manager.root.repoOpts, m.MountState.Name)
		cleanByPrefixStrings(m.manager.root.branches, m.MountState.Name)
		cleanByPrefixStrings(m.manager.root.commits, m.MountState.Name)
		cleanByPrefixFileStates(m.manager.root.files, m.MountState.Name)
	}()

	// remove from loopback filesystem so that it actually disappears for the user
	cleanPath := m.manager.root.rootPath + "/" + m.Name
	logrus.Infof("Path is %s", cleanPath)

	err := os.RemoveAll(cleanPath)
	m.responses <- Response{
		MountState: m.MountState,
		Error:      err,
	}
	if err != nil {
		logrus.Infof("Error while cleaning! %s", err)
		m.transitionedTo("error", err.Error())
		return errorState
	}
	m.manager.mu.Lock()
	defer m.manager.mu.Unlock()
	delete(m.manager.States, m.Name)

	return unmountedState
}

func errorState(m *MountStateMachine) StateFn {
	for {
		// eternally error on responses
		<-m.requests
		m.responses <- Response{
			MountState: m.MountState,
			Error:      fmt.Errorf("in error state, last error message was: %s", m.Status),
		}
	}
}

// given the name of a _mount_, hand back a ModifyFileClient that's configured
// to upload to that repo.
func (mm *MountManager) mfc(name string) (*client.ModifyFileClient, error) {
	mm.mu.Lock()
	defer mm.mu.Unlock()
	if mfc, ok := mm.mfcs[name]; ok {
		return mfc, nil
	}
	var repoName, projectName string
	opts, ok := mm.root.repoOpts[name]
	if !ok {
		// assume that the project is the default project
		projectName = pfs.DefaultProjectName
		// assume the repo name is the same as the mount name, e.g in the
		// pachctl mount (with no -r args) case where they all get mounted based
		// on their name
		repoName = name
	} else {
		projectName = opts.File.Commit.Branch.Repo.Project.GetName()
		repoName = opts.File.Commit.Branch.Repo.Name
	}
	mfc, err := mm.Client.NewModifyFileClient(client.NewProjectCommit(projectName, repoName, mm.root.branch(name), ""))
	if err != nil {
		return nil, err
	}
	mm.mfcs[name] = mfc
	return mfc, nil
}

func (mm *MountManager) uploadFiles(prefixFilter string) error {
	logrus.Info("Uploading files to Pachyderm...")
	// Rendering progress bars for thousands of files significantly slows down
	// throughput. Disabling progress bars takes throughput from 1MB/sec to
	// 200MB/sec on my system, when uploading 18K small files.
	progress.Disable()
	for path, state := range mm.root.files {
		if !strings.HasPrefix(path, prefixFilter) {
			continue
		}
		if state != dirty {
			continue
		}
		parts := strings.Split(path, "/")
		mfc, err := mm.mfc(parts[0])
		if err != nil {
			return err
		}
		if err := func() (retErr error) {
			f, err := progress.Open(filepath.Join(mm.root.rootPath, path))
			if err != nil {
				if errors.Is(err, os.ErrNotExist) {
					return mfc.DeleteFile(pathpkg.Join(parts[1:]...))
				}
				return errors.WithStack(err)
			}
			defer func() {
				if err := f.Close(); err != nil && retErr == nil {
					retErr = errors.WithStack(err)
				}
			}()
			return mfc.PutFile(pathpkg.Join(parts[1:]...), f)
		}(); err != nil {
			return err
		}
	}
	logrus.Info("Done!")
	return nil
}<|MERGE_RESOLUTION|>--- conflicted
+++ resolved
@@ -82,12 +82,8 @@
 
 type Request struct {
 	*MountInfo
-<<<<<<< HEAD
-	Action string // default empty, set to "commit" if we want to commit (verb) a mounted branch
-=======
 	Action  string // default empty, set to "commit" if we want to commit (verb) a mounted branch
 	Project string
->>>>>>> af6262f9
 }
 
 type Response struct {
@@ -139,11 +135,7 @@
 			rr.Authorization = "none"
 		}
 		if readAccess {
-<<<<<<< HEAD
-			bis, err := mm.Client.ListBranch(repo.Repo.Name)
-=======
 			bis, err := mm.Client.ListProjectBranch(repo.Repo.Project.GetName(), repo.Repo.Name)
->>>>>>> af6262f9
 			if err != nil {
 				return lr, err
 			}
@@ -191,11 +183,7 @@
 			rr.Authorization = "none"
 		}
 		if readAccess {
-<<<<<<< HEAD
-			bis, err := mm.Client.ListBranch(repo.Repo.Name)
-=======
 			bis, err := mm.Client.ListProjectBranch(repo.Repo.Project.GetName(), repo.Repo.Name)
->>>>>>> af6262f9
 			if err != nil {
 				return mr, err
 			}
@@ -1172,12 +1160,8 @@
 	m.ActualMountedCommit = commit
 
 	// Get the latest commit on the branch
-<<<<<<< HEAD
-	branchInfo, err := m.manager.Client.InspectBranch(m.Repo, m.Branch)
-=======
 	// TODO: Update when supporting projects in notebooks
 	branchInfo, err := m.manager.Client.InspectProjectBranch(pfs.DefaultProjectName, m.Repo, m.Branch)
->>>>>>> af6262f9
 	if err != nil {
 		return err
 	}
@@ -1390,11 +1374,7 @@
 		defer m.manager.mu.Unlock()
 		m.manager.root.repoOpts[m.Name] = &RepoOptions{
 			Name:     m.Name,
-<<<<<<< HEAD
-			File:     client.NewFile(m.Repo, m.Branch, "", ""),
-=======
 			File:     client.NewProjectFile(pfs.DefaultProjectName, m.Repo, m.Branch, "", ""),
->>>>>>> af6262f9
 			Subpaths: m.Files,
 			Write:    m.Mode == "rw",
 		}
