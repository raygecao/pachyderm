// Copyright 2019 the Go-FUSE Authors. All rights reserved.
// Use of this source code is governed by a BSD-style
// license that can be found in the LICENSE file.

package fuse

import (
	"context"
	"fmt"
	"os"
	pathpkg "path"
	"path/filepath"
	"strings"
	"sync"
	"syscall"

	"github.com/hanwen/go-fuse/v2/fs"
	"github.com/hanwen/go-fuse/v2/fuse"

	"github.com/pachyderm/pachyderm/v2/src/client"
	"github.com/pachyderm/pachyderm/v2/src/internal/errors"
	"github.com/pachyderm/pachyderm/v2/src/internal/errutil"
	"github.com/pachyderm/pachyderm/v2/src/pfs"
	pfsserver "github.com/pachyderm/pachyderm/v2/src/server/pfs"
)

type fileState int32

const (
	_     fileState = iota // we don't know about this file (was "none" but linter complained)
	meta                   // we have meta information (but not content for this file)
	full                   // we have full content for this file
	dirty                  // we have full content for this file and the user has written to it
)

type loopbackRoot struct {
	loopbackNode

	rootPath string
	rootDev  uint64

	targetPath string

	write bool

	c *client.APIClient

	repoOpts map[string]*RepoOptions // key is mount name
	branches map[string]string       // key is mount name
	commits  map[string]string       // key is mount name
	files    map[string]fileState    // key is {mount_name}/{path}
	mu       sync.Mutex
}

type loopbackNode struct {
	fs.Inode
}

var _ = (fs.NodeStatfser)((*loopbackNode)(nil))
var _ = (fs.NodeStatfser)((*loopbackNode)(nil))
var _ = (fs.NodeGetattrer)((*loopbackNode)(nil))
var _ = (fs.NodeGetxattrer)((*loopbackNode)(nil))
var _ = (fs.NodeSetxattrer)((*loopbackNode)(nil))
var _ = (fs.NodeRemovexattrer)((*loopbackNode)(nil))
var _ = (fs.NodeListxattrer)((*loopbackNode)(nil))
var _ = (fs.NodeReadlinker)((*loopbackNode)(nil))
var _ = (fs.NodeOpener)((*loopbackNode)(nil))
var _ = (fs.NodeCopyFileRanger)((*loopbackNode)(nil))
var _ = (fs.NodeLookuper)((*loopbackNode)(nil))
var _ = (fs.NodeOpendirer)((*loopbackNode)(nil))
var _ = (fs.NodeReaddirer)((*loopbackNode)(nil))
var _ = (fs.NodeMkdirer)((*loopbackNode)(nil))
var _ = (fs.NodeMknoder)((*loopbackNode)(nil))
var _ = (fs.NodeLinker)((*loopbackNode)(nil))
var _ = (fs.NodeSymlinker)((*loopbackNode)(nil))
var _ = (fs.NodeUnlinker)((*loopbackNode)(nil))
var _ = (fs.NodeRmdirer)((*loopbackNode)(nil))
var _ = (fs.NodeRenamer)((*loopbackNode)(nil))

func (n *loopbackNode) Statfs(ctx context.Context, out *fuse.StatfsOut) syscall.Errno {
	s := syscall.Statfs_t{}
	err := syscall.Statfs(n.path(), &s)
	if err != nil {
		return fs.ToErrno(err)
	}
	out.FromStatfsT(&s)
	return fs.OK
}

func (r *loopbackRoot) Getattr(ctx context.Context, f fs.FileHandle, out *fuse.AttrOut) syscall.Errno {

	st := syscall.Stat_t{}
	err := syscall.Stat(r.rootPath, &st)
	if err != nil {
		return fs.ToErrno(err)
	}
	out.FromStat(&st)
	return fs.OK
}

func (n *loopbackNode) root() *loopbackRoot {
	return n.Root().Operations().(*loopbackRoot)
}

func (n *loopbackNode) c() *client.APIClient {
	return n.root().c
}

func (n *loopbackNode) path() string {
	path := n.Path(nil)
	return filepath.Join(n.root().rootPath, path)
}

func (n *loopbackNode) Lookup(ctx context.Context, name string, out *fuse.EntryOut) (*fs.Inode, syscall.Errno) {
	p := filepath.Join(n.path(), name)
	if err := n.download(p, meta); err != nil {
		return nil, fs.ToErrno(err)
	}

	st := syscall.Stat_t{}
	err := syscall.Lstat(p, &st)
	if err != nil {
		return nil, fs.ToErrno(err)
	}

	out.Attr.FromStat(&st)
	node := &loopbackNode{}
	ch := n.NewInode(ctx, node, n.root().idFromStat(&st))
	return ch, 0
}

func (n *loopbackNode) Mknod(ctx context.Context, name string, mode, rdev uint32, out *fuse.EntryOut) (*fs.Inode, syscall.Errno) {
	p := filepath.Join(n.path(), name)
	if errno := n.checkWrite(p); errno != 0 {
		return nil, errno
	}
	err := syscall.Mknod(p, mode, int(rdev))
	if err != nil {
		return nil, fs.ToErrno(err)
	}
	st := syscall.Stat_t{}
	if err := syscall.Lstat(p, &st); err != nil {
		syscall.Rmdir(p)
		return nil, fs.ToErrno(err)
	}

	out.Attr.FromStat(&st)

	node := &loopbackNode{}
	ch := n.NewInode(ctx, node, n.root().idFromStat(&st))

	return ch, 0
}

func (n *loopbackNode) Mkdir(ctx context.Context, name string, mode uint32, out *fuse.EntryOut) (*fs.Inode, syscall.Errno) {
	p := filepath.Join(n.path(), name)
	if errno := n.checkWrite(p); errno != 0 {
		return nil, errno
	}
	if err := n.download(p, meta); err != nil {
		return nil, fs.ToErrno(err)
	}
	err := os.Mkdir(p, os.FileMode(mode))
	if err != nil {
		return nil, fs.ToErrno(err)
	}
	st := syscall.Stat_t{}
	if err := syscall.Lstat(p, &st); err != nil {
		syscall.Rmdir(p)
		return nil, fs.ToErrno(err)
	}

	out.Attr.FromStat(&st)

	node := &loopbackNode{}
	ch := n.NewInode(ctx, node, n.root().idFromStat(&st))

	return ch, 0
}

func (n *loopbackNode) Rmdir(ctx context.Context, name string) syscall.Errno {
	p := filepath.Join(n.path(), name)
	if errno := n.checkWrite(p); errno != 0 {
		return errno
	}
	if err := n.download(p, meta); err != nil {
		return fs.ToErrno(err)
	}
	err := syscall.Rmdir(p)
	return fs.ToErrno(err)
}

func (n *loopbackNode) Unlink(ctx context.Context, name string) (errno syscall.Errno) {
	p := filepath.Join(n.path(), name)
	if errno := n.checkWrite(p); errno != 0 {
		return errno
	}
	if err := n.download(p, meta); err != nil {
		return fs.ToErrno(err)
	}
	defer func() {
		if errno == 0 {
			n.setFileState(p, dirty)
		}
	}()
	err := syscall.Unlink(p)
	return fs.ToErrno(err)
}

func toLoopbackNode(op fs.InodeEmbedder) *loopbackNode {
	if r, ok := op.(*loopbackRoot); ok {
		return &r.loopbackNode
	}
	return op.(*loopbackNode)
}

func (n *loopbackNode) Rename(ctx context.Context, name string, newParent fs.InodeEmbedder, newName string, flags uint32) syscall.Errno {
	newParentLoopback := toLoopbackNode(newParent)
	if flags&fs.RENAME_EXCHANGE != 0 {
		return n.renameExchange(name, newParentLoopback, newName)
	}

	p1 := filepath.Join(n.path(), name)

	p2 := filepath.Join(newParentLoopback.path(), newName)
	if errno := n.checkWrite(p1); errno != 0 {
		return errno
	}
	if errno := n.checkWrite(p2); errno != 0 {
		return errno
	}
	err := os.Rename(p1, p2)
	return fs.ToErrno(err)
}

func (r *loopbackRoot) idFromStat(st *syscall.Stat_t) fs.StableAttr {
	// https://github.com/hanwen/go-fuse/blob/master/fs/loopback.go#L57
	swapped := (uint64(st.Dev) << 32) | (uint64(st.Dev) >> 32)
	swappedRootDev := (r.rootDev << 32) | (r.rootDev >> 32)
	return fs.StableAttr{
		Mode: uint32(st.Mode),
		Gen:  1,
		Ino:  (swapped ^ swappedRootDev) ^ st.Ino,
	}
}

var _ = (fs.NodeCreater)((*loopbackNode)(nil))

func (n *loopbackNode) Create(ctx context.Context, name string, flags uint32, mode uint32, out *fuse.EntryOut) (inode *fs.Inode, fh fs.FileHandle, fuseFlags uint32, errno syscall.Errno) {
	p := filepath.Join(n.path(), name)
	if errno := n.checkWrite(p); errno != 0 {
		return nil, nil, 0, errno
	}
	if err := n.download(p, full); err != nil {
		return nil, nil, 0, fs.ToErrno(err)
	}
	defer func() {
		if errno == 0 {
			n.setFileState(p, dirty)
		}
	}()

	fd, err := syscall.Open(p, int(flags)|os.O_CREATE, mode)
	if err != nil {
		return nil, nil, 0, fs.ToErrno(err)
	}

	st := syscall.Stat_t{}
	if err := syscall.Fstat(fd, &st); err != nil {
		syscall.Close(fd)
		return nil, nil, 0, fs.ToErrno(err)
	}

	node := &loopbackNode{}
	ch := n.NewInode(ctx, node, n.root().idFromStat(&st))
	lf := NewLoopbackFile(fd)

	out.FromStat(&st)
	return ch, lf, 0, 0
}

func (n *loopbackNode) Symlink(ctx context.Context, target, name string, out *fuse.EntryOut) (_ *fs.Inode, errno syscall.Errno) {
	p := filepath.Join(n.path(), name)
	if errno := n.checkWrite(p); errno != 0 {
		return nil, errno
	}
	if err := n.download(p, full); err != nil {
		return nil, fs.ToErrno(err)
	}
	target = filepath.Join(n.root().rootPath, n.trimTargetPath(target))
	if err := n.download(target, full); err != nil {
		return nil, fs.ToErrno(err)
	}
	defer func() {
		if errno == 0 {
			n.setFileState(p, dirty)
		}
	}()
	err := syscall.Symlink(target, p)
	if err != nil {
		return nil, fs.ToErrno(err)
	}
	st := syscall.Stat_t{}
	if syscall.Lstat(p, &st); err != nil {
		syscall.Unlink(p)
		return nil, fs.ToErrno(err)
	}
	node := &loopbackNode{}
	ch := n.NewInode(ctx, node, n.root().idFromStat(&st))

	out.Attr.FromStat(&st)
	return ch, 0
}

func (n *loopbackNode) Link(ctx context.Context, target fs.InodeEmbedder, name string, out *fuse.EntryOut) (_ *fs.Inode, errno syscall.Errno) {
	p := filepath.Join(n.path(), name)
	if errno := n.checkWrite(p); errno != 0 {
		return nil, errno
	}
	if err := n.download(p, full); err != nil {
		return nil, fs.ToErrno(err)
	}
	targetNode := toLoopbackNode(target)
	if err := n.download(targetNode.path(), full); err != nil {
		return nil, fs.ToErrno(err)
	}
	err := syscall.Link(targetNode.path(), p)
	if err != nil {
		return nil, fs.ToErrno(err)
	}
	defer func() {
		if errno == 0 {
			n.setFileState(p, dirty)
		}
	}()
	st := syscall.Stat_t{}
	if syscall.Lstat(p, &st); err != nil {
		syscall.Unlink(p)
		return nil, fs.ToErrno(err)
	}
	node := &loopbackNode{}
	ch := n.NewInode(ctx, node, n.root().idFromStat(&st))

	out.Attr.FromStat(&st)
	return ch, 0
}

func (n *loopbackNode) Readlink(ctx context.Context) ([]byte, syscall.Errno) {
	p := n.path()

	for l := 256; ; l *= 2 {
		buf := make([]byte, l)
		sz, err := syscall.Readlink(p, buf)
		if err != nil {
			return nil, fs.ToErrno(err)
		}

		if sz < len(buf) {
			return buf[:sz], 0
		}
	}
}

func (n *loopbackNode) Open(ctx context.Context, flags uint32) (fh fs.FileHandle, fuseFlags uint32, errno syscall.Errno) {
	p := n.path()
	state := full
	if isWrite(flags) {
		if errno := n.checkWrite(p); errno != 0 {
			return nil, 0, errno
		}
		state = dirty
	}
	if err := n.download(p, state); err != nil {
		return nil, 0, fs.ToErrno(err)
	}
	if isCreate(flags) {
		defer func() {
			if errno == 0 {
				n.setFileState(p, dirty)
			}
		}()
	}
	f, err := syscall.Open(p, int(flags), 0)
	if err != nil {
		return nil, 0, fs.ToErrno(err)
	}
	lf := NewLoopbackFile(f)
	return lf, 0, 0
}

func (n *loopbackNode) Opendir(ctx context.Context) syscall.Errno {
	if err := n.download(n.path(), meta); err != nil {
		return fs.ToErrno(err)
	}
	fd, err := syscall.Open(n.path(), syscall.O_DIRECTORY, 0755)
	if err != nil {
		return fs.ToErrno(err)
	}
	syscall.Close(fd)
	return fs.OK
}

func (n *loopbackNode) Readdir(ctx context.Context) (fs.DirStream, syscall.Errno) {
	if err := n.download(n.path(), meta); err != nil {
		return nil, fs.ToErrno(err)
	}
	return fs.NewLoopbackDirStream(n.path())
}

func (n *loopbackNode) Getattr(ctx context.Context, f fs.FileHandle, out *fuse.AttrOut) syscall.Errno {
	if f != nil {
		return f.(fs.FileGetattrer).Getattr(ctx, out)
	}
	p := n.path()
	if err := n.download(p, meta); err != nil {
		return fs.ToErrno(err)
	}

	var err error
	st := syscall.Stat_t{}
	err = syscall.Lstat(p, &st)
	if err != nil {
		return fs.ToErrno(err)
	}
	out.FromStat(&st)
	return fs.OK
}

var _ = (fs.NodeSetattrer)((*loopbackNode)(nil))

func (n *loopbackNode) Setattr(ctx context.Context, f fs.FileHandle, in *fuse.SetAttrIn, out *fuse.AttrOut) syscall.Errno {
	p := n.path()
	fsa, ok := f.(fs.FileSetattrer)
	if ok && fsa != nil {
		fsa.Setattr(ctx, in, out)
	} else {
		if m, ok := in.GetMode(); ok {
			if err := syscall.Chmod(p, m); err != nil {
				return fs.ToErrno(err)
			}
		}

		uid, uok := in.GetUID()
		gid, gok := in.GetGID()
		if uok || gok {
			suid := -1
			sgid := -1
			if uok {
				suid = int(uid)
			}
			if gok {
				sgid = int(gid)
			}
			if err := syscall.Chown(p, suid, sgid); err != nil {
				return fs.ToErrno(err)
			}
		}

		mtime, mok := in.GetMTime()
		atime, aok := in.GetATime()

		if mok || aok {

			ap := &atime
			mp := &mtime
			if !aok {
				ap = nil
			}
			if !mok {
				mp = nil
			}
			var ts [2]syscall.Timespec
			ts[0] = fuse.UtimeToTimespec(ap)
			ts[1] = fuse.UtimeToTimespec(mp)

			if err := syscall.UtimesNano(p, ts[:]); err != nil {
				return fs.ToErrno(err)
			}
		}

		if sz, ok := in.GetSize(); ok {
			if err := syscall.Truncate(p, int64(sz)); err != nil {
				return fs.ToErrno(err)
			}
		}
	}

	fga, ok := f.(fs.FileGetattrer)
	if ok && fga != nil {
		fga.Getattr(ctx, out)
	} else {
		st := syscall.Stat_t{}
		err := syscall.Lstat(p, &st)
		if err != nil {
			return fs.ToErrno(err)
		}
		out.FromStat(&st)
	}
	return fs.OK
}

// newLoopbackRoot returns a root node for a loopback file system whose
// root is at the given root. This node implements all NodeXxxxer
// operations available.
func newLoopbackRoot(root, target string, c *client.APIClient, opts *Options) (*loopbackRoot, error) {
	var st syscall.Stat_t
	err := syscall.Stat(root, &st)
	if err != nil {
		return nil, errors.WithStack(err)
	}

	n := &loopbackRoot{
		rootPath:   root,
		rootDev:    uint64(st.Dev),
		targetPath: target,
		write:      opts.getWrite(),
		c:          c,
		repoOpts:   opts.getRepoOpts(),
		branches:   opts.getBranches(),
		commits:    make(map[string]string),
		files:      make(map[string]fileState),
	}
	return n, nil
}

func (n *loopbackNode) mkdirMountNames() (retErr error) {
	defer func() {
		if retErr == nil {
			n.setFileState("", meta)
		}
	}()
	ros := n.root().repoOpts
	// we only mount explicitly named repos now
	for name := range ros {
		p := n.namePath(name)
		if err := os.MkdirAll(p, 0777); err != nil {
			return errors.WithStack(err)
		}
	}
	return nil
}

// download files into the loopback filesystem, if meta is true then only the
// directory structure will be created, no actual data will be downloaded,
// files will be truncated to their actual sizes (but will be all zeros).
func (n *loopbackNode) download(path string, state fileState) (retErr error) {
	if n.getFileState(path) >= state {
		// Already got this file, so we can just return
		return nil
	}
	if err := n.mkdirMountNames(); err != nil {
		return err
	}
	path = n.trimPath(path)
	parts := strings.Split(path, "/")
	defer func() {
		if retErr == nil {
			n.setFileState(path, state)
		}
	}()
	// Note, len(parts) < 1 should not actually be possible, but just in case
	// no need to panic.
	if len(parts) < 1 || parts[0] == "" {
		return nil // already downloaded in downloadRepos
	}
	name := parts[0]
	branch := n.root().branch(name)
	commit, err := n.commit(name)
	if err != nil {
		return err
	}
	if commit == "" {
		return nil
	}
	ro, ok := n.root().repoOpts[name]
	if !ok {
<<<<<<< HEAD
		return fmt.Errorf("[download] can't find mount named %s", name)
=======
		return errors.WithStack(fmt.Errorf("[download] can't find mount named %s", name))
>>>>>>> e123ddc1
	}
	repoName := ro.Repo
	if err := n.c().ListFile(client.NewCommit(repoName, branch, commit), pathpkg.Join(parts[1:]...), func(fi *pfs.FileInfo) (retErr error) {
		if fi.FileType == pfs.FileType_DIR {
			return errors.EnsureStack(os.MkdirAll(n.filePath(name, fi), 0777))
		}
		p := n.filePath(name, fi)
		// Make sure the directory exists
		// I think this may be unnecessary based on the constraints the
		// OS imposes, but don't want to rely on that, especially
		// because Mkdir should be pretty cheap.
		if err := os.MkdirAll(filepath.Dir(p), 0777); err != nil {
			return errors.WithStack(err)
		}
		f, err := os.Create(p)
		if err != nil {
			return errors.WithStack(err)
		}
		defer func() {
			if err := f.Close(); err != nil && retErr == nil {
				retErr = errors.WithStack(err)
			}
		}()
		if state < full {
			return errors.EnsureStack(f.Truncate(int64(fi.SizeBytes)))
		}
		if err := n.c().GetFile(fi.File.Commit, fi.File.Path, f); err != nil {
			return err
		}
		return nil
	}); err != nil && !errutil.IsNotFoundError(err) &&
		!pfsserver.IsOutputCommitNotFinishedErr(err) {
		return err
	}
	return nil
}

func (n *loopbackNode) trimPath(path string) string {
	path = strings.TrimPrefix(path, n.root().rootPath)
	return strings.TrimPrefix(path, "/")
}

func (n *loopbackNode) trimTargetPath(path string) string {
	path = strings.TrimPrefix(path, n.root().targetPath)
	return strings.TrimPrefix(path, "/")
}

func (n *loopbackNode) branch(name string) string {
	// no need to lock mu for branches since we only ever read from it.
	if branch, ok := n.root().branches[name]; ok {
		return branch
	}
	return "master"
}

func (n *loopbackNode) commit(name string) (string, error) {
	if commit, ok := func() (string, bool) {
		n.root().mu.Lock()
		defer n.root().mu.Unlock()
		commit, ok := n.root().commits[name]
		return commit, ok
	}(); ok {
		return commit, nil
	}
	ro, ok := n.root().repoOpts[name]
	if !ok {
		// often happens that something tries to access e.g.
		// /pfs/.python_version or some file that can't exist at that level. not
		// worth spamming the logs with this
		return "", nil
	}
	repoName := ro.Repo
	branch := n.root().branch(name)
	bi, err := n.root().c.InspectBranch(repoName, branch)
	if err != nil && !errutil.IsNotFoundError(err) {
		return "", err
	}
	// Lock mu to assign commits
	n.root().mu.Lock()
	defer n.root().mu.Unlock()
	// You can access branches that don't exist, which allows you to create
	// branches through the fuse mount.
	if errutil.IsNotFoundError(err) {
		n.root().commits[name] = ""
		return "", nil
	}
	n.root().commits[name] = bi.Head.ID
	return bi.Head.ID, nil
}

func (n *loopbackNode) namePath(name string) string {
	return filepath.Join(n.root().rootPath, name)
}

func (n *loopbackNode) filePath(name string, fi *pfs.FileInfo) string {
	return filepath.Join(n.root().rootPath, name, fi.File.Path)
}

func (n *loopbackNode) getFileState(path string) fileState {
	n.root().mu.Lock()
	defer n.root().mu.Unlock()
	return n.root().files[n.trimPath(path)]
}

func (n *loopbackNode) setFileState(path string, state fileState) {
	n.root().mu.Lock()
	defer n.root().mu.Unlock()
	n.root().files[n.trimPath(path)] = state
}

func (n *loopbackNode) checkWrite(path string) syscall.Errno {
	name := strings.Split(n.trimPath(path), "/")[0]
	ros := n.root().repoOpts
	if len(ros) > 0 {
		ro, ok := ros[name]
		if !ok || !ro.Write {
			return syscall.EROFS
		}
		return 0
	}
	if !n.root().write {
		return syscall.EROFS
	}
	return 0
}

func isWrite(flags uint32) bool {
	return (int(flags) & (os.O_WRONLY | os.O_RDWR)) != 0
}

func isCreate(flags uint32) bool {
	return int(flags)&os.O_CREATE != 0
}<|MERGE_RESOLUTION|>--- conflicted
+++ resolved
@@ -574,11 +574,7 @@
 	}
 	ro, ok := n.root().repoOpts[name]
 	if !ok {
-<<<<<<< HEAD
-		return fmt.Errorf("[download] can't find mount named %s", name)
-=======
 		return errors.WithStack(fmt.Errorf("[download] can't find mount named %s", name))
->>>>>>> e123ddc1
 	}
 	repoName := ro.Repo
 	if err := n.c().ListFile(client.NewCommit(repoName, branch, commit), pathpkg.Join(parts[1:]...), func(fi *pfs.FileInfo) (retErr error) {
