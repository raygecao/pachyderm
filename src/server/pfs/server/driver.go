--- conflicted
+++ resolved
@@ -381,19 +381,10 @@
 	return deleted, nil
 }
 
-<<<<<<< HEAD
 func (d *driver) deleteRepo(ctx context.Context, txnCtx *txncontext.TransactionContext, repo *pfs.Repo, force bool) (bool, error) {
-	repos := d.repos.ReadWrite(txnCtx.SqlTx)
-	repoInfo := &pfs.RepoInfo{}
-	if err := repos.Get(repo, repoInfo); err != nil {
-		if !col.IsErrNotFound(err) {
-			return false, errors.Wrapf(err, "error checking whether %q exists", repo)
-=======
-func (d *driver) deleteRepo(ctx context.Context, txnCtx *txncontext.TransactionContext, repo *pfs.Repo, force bool) error {
 	if _, err := pfsdb.GetRepoByName(ctx, txnCtx.SqlTx, repo.Project.Name, repo.Name, repo.Type); err != nil {
 		if !pfsdb.IsErrRepoNotFound(err) {
-			return errors.Wrapf(err, "error checking whether %q exists", repo)
->>>>>>> 1800ca0d
+			return false, errors.Wrapf(err, "error checking whether %q exists", repo)
 		}
 		return false, nil
 	}
@@ -418,13 +409,8 @@
 		return false, err
 	}
 	for _, ri := range related {
-<<<<<<< HEAD
 		if err := d.deleteRepoInfo(txnCtx, ri); err != nil {
 			return false, err
-=======
-		if err := d.deleteRepoInfo(ctx, txnCtx, ri); err != nil {
-			return err
->>>>>>> 1800ca0d
 		}
 	}
 	return true, nil
