package server

import (
	"context"
	"crypto/rand"
	"database/sql"
	"math"
	"os"
	"sort"
	"strings"
	"time"

	"github.com/pachyderm/pachyderm/v2/src/auth"
	"github.com/pachyderm/pachyderm/v2/src/client"
	"github.com/pachyderm/pachyderm/v2/src/internal/ancestry"
	col "github.com/pachyderm/pachyderm/v2/src/internal/collection"
	"github.com/pachyderm/pachyderm/v2/src/internal/errors"
	"github.com/pachyderm/pachyderm/v2/src/internal/errutil"
	"github.com/pachyderm/pachyderm/v2/src/internal/grpcutil"
	"github.com/pachyderm/pachyderm/v2/src/internal/obj"
	"github.com/pachyderm/pachyderm/v2/src/internal/pfsdb"
	"github.com/pachyderm/pachyderm/v2/src/internal/serviceenv"
	"github.com/pachyderm/pachyderm/v2/src/internal/storage/chunk"
	"github.com/pachyderm/pachyderm/v2/src/internal/storage/fileset"
	"github.com/pachyderm/pachyderm/v2/src/internal/storage/track"
	txnenv "github.com/pachyderm/pachyderm/v2/src/internal/transactionenv"
	"github.com/pachyderm/pachyderm/v2/src/internal/transactionenv/txncontext"
	"github.com/pachyderm/pachyderm/v2/src/internal/uuid"
	"github.com/pachyderm/pachyderm/v2/src/internal/watch"
	"github.com/pachyderm/pachyderm/v2/src/pfs"
	pfsserver "github.com/pachyderm/pachyderm/v2/src/server/pfs"
	"github.com/pachyderm/pachyderm/v2/src/server/pfs/pretty"

	etcd "github.com/coreos/etcd/clientv3"
	"github.com/gogo/protobuf/proto"
	"github.com/gogo/protobuf/types"
	"github.com/jmoiron/sqlx"
	log "github.com/sirupsen/logrus"
)

const (
	// Makes calls to ListRepo and InspectRepo more legible
	includeAuth = true
)

const (
	storageTaskNamespace = "storage"
	fileSetsRepo         = client.FileSetsRepoName
	defaultTTL           = client.DefaultTTL
	maxTTL               = 30 * time.Minute
)

// IsPermissionError returns true if a given error is a permission error.
func IsPermissionError(err error) bool {
	return strings.Contains(err.Error(), "has already finished")
}

// CommitEvent is an event that contains a CommitInfo or an error
type CommitEvent struct {
	Err   error
	Value *pfs.CommitInfo
}

// CommitStream is a stream of CommitInfos
type CommitStream interface {
	Stream() <-chan CommitEvent
	Close()
}

type driver struct {
	env serviceenv.ServiceEnv
	// etcdClient and prefix write repo and other metadata to etcd
	etcdClient *etcd.Client
	txnEnv     *txnenv.TransactionEnv
	prefix     string

	// collections
	repos    col.PostgresCollection
	commits  col.PostgresCollection
	branches col.PostgresCollection

	storage     *fileset.Storage
	commitStore commitStore
	compactor   *compactor
}

func newDriver(env serviceenv.ServiceEnv, txnEnv *txnenv.TransactionEnv, etcdPrefix string) (*driver, error) {
	// Setup etcd, object storage, and database clients.
	etcdClient := env.GetEtcdClient()
	objClient, err := obj.NewClient(env.Config().StorageBackend, env.Config().StorageRoot)
	if err != nil {
		return nil, err
	}
	repos := pfsdb.Repos(env.GetDBClient(), env.GetPostgresListener())
	commits := pfsdb.Commits(env.GetDBClient(), env.GetPostgresListener())
	branches := pfsdb.Branches(env.GetDBClient(), env.GetPostgresListener())

	// Setup driver struct.
	d := &driver{
		env:        env,
		txnEnv:     txnEnv,
		etcdClient: etcdClient,
		prefix:     etcdPrefix,
		repos:      repos,
		commits:    commits,
		branches:   branches,
		// TODO: set maxFanIn based on downward API.
	}
	// Setup tracker and chunk / fileset storage.
	tracker := track.NewPostgresTracker(env.GetDBClient())
	chunkStorageOpts, err := chunk.StorageOptions(env.Config())
	if err != nil {
		return nil, err
	}
	memCache := env.Config().ChunkMemoryCache()
	keyStore := chunk.NewPostgresKeyStore(env.GetDBClient())
	secret, err := getOrCreateKey(context.TODO(), keyStore, "default")
	if err != nil {
		return nil, err
	}
	chunkStorageOpts = append(chunkStorageOpts, chunk.WithSecret(secret))
	chunkStorage := chunk.NewStorage(objClient, memCache, env.GetDBClient(), tracker, chunkStorageOpts...)
	d.storage = fileset.NewStorage(fileset.NewPostgresStore(env.GetDBClient()), tracker, chunkStorage, fileset.StorageOptions(env.Config())...)
	// Setup compaction queue and worker.
	d.compactor, err = newCompactor(env.Context(), d.storage, etcdClient, etcdPrefix, env.Config().StorageCompactionMaxFanIn)
	if err != nil {
		return nil, err
	}
	d.commitStore = newPostgresCommitStore(env.GetDBClient(), tracker, d.storage)
	// Setup PFS master
	go d.master(env.Context())
	return d, nil
}

func (d *driver) activateAuth(txnCtx *txncontext.TransactionContext) error {
	repoInfo := &pfs.RepoInfo{}
	return d.repos.ReadOnly(txnCtx.ClientContext).List(repoInfo, col.DefaultOptions(), func(string) error {
		err := d.env.AuthServer().CreateRoleBindingInTransaction(txnCtx, "", nil, &auth.Resource{
			Type: auth.ResourceType_REPO,
			Name: repoInfo.Repo.Name,
		})
		if err != nil && !col.IsErrExists(err) {
			return err
		}
		return nil
	})
}

func (d *driver) createRepo(txnCtx *txncontext.TransactionContext, repo *pfs.Repo, description string, update bool) error {
	// Validate arguments
	if repo == nil {
		return errors.New("repo cannot be nil")
	}

	// Check that the user is logged in (user doesn't need any access level to
	// create a repo, but they must be authenticated if auth is active)
	whoAmI, err := d.env.AuthServer().WhoAmI(txnCtx.ClientContext, &auth.WhoAmIRequest{})
	authIsActivated := !auth.IsErrNotActivated(err)
	if authIsActivated && err != nil {
		return errors.Wrapf(grpcutil.ScrubGRPC(err), "error authenticating (must log in to create a repo)")
	}
	if err := ancestry.ValidateName(repo.Name); err != nil {
		return err
	}

	if repo.Type == "" {
		// default to user type
		repo.Type = pfs.UserRepoType
	}

	repos := d.repos.ReadWrite(txnCtx.SqlTx)

	// check if 'repo' already exists. If so, return that error. Otherwise,
	// proceed with ACL creation (avoids awkward "access denied" error when
	// calling "createRepo" on a repo that already exists)
	var existingRepoInfo pfs.RepoInfo
	err = repos.Get(pfsdb.RepoKey(repo), &existingRepoInfo)
	if err != nil && !col.IsErrNotFound(err) {
		return errors.Wrapf(err, "error checking whether \"%s\" exists", pretty.CompactPrintRepo(repo))
	} else if err == nil {
		// Existing repo case--just update the repo description.
		if !update {
			return pfsserver.ErrRepoExists{
				Repo: repo,
			}
		}

		if existingRepoInfo.Description == description {
			// Don't overwrite the stored proto with an identical value. This
			// optimization is impactful because pps will frequently update the spec
			// repo to make sure it exists.
			return nil
		}

		// Check if the caller is authorized to modify this repo
		// Note, we don't do this before checking if the description changed because
		// there is client code that calls CreateRepo(R, update=true) as an
		// idempotent way to ensure that R exists. By permitting these calls when
		// they don't actually change anything, even if the caller doesn't have
		// WRITER access, we make the pattern more generally useful.
		if err := d.env.AuthServer().CheckRepoIsAuthorizedInTransaction(txnCtx, repo.Name, auth.Permission_REPO_WRITE); err != nil {
			return errors.Wrapf(err, "could not update description of %q", repo)
		}
		existingRepoInfo.Description = description
		return repos.Put(pfsdb.RepoKey(repo), &existingRepoInfo)
	} else {
		// if this is a system repo, make sure the corresponding user repo already exists
		if repo.Type != pfs.UserRepoType {
			baseRepo := client.NewRepo(repo.Name)
			err = repos.Get(pfsdb.RepoKey(baseRepo), &existingRepoInfo)
			if err != nil && col.IsErrNotFound(err) {
				return errors.Errorf("cannot create a system repo without a corresponding 'user' repo")
			} else if err != nil {
				return errors.Wrapf(err, "error checking whether user repo for %q exists", repo.Name)
			}
		}

		// New repo case
		if authIsActivated {
			// Create ACL for new repo. Make caller the sole owner. If this is a user repo,
			// and the ACL already exists with a different owner, this will fail.
			// For now, we expect system repos to share auth info with their corresponding
			// user repo, so the role binding should exist
			if err := d.env.AuthServer().CreateRoleBindingInTransaction(
				txnCtx,
				whoAmI.Username,
				[]string{auth.RepoOwnerRole},
				&auth.Resource{Type: auth.ResourceType_REPO, Name: repo.Name},
			); err != nil && (!col.IsErrExists(err) || repo.Type == pfs.UserRepoType) {
				return errors.Wrapf(grpcutil.ScrubGRPC(err), "could not create role binding for new repo \"%s\"", pretty.CompactPrintRepo(repo))
			}
		}
		return repos.Create(pfsdb.RepoKey(repo), &pfs.RepoInfo{
			Repo:        repo,
			Created:     txnCtx.Timestamp,
			Description: description,
		})
	}
}

func (d *driver) inspectRepo(txnCtx *txncontext.TransactionContext, repo *pfs.Repo, includeAuth bool) (*pfs.RepoInfo, error) {
	// Validate arguments
	if repo == nil {
		return nil, errors.New("repo cannot be nil")
	}
	result := &pfs.RepoInfo{}
	if err := d.repos.ReadWrite(txnCtx.SqlTx).Get(pfsdb.RepoKey(repo), result); err != nil {
		return nil, err
	}
	if includeAuth {
		permissions, roles, err := d.getPermissions(txnCtx.ClientContext, repo)
		if err != nil {
			if auth.IsErrNotActivated(err) {
				return result, nil
			}
			return nil, errors.Wrapf(grpcutil.ScrubGRPC(err), "error getting access level for \"%s\"", pretty.CompactPrintRepo(repo))
		}
		result.AuthInfo = &pfs.RepoAuthInfo{Permissions: permissions, Roles: roles}
	}
	return result, nil
}

func (d *driver) getPermissions(ctx context.Context, repo *pfs.Repo) ([]auth.Permission, []string, error) {
	resp, err := d.env.AuthServer().GetPermissions(ctx, &auth.GetPermissionsRequest{
		Resource: &auth.Resource{Type: auth.ResourceType_REPO, Name: repo.Name},
	})
	if err != nil {
		return nil, nil, err
	}

	return resp.Permissions, resp.Roles, nil
}

func (d *driver) listRepo(ctx context.Context, includeAuth bool, repoType string) (*pfs.ListRepoResponse, error) {
	result := &pfs.ListRepoResponse{}
	authSeemsActive := true
	repoInfo := &pfs.RepoInfo{}

	processFunc := func(string) error {
		size, err := d.getRepoSize(ctx, repoInfo.Repo)
		if err != nil {
			return err
		}
		repoInfo.SizeBytes = uint64(size)
		if includeAuth && authSeemsActive {
			permissions, roles, err := d.getPermissions(ctx, repoInfo.Repo)
			if err == nil {
				repoInfo.AuthInfo = &pfs.RepoAuthInfo{Permissions: permissions, Roles: roles}
			} else if auth.IsErrNotActivated(err) {
				authSeemsActive = false
			} else {
				return errors.Wrapf(grpcutil.ScrubGRPC(err), "error getting access level for \"%s\"", pretty.CompactPrintRepo(repoInfo.Repo))
			}
		}
		result.RepoInfo = append(result.RepoInfo, proto.Clone(repoInfo).(*pfs.RepoInfo))
		return nil
	}

	var err error
	if repoType == "" {
		// blank type means return all
		err = d.repos.ReadOnly(ctx).List(repoInfo, col.DefaultOptions(), processFunc)
	} else {
		err = d.repos.ReadOnly(ctx).GetByIndex(pfsdb.ReposTypeIndex, repoType, repoInfo, col.DefaultOptions(), processFunc)
	}
	if err != nil {
		return nil, err
	}

	return result, nil
}

func (d *driver) deleteAllBranchesFromRepos(txnCtx *txncontext.TransactionContext, repos []pfs.RepoInfo, force bool) error {
	var branchInfos []*pfs.BranchInfo
	for _, repo := range repos {
		for _, branch := range repo.Branches {
			bi, err := d.inspectBranch(txnCtx, branch)
			if err != nil {
				return errors.Wrapf(err, "error inspecting branch %s", pretty.CompactPrintBranch(branch))
			}
			branchInfos = append(branchInfos, bi)
		}
	}
	// sort ascending provenance
	sort.Slice(branchInfos, func(i, j int) bool { return len(branchInfos[i].Provenance) < len(branchInfos[j].Provenance) })
	for i := range branchInfos {
		// delete branches from most provenance to least, that way if one
		// branch is provenant on another (which is likely the case when
		// multiple repos are provided) we delete them in the right order.
		branch := branchInfos[len(branchInfos)-1-i].Branch
		if err := d.deleteBranch(txnCtx, branch, force); err != nil {
			return errors.Wrapf(err, "delete branch %s", pretty.CompactPrintBranch(branch))
		}
	}
	return nil
}

func (d *driver) deleteRepo(txnCtx *txncontext.TransactionContext, repo *pfs.Repo, force bool) error {
	repos := d.repos.ReadWrite(txnCtx.SqlTx)

	// check if 'repo' is already gone. If so, return that error. Otherwise,
	// proceed with auth check (avoids awkward "access denied" error when calling
	// "deleteRepo" on a repo that's already gone)
	var repoInfo pfs.RepoInfo
	err := repos.Get(pfsdb.RepoKey(repo), &repoInfo)
	if err != nil {
		if !col.IsErrNotFound(err) {
			return errors.Wrapf(err, "error checking whether \"%s\" exists", pretty.CompactPrintRepo(repo))
		}
	}

	// Check if the caller is authorized to delete this repo
	if err := d.env.AuthServer().CheckRepoIsAuthorizedInTransaction(txnCtx, repo.Name, auth.Permission_REPO_DELETE); err != nil {
		return err
	}

	// if this is a user repo, delete any dependent repos
	if repo.Type == pfs.UserRepoType {
		var dependentRepos []pfs.RepoInfo
		var otherRepo pfs.RepoInfo
		if err := repos.GetByIndex(pfsdb.ReposNameIndex, repo.Name, &otherRepo, col.DefaultOptions(), func(key string) error {
			if otherRepo.Repo.Type != repo.Type {
				dependentRepos = append(dependentRepos, otherRepo)
			}
			return nil
		}); err != nil && !col.IsErrNotFound(err) {
			return errors.Wrapf(err, "error finding dependent repos for %q", repo.Name)
		}

		// we expect potentially complicated provenance relationships between dependent repos
		// deleting all branches at once allows for topological sorting, avoiding deletion order issues
		if err := d.deleteAllBranchesFromRepos(txnCtx, append(dependentRepos, repoInfo), force); err != nil {
			return errors.Wrap(err, "error deleting branches")
		}

		// delete the repos we found
		for _, dep := range dependentRepos {
			if err := d.deleteRepo(txnCtx, dep.Repo, force); err != nil {
				return errors.Wrapf(err, "error deleting dependent repo %q", pfsdb.RepoKey(dep.Repo))
			}
		}
	} else {
		if err := d.deleteAllBranchesFromRepos(txnCtx, []pfs.RepoInfo{repoInfo}, force); err != nil {
			return err
		}
	}

	// make a list of all the commits
	commitInfos := make(map[string]*pfs.CommitInfo)
	commitInfo := &pfs.CommitInfo{}
	if err := d.commits.ReadOnly(txnCtx.ClientContext).GetByIndex(pfsdb.CommitsRepoIndex, pfsdb.RepoKey(repo), commitInfo, col.DefaultOptions(), func(string) error {
		commitInfos[commitInfo.Commit.ID] = proto.Clone(commitInfo).(*pfs.CommitInfo)
		return nil
	}); err != nil {
		return err
	}

	// and then delete them
	for _, ci := range commitInfos {
		if err := d.commitStore.DropFilesetsTx(txnCtx.SqlTx, ci.Commit); err != nil {
			return err
		}
	}

	var branchInfos []*pfs.BranchInfo
	for _, branch := range repoInfo.Branches {
		bi, err := d.inspectBranch(txnCtx, branch)
		if err != nil {
			return errors.Wrapf(err, "error inspecting branch %s", branch)
		}
		branchInfos = append(branchInfos, bi)
	}
	// sort ascending provenance
	sort.Slice(branchInfos, func(i, j int) bool { return len(branchInfos[i].Provenance) < len(branchInfos[j].Provenance) })
	for i := range branchInfos {
		// delete branches from most provenance to least, that way if one
		// branch is provenant on another (such as with stats branches) we
		// delete them in the right order.
		branch := branchInfos[len(branchInfos)-1-i].Branch
		if err := d.deleteBranch(txnCtx, branch, force); err != nil {
			return errors.Wrapf(err, "delete branch %s", pfsdb.BranchKey(branch))
		}
	}
	// Despite the fact that we already deleted each branch with
	// deleteBranch, we also do branches.DeleteAll(), this insulates us
	// against certain corruption situations where the RepoInfo doesn't
	// exist in postgres but branches do.
	if err := d.branches.ReadWrite(txnCtx.SqlTx).DeleteByIndex(pfsdb.BranchesRepoIndex, pfsdb.RepoKey(repo)); err != nil {
		return err
	}
	// Similarly with commits
	if err := d.commits.ReadWrite(txnCtx.SqlTx).DeleteByIndex(pfsdb.CommitsRepoIndex, pfsdb.RepoKey(repo)); err != nil {
		return err
	}
	if err := repos.Delete(pfsdb.RepoKey(repo)); err != nil && !col.IsErrNotFound(err) {
		return errors.Wrapf(err, "repos.Delete")
	}

	// since system repos share a role binding, only delete it if this is the user repo, in which case the other repos will be deleted anyway
	if repo.Type == pfs.UserRepoType {
		if err := d.env.AuthServer().DeleteRoleBindingInTransaction(txnCtx, &auth.Resource{Type: auth.ResourceType_REPO, Name: repo.Name}); err != nil && !auth.IsErrNotActivated(err) {
			return grpcutil.ScrubGRPC(err)
		}
	}
	return nil
}

// startCommit makes a new commit in 'branch', with the parent 'parent':
// - 'parent' may be omitted, in which case the parent commit is inferred
//   from 'branch'.
// - If 'parent' is set, it determines the parent commit, but 'branch' is
//   still moved to point at the new commit
func (d *driver) startCommit(
	txnCtx *txncontext.TransactionContext,
	parent *pfs.Commit,
	branch *pfs.Branch,
	description string,
) (*pfs.Commit, error) {
	// Validate arguments:
	if branch == nil || branch.Name == "" {
		return nil, errors.Errorf("branch must be specified")
	}
	// Check that caller is authorized
	if err := d.env.AuthServer().CheckRepoIsAuthorizedInTransaction(txnCtx, branch.Repo.Name, auth.Permission_REPO_WRITE); err != nil {
		return nil, err
	}

	// New commit and commitInfo
	newCommit := &pfs.Commit{
		Branch: branch,
		ID:     txnCtx.CommitsetID,
	}
	newCommitInfo := &pfs.CommitInfo{
		Commit:      newCommit,
		Origin:      &pfs.CommitOrigin{Kind: pfs.OriginKind_USER},
		Description: description,
		Started:     txnCtx.Timestamp,
	}
	if err := ancestry.ValidateName(branch.Name); err != nil {
		return nil, err
	}

	// Check if repo exists and load it in case we need to add a new branch
	repoInfo := &pfs.RepoInfo{}
	if err := d.repos.ReadWrite(txnCtx.SqlTx).Get(pfsdb.RepoKey(branch.Repo), repoInfo); err != nil {
		if col.IsErrNotFound(err) {
			return nil, pfsserver.ErrRepoNotFound{Repo: branch.Repo}
		}
		return nil, err
	}

	// update 'branch' (which must always be set) and set parent.ID (if 'parent'
	// was not set)
	branchInfo := &pfs.BranchInfo{}
	if err := d.branches.ReadWrite(txnCtx.SqlTx).Upsert(pfsdb.BranchKey(branch), branchInfo, func() error {
		if branchInfo.Branch == nil {
			// New branch, update the RepoInfo
			add(&repoInfo.Branches, branch)
			if err := d.repos.ReadWrite(txnCtx.SqlTx).Put(pfsdb.RepoKey(repoInfo.Repo), repoInfo); err != nil {
				return err
			}
			branchInfo.Branch = branch
		}
<<<<<<< HEAD
		// If the parent is unspecified, use the current head of the branch
		if parent == nil {
			parent = branchInfo.Head
=======
		// Don't count the spec repo towards the provenance count
		// since spouts will have spec as provenance, but need to accept commits
		for _, p := range branchInfo.Provenance {
			if p.Repo.Type == pfs.SpecRepoType {
				break
			}
>>>>>>> 7b727d04
		}
		// Point 'branch' at the new commit
		branchInfo.Head = newCommit
		return nil
	}); err != nil {
		return nil, err
	}

	// Snapshot the branch's direct provenance into the new commit
	newCommitInfo.DirectProvenance = branchInfo.DirectProvenance

	// check if this is happening in a spout pipeline, and alias the spec commit
	spoutName, ok1 := os.LookupEnv(client.PPSPipelineNameEnv)
	spoutCommit, ok2 := os.LookupEnv("PPS_SPEC_COMMIT")
	if ok1 && ok2 {
		specBranch := client.NewSystemRepo(spoutName, pfs.SpecRepoType).NewBranch("master")
		specCommit := specBranch.NewCommit(spoutCommit)
		log.Infof("Adding spout spec commit to current commitset: %s", pfsdb.CommitKey(specCommit))
		if _, err := d.aliasCommit(txnCtx, specCommit, specBranch); err != nil {
			return nil, err
		}
	} else if len(branchInfo.Provenance) > 0 {
		// Otherwise, we don't allow user code to start commits on output branches
		return nil, pfsserver.ErrCommitOnOutputBranch{Branch: branch}
	}

	// Set newCommit.ParentCommit (if 'parent' has been determined) and add
	// newCommit to parent's ChildCommits
	if parent != nil {
		// Resolve 'parent' if it's a branch that isn't 'branch' (which can
		// happen if 'branch' is new and diverges from the existing branch in
		// 'parent').
		// Clone the parent proto because resolveCommit will modify it.
		parent = proto.Clone(parent).(*pfs.Commit)
		parentCommitInfo, err := d.resolveCommit(txnCtx.SqlTx, parent)
		if err != nil {
			return nil, errors.Wrapf(err, "parent commit not found")
		}
		// fail if the parent commit has not been finished
		if parentCommitInfo.Finished == nil {
			return nil, errors.Errorf("parent commit %s has not been finished", pfsdb.CommitKey(parent))
		}

		newCommitInfo.ParentCommit = parentCommitInfo.Commit
		parentCommitInfo.ChildCommits = append(parentCommitInfo.ChildCommits, newCommit)

		if err := d.commits.ReadWrite(txnCtx.SqlTx).Put(pfsdb.CommitKey(parentCommitInfo.Commit), parentCommitInfo); err != nil {
			// Note: error is emitted if parent.ID is a missing/invalid branch OR a
			// missing/invalid commit ID
			return nil, errors.Wrapf(err, "could not resolve parent commit %s", pfsdb.CommitKey(parent))
		}
	}

	// Finally, create the commit
	if err := d.commits.ReadWrite(txnCtx.SqlTx).Create(pfsdb.CommitKey(newCommit), newCommitInfo); err != nil {
		if col.IsErrExists(err) {
			return nil, pfsserver.ErrInconsistentCommit{Commit: newCommit, Branch: newCommit.Branch}
		}
		return nil, err
	}
	// Defer propagation of the commit until the end of the transaction so we can
	// batch downstream commits together if there are multiple changes.
	if err := txnCtx.PropagateBranch(branch); err != nil {
		return nil, err
	}
	return newCommit, nil
}

// TODO: Need to block operations on the commit before kicking off the compaction / finishing the commit.
// We are going to want to move the compaction to the read side, and just mark the commit as finished here.
func (d *driver) finishCommit(txnCtx *txncontext.TransactionContext, commit *pfs.Commit, description string) error {
	commitInfo, err := d.resolveCommit(txnCtx.SqlTx, commit)
	if err != nil {
		return err
	}
	if commitInfo.Finished != nil {
		return pfsserver.ErrCommitFinished{
			Commit: commitInfo.Commit,
		}
	}
	if description != "" {
		commitInfo.Description = description
	}
	// Check that the parent commit is not still open (which can happen in output branches)
	if commitInfo.ParentCommit != nil {
		parentCommitInfo, err := d.resolveCommit(txnCtx.SqlTx, commitInfo.ParentCommit)
		if err != nil {
			return err
		}
		if parentCommitInfo.Finished == nil {
			return pfsserver.ErrParentNotFinished{
				ChildCommit:  commitInfo.Commit,
				ParentCommit: parentCommitInfo.Commit,
			}
		}
	}
	commitInfo.Finished = txnCtx.Timestamp
	if err := d.commits.ReadWrite(txnCtx.SqlTx).Put(pfsdb.CommitKey(commitInfo.Commit), commitInfo); err != nil {
		return err
	}
	if err := d.finishAliasDescendents(txnCtx, commitInfo); err != nil {
		return err
	}
	if err := d.triggerCommit(txnCtx, commitInfo.Commit); err != nil {
		return err
	}
	return nil
}

// finishAliasChildren will traverse the given commit's children, finding all
// continguous aliases and finishing them.
func (d *driver) finishAliasDescendents(txnCtx *txncontext.TransactionContext, parentCommitInfo *pfs.CommitInfo) error {
	// Build the starting set of commits to consider
	descendents := []*pfs.Commit{}
	for _, commit := range parentCommitInfo.ChildCommits {
		descendents = append(descendents, commit)
	}

	// A commit cannot have more than one parent, so no need to track visited nodes
	for len(descendents) > 0 {
		commit := descendents[0]
		descendents = descendents[1:]
		commitInfo := &pfs.CommitInfo{}
		if err := d.commits.ReadWrite(txnCtx.SqlTx).Get(pfsdb.CommitKey(commit), commitInfo); err != nil {
			return err
		}

		if commitInfo.Origin.Kind == pfs.OriginKind_ALIAS {
			commitInfo.Finished = txnCtx.Timestamp
			if err := d.commits.ReadWrite(txnCtx.SqlTx).Put(pfsdb.CommitKey(commit), commitInfo); err != nil {
				return err
			}

			for _, commit := range commitInfo.ChildCommits {
				descendents = append(descendents, commit)
			}
		}
	}
	return nil
}

func (d *driver) aliasCommit(txnCtx *txncontext.TransactionContext, parent *pfs.Commit, branch *pfs.Branch) (*pfs.CommitInfo, error) {
	// It is considered an error if the Commitset attempts to use two different
	// commits from the same branch.  Therefore, if there is already a row for the
	// given branch and it doesn't reference the same parent commit, we fail.  In
	// the future it might be useful to be able to start and finish multiple
	// commits on the same branch within a transaction, but this should have the
	// same end result as starting and finshing a single commit on that branch, so
	// there isn't a clear use case, so it is treated like an error for now to
	// simplify PFS logic.
	commit := &pfs.Commit{
		Branch: proto.Clone(branch).(*pfs.Branch),
		ID:     txnCtx.CommitsetID,
	}

	// Update the branch head to point to the alias
	// TODO(global ids): we likely want this behavior to be optional, like when
	// doing a 'run pipeline' with explicit provenance (to make off-head commits
	// in the branch).
	branchInfo := &pfs.BranchInfo{}
	if err := d.branches.ReadWrite(txnCtx.SqlTx).Get(pfsdb.BranchKey(branch), branchInfo); err != nil {
		return nil, err
	}

	// Check if the alias already exists
	commitInfo := &pfs.CommitInfo{}
	if err := d.commits.ReadWrite(txnCtx.SqlTx).Get(pfsdb.CommitKey(commit), commitInfo); err != nil {
		if !col.IsErrNotFound(err) {
			return nil, err
		}
		// No commit already exists, create a new one
		// First load the parent commit and update it to point to the child
		parentCommitInfo := &pfs.CommitInfo{}
		if err := d.commits.ReadWrite(txnCtx.SqlTx).Update(pfsdb.CommitKey(parent), parentCommitInfo, func() error {
			if parentCommitInfo.Finished == nil {
				// We allow aliases on unfinished commits only in output repos (requiring
				// branch provenance) and on the same branch as the original
				if len(branchInfo.Provenance) == 0 {
					return errors.Errorf("cannot create an alias for an open input commit: %s", pfsdb.CommitKey(parent))
				}
				if !proto.Equal(branch, parent.Branch) {
					return errors.Errorf("cannot create an alias for an open commit from a different branch: %s -> %s", pfsdb.CommitKey(parent), pfsdb.BranchKey(branch))
				}
			}
			parentCommitInfo.ChildCommits = append(parentCommitInfo.ChildCommits, commit)
			return nil
		}); err != nil {
			if col.IsErrNotFound(err) {
				return nil, pfsserver.ErrCommitNotFound{parent}
			}
			return nil, err
		}

		commitInfo = &pfs.CommitInfo{
			Commit:           commit,
			Origin:           &pfs.CommitOrigin{Kind: pfs.OriginKind_ALIAS},
			ParentCommit:     parent,
			ChildCommits:     []*pfs.Commit{},
			Started:          txnCtx.Timestamp,
			SizeBytes:        parentCommitInfo.SizeBytes,
			DirectProvenance: branchInfo.DirectProvenance,
		}
		if parentCommitInfo.Finished != nil {
			commitInfo.Finished = txnCtx.Timestamp
		}
		if err := d.commits.ReadWrite(txnCtx.SqlTx).Create(pfsdb.CommitKey(commitInfo.Commit), commitInfo); err != nil {
			return nil, err
		}
	} else {
		if commit.ID == txnCtx.CommitsetID && proto.Equal(commit.Branch, branchInfo.Branch) {
			// We can reuse the existing commit only if it is already on this branch
		} else if commitInfo.Origin.Kind != pfs.OriginKind_AUTO || !proto.Equal(commitInfo.ParentCommit, parent) {
			// A commit at the current transaction's ID already exists - make sure it is an alias with the right parent
			return nil, pfsserver.ErrInconsistentCommit{Commit: parent, Branch: branch}
		}
	}

	// Update the branch head
	branchInfo.Head = commit
	if err := d.branches.ReadWrite(txnCtx.SqlTx).Put(pfsdb.BranchKey(branch), branchInfo); err != nil {
		return nil, err
	}

	return commitInfo, nil
}

func (d *driver) getRepoSize(ctx context.Context, repo *pfs.Repo) (int64, error) {
	repoInfo := new(pfs.RepoInfo)
	if err := d.repos.ReadOnly(ctx).Get(pfsdb.RepoKey(repo), repoInfo); err != nil {
		return 0, err
	}
	for _, branch := range repoInfo.Branches {
		if branch.Name == "master" {
			branchInfo := &pfs.BranchInfo{}
			if err := d.branches.ReadOnly(ctx).Get(pfsdb.BranchKey(branch), branchInfo); err != nil {
				return 0, err
			}
			return d.sizeOfCommit(ctx, branchInfo.Head)
		}
	}
	return 0, nil
}

// propagateBranches selectively starts commits in or downstream of 'branches'
// in order to restore the invariant that branch provenance matches HEAD commit
// provenance:
//   B.Head is provenant on A.Head <=>
//   branch B is provenant on branch A
// The implementation assumes that the invariant already holds for all branches
// upstream of 'branches', but not necessarily for each 'branch' itself. Despite
// the name, 'branches' do not need a HEAD commit to propagate, though one may
// be created.
//
// In other words, propagateBranches scans all branches b_downstream that are
// equal to or downstream of 'branches', and if the HEAD of b_downstream isn't
// provenant on the HEADs of b_downstream's provenance, propagateBranches starts
// a new HEAD commit in b_downstream that is. For example, propagateBranches
// starts downstream output commits (which trigger PPS jobs) when new input
// commits arrive on 'branch', when 'branches's HEAD is deleted, or when
// 'branches' are newly created (i.e. in CreatePipeline).
func (d *driver) propagateBranches(txnCtx *txncontext.TransactionContext, branches []*pfs.Branch) error {
	branchInfoCache := map[string]*pfs.BranchInfo{}
	getBranchInfo := func(branch *pfs.Branch) (*pfs.BranchInfo, error) {
		if branchInfo, ok := branchInfoCache[pfsdb.BranchKey(branch)]; ok {
			return branchInfo, nil
		}
		branchInfo := &pfs.BranchInfo{}
		if err := d.branches.ReadWrite(txnCtx.SqlTx).Get(pfsdb.BranchKey(branch), branchInfo); err != nil {
			return nil, err
		}
		branchInfoCache[pfsdb.BranchKey(branch)] = branchInfo
		return branchInfo, nil
	}

	// subvBIMap = ( ⋃{b.subvenance | b ∈ branches} ) ∪ branches
	subvBIMap := map[string]*pfs.BranchInfo{}
	for _, branch := range branches {
		branchInfo, err := getBranchInfo(branch)
		if err != nil {
			return err
		}
		subvBIMap[pfsdb.BranchKey(branch)] = branchInfo
		for _, subvBranch := range branchInfo.Subvenance {
			subvInfo, err := getBranchInfo(subvBranch)
			if err != nil {
				return err
			}
			subvBIMap[pfsdb.BranchKey(subvBranch)] = subvInfo
		}
	}

	// 'subvBIs' is the collection of downstream branches that may get a new
	// commit. Populate subvBIs and sort it so that upstream branches are
	// processed before their descendants (this guarantees that if branch B is
	// provenant on branch A, we create a new commit in A before creating a new
	// commit in B provenant on the new HEAD of A).
	var subvBIs []*pfs.BranchInfo
	for _, branchData := range subvBIMap {
		subvBIs = append(subvBIs, branchData)
	}
	sort.Slice(subvBIs, func(i, j int) bool {
		return len(subvBIs[i].Provenance) < len(subvBIs[j].Provenance)
	})

	// Iterate through downstream branches and determine which need a new commit.
	hasNewCommits := false
	for _, subvBI := range subvBIs {
		// We need to create new commits or aliases if any of this branch and its
		// provenances disagree on their commitset.
		ids := []string{subvBI.Head.ID}
		for _, provOfSubvB := range subvBI.Provenance {
			provOfSubvBI, err := getBranchInfo(provOfSubvB)
			if err != nil {
				return err
			}
			ids = append(ids, provOfSubvBI.Head.ID)
		}

		if allSameString(ids) {
			if ids[0] == txnCtx.CommitsetID {
				hasNewCommits = true
			}
			continue
		}
		hasNewCommits = true

		// Create aliases for any provenant branches which are not already part of this Commitset
		for _, provOfSubvB := range subvBI.Provenance {
			provOfSubvBI, err := getBranchInfo(provOfSubvB)
			if err != nil {
				return err
			}
<<<<<<< HEAD
			if provOfSubvBI.Head.ID != txnCtx.CommitsetID {
				if _, err := d.aliasCommit(txnCtx, provOfSubvBI.Head, provOfSubvBI.Head.Branch); err != nil {
					return err
=======
			for _, provProv := range provOfSubvBHeadInfo.Provenance {
				newProvProv, _, err := d.resolveCommitProvenance(sqlTx, provProv)
				if err != nil {
					return errors.Wrapf(err, "could not resolve provenant commit %s (%s)",
						pretty.CompactPrintBranch(provProv.Commit.Branch), provProv.Commit.ID)
				}
				provProv = newProvProv
				newCommitProvMap[commitKey(provProv.Commit)] = provProv
				commitsetProvMap[pfsdb.CommitKey(provProv.Commit)] = provProv.Commit
			}
		}
		if len(newCommitProvMap) == 0 {
			// no input commits to process; don't create a new output commit
			continue nextSubvBI
		}

		// 'subvB' may already have a HEAD commit, so compute whether the new output
		// commit's provenance would be a subset of the existing HEAD commit's
		// provenance. If so, a new output commit would be a duplicate, so don't
		// create it.
		if subvBI.Head != nil {
			// get the info for subvB's HEAD commit
			subvBHeadInfo := &pfs.CommitInfo{}
			if err := d.commits.ReadWrite(sqlTx).Get(pfsdb.CommitKey(subvBI.Head), subvBHeadInfo); err != nil {
				return pfsserver.ErrCommitNotFound{
					Commit: subvBI.Head,
				}
			}
			provIntersection := make(map[string]struct{})
			for _, p := range subvBHeadInfo.Provenance {
				if _, ok := newCommitProvMap[commitKey(p.Commit)]; ok {
					provIntersection[commitKey(p.Commit)] = struct{}{}
>>>>>>> 7b727d04
				}
				// Update the cached branch head
				provOfSubvBI.Head.ID = txnCtx.CommitsetID
			}
		}

		if subvBI.Head.ID != txnCtx.CommitsetID {
			// This branch has no commit for this Commitset, start a new output commit in 'subvBI.Branch'
			newCommit := &pfs.Commit{
				Branch: subvBI.Branch,
				ID:     txnCtx.CommitsetID,
			}
			newCommitInfo := &pfs.CommitInfo{
				Commit:           newCommit,
				Origin:           &pfs.CommitOrigin{Kind: pfs.OriginKind_AUTO},
				Started:          txnCtx.Timestamp,
				DirectProvenance: subvBI.DirectProvenance,
			}

			// Set 'newCommit's ParentCommit, 'branch.Head's ChildCommits and 'branch.Head'
			newCommitInfo.ParentCommit = subvBI.Head
			subvBI.Head = newCommit
			if newCommitInfo.ParentCommit != nil {
				parentCommitInfo := &pfs.CommitInfo{}
				if err := d.commits.ReadWrite(txnCtx.SqlTx).Update(pfsdb.CommitKey(newCommitInfo.ParentCommit), parentCommitInfo, func() error {
					parentCommitInfo.ChildCommits = append(parentCommitInfo.ChildCommits, newCommit)
					return nil
				}); err != nil {
					return err
				}
			}

			if err := d.branches.ReadWrite(txnCtx.SqlTx).Put(pfsdb.BranchKey(subvBI.Branch), subvBI); err != nil {
				return err
			}

			// finally create open 'commit'
			if err := d.commits.ReadWrite(txnCtx.SqlTx).Create(pfsdb.CommitKey(newCommit), newCommitInfo); err != nil {
				return err
			}
		}
	}

	// If we have any PFS changes in this transaction, write out the Commitset
	if hasNewCommits {
		txnCtx.PropagateJobs()
	}

	return nil
}

// inspectCommit takes a Commit and returns the corresponding CommitInfo.
//
// As a side effect, this function also replaces the ID in the given commit
// with a real commit ID.
func (d *driver) inspectCommit(ctx context.Context, commit *pfs.Commit, blockState pfs.CommitState) (*pfs.CommitInfo, error) {
	if commit.Branch.Repo.Name == fileSetsRepo {
		cinfo := &pfs.CommitInfo{
			Commit:      commit,
			Description: "FileSet - Virtual Commit",
			Finished:    &types.Timestamp{}, // it's always been finished. How did you get the id if it wasn't finished?
		}
		return cinfo, nil
	}
	if commit == nil {
		return nil, errors.Errorf("cannot inspect nil commit")
	}
	if err := d.env.AuthServer().CheckRepoIsAuthorized(ctx, commit.Branch.Repo.Name, auth.Permission_REPO_INSPECT_COMMIT); err != nil {
		return nil, err
	}

	// TODO(global ids): it's possible the commit doesn't exist yet (but will,
	// following a trigger).  If the commit isn't found, check if the associated
	// commitset _could_ reach the requested branch or ID via a trigger and wait
	// to find out.
	// Resolve the commit in case it specifies a branch head or commit ancestry
	var commitInfo *pfs.CommitInfo
	if err := d.txnEnv.WithReadContext(ctx, func(txnCtx *txncontext.TransactionContext) error {
		var err error
		commitInfo, err = d.resolveCommit(txnCtx.SqlTx, commit)
		return err
	}); err != nil {
		return nil, err
	}

<<<<<<< HEAD
	if commitInfo.Finished == nil {
		switch blockState {
		case pfs.CommitState_READY:
			for _, branch := range commitInfo.DirectProvenance {
				if _, err := d.inspectCommit(ctx, branch.NewCommit(commit.ID), pfs.CommitState_FINISHED); err != nil {
					return nil, err
=======
	if blockState == pfs.CommitState_READY {
		// Wait for each provenant commit to be finished
		for _, p := range commitInfo.Provenance {
			d.inspectCommit(ctx, p.Commit, pfs.CommitState_FINISHED)
		}
	}
	if blockState == pfs.CommitState_FINISHED {
		// Watch the CommitInfo until the commit has been finished
		if err := d.commits.ReadOnly(ctx).WatchOneF(pfsdb.CommitKey(commit), func(ev *watch.Event) error {
			if ev.Type == watch.EventDelete {
				return pfsserver.ErrCommitDeleted{
					Commit: commit,
>>>>>>> 7b727d04
				}
			}
		case pfs.CommitState_FINISHED:
			// Watch the CommitInfo until the commit has been finished
			if err := d.commits.ReadOnly(ctx).WatchOneF(pfsdb.CommitKey(commit), func(ev *watch.Event) error {
				if ev.Type == watch.EventDelete {
					return pfsserver.ErrCommitDeleted{commit}
				}

				var key string
				newCommitInfo := &pfs.CommitInfo{}
				if err := ev.Unmarshal(&key, newCommitInfo); err != nil {
					return errors.Wrapf(err, "unmarshal")
				}
				if newCommitInfo.Finished != nil {
					commitInfo = newCommitInfo
					return errutil.ErrBreak
				}
				return nil
			}); err != nil {
				return nil, err
			}
		case pfs.CommitState_STARTED:
			// Do nothing
		}
	}

	if commitInfo.Finished != nil {
		size, err := d.sizeOfCommit(ctx, commitInfo.Commit)
		if err != nil {
			return nil, err
		}
		commitInfo.SizeBytes = uint64(size)
	}
	return commitInfo, nil
}

// resolveCommit contains the essential implementation of inspectCommit: it converts 'commit' (which may
// be a commit ID or branch reference, plus '~' and/or '^') to a repo + commit
// ID. It accepts a postgres transaction so that it can be used in a transaction
// and avoids an inconsistent call to d.inspectCommit()
func (d *driver) resolveCommit(sqlTx *sqlx.Tx, userCommit *pfs.Commit) (*pfs.CommitInfo, error) {
	if userCommit == nil {
		return nil, errors.Errorf("cannot resolve nil commit")
	}
	if userCommit.Branch == nil {
		return nil, errors.Errorf("cannot resolve commit with no branch")
	}
	if userCommit.Branch.Repo == nil {
		return nil, errors.Errorf("cannot resolve commit with no repo")
	}
	if userCommit.ID == "" && userCommit.Branch.Name == "" {
		return nil, errors.Errorf("cannot resolve commit with no ID or branch")
	}
	commit := proto.Clone(userCommit).(*pfs.Commit) // back up user commit, for error reporting
	// Extract any ancestor tokens from 'commit.ID' (i.e. ~, ^ and .)
	var ancestryLength int
	var err error
	commit.ID, ancestryLength, err = ancestry.Parse(commit.ID)
	if err != nil {
		return nil, err
	}

	// Now that ancestry has been parsed out, check if the ID is a branch name
	if commit.ID != "" && !uuid.IsUUIDWithoutDashes(commit.ID) {
		if commit.Branch.Name != "" {
			return nil, errors.Errorf("invalid commit ID given with a branch (%s): %s\n", pretty.CompactPrintBranch(commit.Branch), commit.ID)
		}
		commit.Branch.Name = commit.ID
		commit.ID = ""
	}

	if commit.ID == "" {
		// If commit.ID is unspecified, get it from the branch head
		branchInfo := &pfs.BranchInfo{}
		if err := d.branches.ReadWrite(sqlTx).Get(pfsdb.BranchKey(commit.Branch), branchInfo); err != nil {
			return nil, err
		}
<<<<<<< HEAD
=======
		if branchInfo.Head == nil {
			return nil, pfsserver.ErrNoHead{Branch: branchInfo.Branch}
		}
>>>>>>> 7b727d04
		commit.ID = branchInfo.Head.ID
	} else if commit.Branch.Name == "" {
		// If the branch is unspecified, make sure the ID is unique (a repo may have
		// one commit on each branch with the same ID) and load the branch name.
		commitInfo := &pfs.CommitInfo{}
		if err := d.commits.ReadWrite(sqlTx).GetByIndex(pfsdb.CommitsBranchlessIndex, pfsdb.CommitBranchlessKey(commit), commitInfo, col.DefaultOptions(), func(string) error {
			if commit.Branch.Name != "" {
				return pfsserver.ErrAmbiguousCommit{userCommit}
			}
			commit.Branch.Name = commitInfo.Commit.Branch.Name
			return nil
		}); err != nil {
			return nil, err
		}
	}

	// Traverse commits' parents until you've reached the right ancestor
	commitInfo := &pfs.CommitInfo{}
	if ancestryLength >= 0 {
		for i := 0; i <= ancestryLength; i++ {
			if commit == nil {
				return nil, pfsserver.ErrCommitNotFound{Commit: userCommit}
			}
			if err := d.commits.ReadWrite(sqlTx).Get(pfsdb.CommitKey(commit), commitInfo); err != nil {
				if col.IsErrNotFound(err) {
					if i == 0 {
						return nil, pfsserver.ErrCommitNotFound{Commit: userCommit}
					}
					return nil, pfsserver.ErrParentCommitNotFound{Commit: commit}
				}
				return nil, err
			}
			commit = commitInfo.ParentCommit
		}
	} else {
		cis := make([]pfs.CommitInfo, ancestryLength*-1)
		for i := 0; ; i++ {
			if commit == nil {
				if i >= len(cis) {
					commitInfo = &cis[i%len(cis)]
					break
				}
				return nil, pfsserver.ErrCommitNotFound{Commit: userCommit}
			}
			if err := d.commits.ReadWrite(sqlTx).Get(pfsdb.CommitKey(commit), &cis[i%len(cis)]); err != nil {
				if col.IsErrNotFound(err) {
					if i == 0 {
						return nil, pfsserver.ErrCommitNotFound{Commit: userCommit}
					}
					return nil, pfsserver.ErrParentCommitNotFound{Commit: commit}
				}
			}
			commit = cis[i%len(cis)].ParentCommit
		}
	}
	userCommit.Branch = proto.Clone(commitInfo.Commit.Branch).(*pfs.Branch)
	userCommit.ID = commitInfo.Commit.ID
	return commitInfo, nil
}

// getCommit is like inspectCommit, without the blocking.
// It does not add the size to the CommitInfo
func (d *driver) getCommit(ctx context.Context, commit *pfs.Commit) (*pfs.CommitInfo, error) {
	if commit.Branch.Repo.Name == fileSetsRepo {
		cinfo := &pfs.CommitInfo{
			Commit:      commit,
			Description: "FileSet - Virtual Commit",
			Finished:    &types.Timestamp{}, // it's always been finished. How did you get the id if it wasn't finished?
		}
		return cinfo, nil
	}
	if commit == nil {
		return nil, errors.Errorf("cannot inspect nil commit")
	}

	// Check if the commitID is a branch name
	var commitInfo *pfs.CommitInfo
	if err := d.txnEnv.WithReadContext(ctx, func(txnCtx *txncontext.TransactionContext) error {
		var err error
		commitInfo, err = d.resolveCommit(txnCtx.SqlTx, commit)
		return err
	}); err != nil {
		return nil, err
	}
	return commitInfo, nil
}

func (d *driver) listCommit(ctx context.Context, repo *pfs.Repo, to *pfs.Commit, from *pfs.Commit, number uint64, reverse bool, cb func(*pfs.CommitInfo) error) error {
	// Validate arguments
	if repo == nil {
		return errors.New("repo cannot be nil")
	}

	if err := d.env.AuthServer().CheckRepoIsAuthorized(ctx, repo.Name, auth.Permission_REPO_LIST_COMMIT); err != nil {
		return err
	}
	if from != nil && !proto.Equal(from.Branch.Repo, repo) || to != nil && !proto.Equal(to.Branch.Repo, repo) {
		return errors.Errorf("`from` and `to` commits need to be from repo %s", pretty.CompactPrintRepo(repo))
	}

	// Make sure that the repo exists
	if repo.Name != "" {
		if err := d.repos.ReadOnly(ctx).Get(pfsdb.RepoKey(repo), &pfs.RepoInfo{}); err != nil {
			if col.IsErrNotFound(err) {
				return pfsserver.ErrRepoNotFound{Repo: repo}
			}
			return err
		}
	}

	// Make sure that both from and to are valid commits
	if from != nil {
		if _, err := d.inspectCommit(ctx, from, pfs.CommitState_STARTED); err != nil {
			return err
		}
	}
	if to != nil {
		if _, err := d.inspectCommit(ctx, to, pfs.CommitState_STARTED); err != nil {
			return err
		}
	}

	// if number is 0, we return all commits that match the criteria
	if number == 0 {
		number = math.MaxUint64
	}

	if from != nil && to == nil {
		return errors.Errorf("cannot use `from` commit without `to` commit")
	} else if from == nil && to == nil {
		// we hold onto a revisions worth of cis so that we can sort them by provenance
		var cis []*pfs.CommitInfo
		// sendCis sorts cis and passes them to f
		sendCis := func() error {
			// We don't sort these because there is no provenance between commits
			// within a repo, so there is no topological sort necessary.
			for i, ci := range cis {
				if number == 0 {
					return errutil.ErrBreak
				}
				number--

				if reverse {
					ci = cis[len(cis)-1-i]
				}
				if err := cb(ci); err != nil {
					return err
				}
			}
			cis = nil
			return nil
		}
		ci := &pfs.CommitInfo{}
		lastRev := int64(-1)
		listCallback := func(key string, createRev int64) error {
			if createRev != lastRev {
				if err := sendCis(); err != nil {
					if errors.Is(err, errutil.ErrBreak) {
						return nil
					}
					return err
				}
				lastRev = createRev
			}
			cis = append(cis, proto.Clone(ci).(*pfs.CommitInfo))
			return nil
		}

		// if neither from and to is given, we list all commits in
		// the repo, sorted by revision timestamp (or reversed if so requested.)
		opts := &col.Options{Target: col.SortByCreateRevision, Order: col.SortDescend}
		if reverse {
			opts.Order = col.SortAscend
		}

		if repo.Name == "" {
			if err := d.commits.ReadOnly(ctx).ListRev(ci, opts, listCallback); err != nil {
				return err
			}
		} else {
			if err := d.commits.ReadOnly(ctx).GetRevByIndex(pfsdb.CommitsRepoIndex, pfsdb.RepoKey(repo), ci, opts, listCallback); err != nil {
				return err
			}
		}

		// Call sendCis one last time to send whatever's pending in 'cis'
		if err := sendCis(); err != nil && !errors.Is(err, errutil.ErrBreak) {
			return err
		}
	} else {
		if reverse {
			return errors.Errorf("cannot use 'Reverse' while also using 'From' or 'To'")
		}
		cursor := to
		for number != 0 && cursor != nil && (from == nil || cursor.ID != from.ID) {
			var commitInfo pfs.CommitInfo
			if err := d.commits.ReadOnly(ctx).Get(pfsdb.CommitKey(cursor), &commitInfo); err != nil {
				return err
			}
			if err := cb(&commitInfo); err != nil {
				if errors.Is(err, errutil.ErrBreak) {
					return nil
				}
				return err
			}
			cursor = commitInfo.ParentCommit
			number--
		}
	}
	return nil
}

func (d *driver) inspectCommitsetImmediate(txnCtx *txncontext.TransactionContext, commitset *pfs.Commitset) ([]*pfs.CommitInfo, error) {
	commitMap := map[string]*pfs.CommitInfo{}
	commitInfo := &pfs.CommitInfo{}
	if err := d.commits.ReadWrite(txnCtx.SqlTx).GetByIndex(pfsdb.CommitsCommitsetIndex, commitset.ID, commitInfo, col.DefaultOptions(), func(string) error {
		commitMap[pfsdb.BranchKey(commitInfo.Commit.Branch)] = proto.Clone(commitInfo).(*pfs.CommitInfo)
		return nil
	}); err != nil {
		return nil, err
	}

	if len(commitMap) == 0 {
		return nil, pfsserver.ErrCommitsetNotFound{Commitset: commitset}
	}

	// Do a topological sort of the commitInfos (note that this isn't a stable
	// sort, but we could do it if that becomes a problem)
	result := []*pfs.CommitInfo{}
	added := map[string]struct{}{}
	provMap := map[string][]string{} // map of provenance -> subvenance
	for _, commitInfo := range commitMap {
		commitKey := pfsdb.BranchKey(commitInfo.Commit.Branch)
		for _, prov := range commitInfo.DirectProvenance {
			provKey := pfsdb.BranchKey(prov)
			if provs, ok := provMap[provKey]; ok {
				provMap[provKey] = append(provs, commitKey)
			} else {
				provMap[provKey] = []string{commitKey}
			}
		}
		if len(commitInfo.DirectProvenance) == 0 {
			result = append(result, commitInfo)
			added[commitKey] = struct{}{}
		}
	}

	for i := 0; i < len(result); i++ {
		commitInfo := result[i]
		for _, provKey := range provMap[pfsdb.BranchKey(commitInfo.Commit.Branch)] {
			if ci, ok := commitMap[provKey]; ok {
				if _, ok := added[provKey]; !ok {
					result = append(result, ci)
					added[provKey] = struct{}{}
				}
			}
		}
	}

	if len(result) != len(commitMap) {
		return nil, errors.Errorf("internal error: incomplete commitset provenance for %s", commitset.ID)
	}
	return result, nil
}

func (d *driver) inspectCommitset(ctx context.Context, commitset *pfs.Commitset, block bool, cb func(*pfs.CommitInfo) error) error {
	sent := map[string]struct{}{}

	// The commits in this Commitset may change if any triggers or CreateBranches
	// add more, so reload it after each wait.
reloadCommitset:
	for {
		var commitInfos []*pfs.CommitInfo
		if err := d.txnEnv.WithReadContext(ctx, func(txnCtx *txncontext.TransactionContext) error {
			var err error
			commitInfos, err = d.inspectCommitsetImmediate(txnCtx, commitset)
			return err
		}); err != nil {
			return err
		}

		reload := false
		for _, commitInfo := range commitInfos {
			// If we aren't blocking, we can just loop over everything once and return
			if block {
				if _, ok := sent[pfsdb.CommitKey(commitInfo.Commit)]; ok {
					continue
				}
				// TODO: make a dedicated call just for the blocking part, inspectCommit is a little heavyweight?
				var err error
				commitInfo, err = d.inspectCommit(ctx, commitInfo.Commit, pfs.CommitState_FINISHED)
				if err != nil {
					return err
				}
				reload = true
			}
			if err := cb(commitInfo); err != nil {
				return err
			}
			sent[pfsdb.CommitKey(commitInfo.Commit)] = struct{}{}
			if reload {
				continue reloadCommitset
			}
		}
		// If we didn't find any commits we haven't already sent, it is safe to return
		return nil
	}
}

func (d *driver) squashCommitset(txnCtx *txncontext.TransactionContext, commitset *pfs.Commitset) error {
	deleted := make(map[string]*pfs.CommitInfo) // deleted commits

	// 1) Look up the commits in the Commitset
	commitInfos, err := d.inspectCommitsetImmediate(txnCtx, commitset)
	if err != nil {
		return err
	}

	// 2) Delete each commit in the Commitset
	affectedBranches := []*pfs.Branch{}
	for _, commitInfo := range commitInfos {
		deleted[pfsdb.CommitKey(commitInfo.Commit)] = commitInfo
		if err := d.commits.ReadWrite(txnCtx.SqlTx).Delete(pfsdb.CommitKey(commitInfo.Commit)); err != nil {
			return err
		}

		// Delete the commit's filesets
		if err := d.commitStore.DropFilesetsTx(txnCtx.SqlTx, commitInfo.Commit); err != nil {
			return err
		}

		// Update the commit's branch's branchInfo in case this was the head of the branch
		branchInfo := &pfs.BranchInfo{}
		if err := d.branches.ReadWrite(txnCtx.SqlTx).Update(pfsdb.BranchKey(commitInfo.Commit.Branch), branchInfo, func() error {
			if branchInfo.Head.ID == commitInfo.Commit.ID {
				if commitInfo.ParentCommit == nil || !proto.Equal(commitInfo.ParentCommit.Branch, commitInfo.Commit.Branch) {
					// Create a new empty commit for the branch head
					var err error
					closed := len(branchInfo.Provenance) == 0 // For input branches, we make a closed default head commit
					branchInfo.Head, err = d.makeEmptyCommit(txnCtx, branchInfo, closed)
					if err != nil {
						return err
					}
				} else {
					branchInfo.Head = commitInfo.ParentCommit
				}
				affectedBranches = append(affectedBranches, commitInfo.Commit.Branch)
			}
			return nil
		}); err != nil && !col.IsErrNotFound(err) {
			// If err is NotFound, branch is in downstream provenance but
			// doesn't exist yet (or branch may have been deleted) --nothing to update
			return errors.Wrapf(err, "error updating branch %s", pfsdb.BranchKey(commitInfo.Commit.Branch))
		}
	}

	// 3) Rewrite ParentCommit of deleted commits' children, and
	// ChildCommits of deleted commits' parents
	visited := make(map[string]struct{}) // visited child/parent commits
	for _, deletedInfo := range deleted {
		if _, ok := visited[pfsdb.CommitKey(deletedInfo.Commit)]; ok {
			continue
		}

		// Traverse parents until we find the most ancestral non-nil, deleted commit
		oldestCommitInfo := deletedInfo
		for {
			if oldestCommitInfo.ParentCommit == nil {
				break // parent is nil
			}
			parentInfo, ok := deleted[pfsdb.CommitKey(oldestCommitInfo.ParentCommit)]
			if !ok {
				break // parent is not deleted
			}
			oldestCommitInfo = parentInfo // parent exists and is deleted, keep going
		}

		// BFS for all non-deleted children
		var next *pfs.Commit                            // next vertex to search
		queue := []*pfs.Commit{oldestCommitInfo.Commit} // queue of vertices to explore
		liveChildren := make(map[string]*pfs.Commit)    // live children discovered so far
		for len(queue) > 0 {
			next, queue = queue[0], queue[1:]
			if _, ok := visited[pfsdb.CommitKey(next)]; ok {
				continue
			}
			visited[pfsdb.CommitKey(next)] = struct{}{}
			nextInfo, ok := deleted[pfsdb.CommitKey(next)]
			if !ok {
				liveChildren[pfsdb.CommitKey(next)] = next
				continue
			}
			queue = append(queue, nextInfo.ChildCommits...)
		}

		// Point all non-deleted children at the first valid parent (or nil),
		// and point first non-deleted parent at all non-deleted children
		parent := oldestCommitInfo.ParentCommit
		for _, commit := range liveChildren {
			commitInfo := &pfs.CommitInfo{}
			if err := d.commits.ReadWrite(txnCtx.SqlTx).Update(pfsdb.CommitKey(commit), commitInfo, func() error {
				commitInfo.ParentCommit = parent
				return nil
			}); err != nil {
				return errors.Wrapf(err, "err updating child commit %s", pfsdb.CommitKey(oldestCommitInfo.Commit))
			}
		}
		if parent != nil {
			commitInfo := &pfs.CommitInfo{}
			if err := d.commits.ReadWrite(txnCtx.SqlTx).Update(pfsdb.CommitKey(parent), commitInfo, func() error {
				// Add existing live commits in commitInfo.ChildCommits to the
				// live children above oldestCommitInfo, then put them all in
				// 'parent'
				for _, child := range commitInfo.ChildCommits {
					if _, ok := deleted[pfsdb.CommitKey(child)]; ok {
						continue
					}
					liveChildren[pfsdb.CommitKey(child)] = child
				}
				commitInfo.ChildCommits = make([]*pfs.Commit, 0, len(liveChildren))
				for _, commit := range liveChildren {
					commitInfo.ChildCommits = append(commitInfo.ChildCommits, commit)
				}
				return nil
			}); err != nil {
				return errors.Wrapf(err, "err rewriting children of ancestor commit %s", pfsdb.CommitKey(oldestCommitInfo.Commit))
			}
		}
	}

	// 4) propagate the changes to 'branch' and its subvenance. This may start
	// new HEAD commits downstream, if the new branch heads haven't been
	// processed yet
	for _, branch := range affectedBranches {
		if err := txnCtx.PropagateBranch(branch); err != nil {
			return err
		}
	}

	return nil
}

func (d *driver) subscribeCommit(ctx context.Context, repo *pfs.Repo, branch string, from *pfs.Commit, state pfs.CommitState, cb func(*pfs.CommitInfo) error) error {
	// Validate arguments
	if repo == nil {
		return errors.New("repo cannot be nil")
	}
	if from != nil && !proto.Equal(from.Branch.Repo, repo) {
		return errors.Errorf("the `from` commit needs to be from repo %s", pretty.CompactPrintRepo(repo))
	}

	// keep track of the commits that have been sent
	seen := make(map[string]bool)

	// Note that this watch may leave events unread for a long amount of time
	// while waiting for the commit state - if the watch channel fills up, it will
	// error out.
	return d.commits.ReadOnly(ctx).WatchByIndexF(pfsdb.CommitsRepoIndex, pfsdb.RepoKey(repo), func(ev *watch.Event) error {
		var key string
		commitInfo := &pfs.CommitInfo{}
		if err := ev.Unmarshal(&key, commitInfo); err != nil {
			return errors.Wrapf(err, "unmarshal")
		}

		// if branch is provided, make sure the commit was created on that branch
		if branch != "" && commitInfo.Commit.Branch.Name != branch {
			return nil
		}

		// We don't want to include the `from` commit itself
		if !(seen[commitInfo.Commit.ID] || (from != nil && from.ID == commitInfo.Commit.ID)) {
			// Wait for the commit to enter the right state
			commitInfo, err := d.inspectCommit(ctx, proto.Clone(commitInfo.Commit).(*pfs.Commit), state)
			if err != nil {
				return err
			}
			if err := cb(commitInfo); err != nil {
				return err
			}
			seen[commitInfo.Commit.ID] = true
		}
		return nil
	}, watch.WithSort(col.SortByCreateRevision, col.SortAscend), watch.IgnoreDelete)
}

func (d *driver) clearCommit(ctx context.Context, commit *pfs.Commit) error {
	commitInfo, err := d.inspectCommit(ctx, commit, pfs.CommitState_STARTED)
	if err != nil {
		return err
	}
	if commitInfo.Finished != nil {
		return errors.Errorf("cannot clear finished commit")
	}
	return d.commitStore.DropFilesets(ctx, commit)
}

// createBranch creates a new branch or updates an existing branch (must be one
// or the other). Most importantly, it sets 'branch.DirectProvenance' to
// 'provenance' and then for all (downstream) branches, restores the invariant:
//   ∀ b . b.Provenance = ∪ b'.Provenance (where b' ∈ b.DirectProvenance)
//
// This invariant is assumed to hold for all branches upstream of 'branch', but not
// for 'branch' itself once 'b.Provenance' has been set.
func (d *driver) createBranch(txnCtx *txncontext.TransactionContext, branch *pfs.Branch, commit *pfs.Commit, provenance []*pfs.Branch, trigger *pfs.Trigger) error {
	// Validate arguments
	if branch == nil {
		return errors.New("branch cannot be nil")
	}
	if branch.Repo == nil {
		return errors.New("branch repo cannot be nil")
	}
	if err := d.validateTrigger(txnCtx, branch, trigger); err != nil {
		return err
	}

	var err error
	if err := d.env.AuthServer().CheckRepoIsAuthorizedInTransaction(txnCtx, branch.Repo.Name, auth.Permission_REPO_CREATE_BRANCH); err != nil {
		return err
	}
	// Validate request
	if err := ancestry.ValidateName(branch.Name); err != nil {
		return err
	}

	// Retrieve (and create, if necessary) the current version of this branch
	branchInfo := &pfs.BranchInfo{}
	if err := d.branches.ReadWrite(txnCtx.SqlTx).Upsert(pfsdb.BranchKey(branch), branchInfo, func() error {
		branchInfo.Branch = branch
		branchInfo.DirectProvenance = nil
		for _, provBranch := range provenance {
			if proto.Equal(provBranch.Repo, branch.Repo) {
				return errors.Errorf("repo %s cannot be in the provenance of its own branch", pfsdb.RepoKey(branch.Repo))
			}
			add(&branchInfo.DirectProvenance, provBranch)
		}
		if trigger != nil && trigger.Branch != "" {
			branchInfo.Trigger = trigger
		}
		return nil
	}); err != nil {
		return err
	}

	var ci *pfs.CommitInfo
	if commit != nil {
		// resolve the given commit
		ci, err = d.resolveCommit(txnCtx.SqlTx, commit)
		if err != nil {
			return errors.Wrapf(err, "unable to inspect %s", pfsdb.CommitKey(commit))
		}

		if provenance != nil {
			// Verify the provenance of the new branch head and lock in its upstream commits
			for _, provBranch := range provenance {
				// Check that the Commitset for the given commit has values for every branch in provenance and alias them
				if _, err := d.aliasCommit(txnCtx, provBranch.NewCommit(ci.Commit.ID), provBranch); err != nil {
					if pfsserver.IsCommitNotFoundErr(err) {
						return errors.Errorf("cannot create branch %s with commit %s as head because it does not have provenance in the %s branch", pfsdb.BranchKey(branch), pfsdb.CommitKey(ci.Commit), pfsdb.BranchKey(provBranch))
					}
				}
			}
		}

		if commit.ID == txnCtx.CommitsetID && proto.Equal(commit.Branch, branchInfo.Branch) {
			// We can reuse the existing commit only if it is already on this branch
			branchInfo.Head = commit
		} else if branchInfo.Head == nil || branchInfo.Head.ID != commit.ID {
			// Create an alias of the head commit onto this branch - this will move the
			// head of the branch and update the repo size if necessary
			aliasCommitInfo, err := d.aliasCommit(txnCtx, commit, branch)
			if err != nil {
				return err
			}
			// Update the local branchInfo.Head
			branchInfo.Head = aliasCommitInfo.Commit
		}
	}

	// If the branch still has no head, create an empty commit on it so that we
	// can maintain an invariant that branches always have a head commit.
	if branchInfo.Head == nil {
		closed := len(provenance) == 0 // For input branches, we make a closed default head commit
		branchInfo.Head, err = d.makeEmptyCommit(txnCtx, branchInfo, closed)
		if err != nil {
			return err
		}
	}

	// Update (or create)
	// 1) 'branch's Provenance
	// 2) the Provenance of all branches in 'branch's Subvenance (in the case of an update), and
	// 3) the Subvenance of all branches in the *old* provenance of 'branch's Subvenance
	toUpdate := []*pfs.BranchInfo{branchInfo}
	for _, subvBranch := range branchInfo.Subvenance {
		subvBranchInfo := &pfs.BranchInfo{}
		if err := d.branches.ReadWrite(txnCtx.SqlTx).Get(pfsdb.BranchKey(subvBranch), subvBranchInfo); err != nil {
			return err
		}
		toUpdate = append(toUpdate, subvBranchInfo)
	}
	// Sorting is important here because it sorts topologically. This means
	// that when evaluating element i of `toUpdate` all elements < i will
	// have already been evaluated and thus we can safely use their
	// Provenance field.
	sort.Slice(toUpdate, func(i, j int) bool { return len(toUpdate[i].Provenance) < len(toUpdate[j].Provenance) })
	for _, branchInfo := range toUpdate {
		oldProvenance := branchInfo.Provenance
		branchInfo.Provenance = nil
		// Re-compute Provenance
		for _, provBranch := range branchInfo.DirectProvenance {
			if err := d.addBranchProvenance(txnCtx, branchInfo, provBranch); err != nil {
				return err
			}
			provBranchInfo := &pfs.BranchInfo{}
			if err := d.branches.ReadWrite(txnCtx.SqlTx).Get(pfsdb.BranchKey(provBranch), provBranchInfo); err != nil {
				return errors.Wrapf(err, "error getting prov branch")
			}
			for _, provBranch := range provBranchInfo.Provenance {
				// add provBranch to branchInfo.Provenance, and branchInfo.Branch to
				// provBranch subvenance
				if err := d.addBranchProvenance(txnCtx, branchInfo, provBranch); err != nil {
					return err
				}
			}
		}
		if err := d.branches.ReadWrite(txnCtx.SqlTx).Put(pfsdb.BranchKey(branchInfo.Branch), branchInfo); err != nil {
			return err
		}
		// Update Subvenance of 'branchInfo's Provenance (incl. all Subvenance)
		for _, oldProvBranch := range oldProvenance {
			if !has(&branchInfo.Provenance, oldProvBranch) {
				// Provenance was deleted, so we delete ourselves from their subvenance
				oldProvBranchInfo := &pfs.BranchInfo{}
				if err := d.branches.ReadWrite(txnCtx.SqlTx).Update(pfsdb.BranchKey(oldProvBranch), oldProvBranchInfo, func() error {
					del(&oldProvBranchInfo.Subvenance, branchInfo.Branch)
					return nil
				}); err != nil {
					return err
				}
			}
		}
	}

	// Add the new branch to the repo info
	repoInfo := &pfs.RepoInfo{}
	if err := d.repos.ReadWrite(txnCtx.SqlTx).Update(pfsdb.RepoKey(branch.Repo), repoInfo, func() error {
		add(&repoInfo.Branches, branch)
		return nil
	}); err != nil {
		return err
	}

	if commit != nil && ci.Finished != nil {
		if err = d.triggerCommit(txnCtx, ci.Commit); err != nil {
			return err
		}
	}

	// propagate the head commit to 'branch'. This may also modify 'branch', by
	// creating a new HEAD commit if 'branch's provenance was changed and its
	// current HEAD commit has old provenance
	if err := txnCtx.PropagateBranch(branch); err != nil {
		return err
	}
	return nil
}

func (d *driver) inspectBranch(txnCtx *txncontext.TransactionContext, branch *pfs.Branch) (*pfs.BranchInfo, error) {
	// Validate arguments
	if branch == nil {
		return nil, errors.New("branch cannot be nil")
	}
	if branch.Repo == nil {
		return nil, errors.New("branch repo cannot be nil")
	}

	// Check that the user is logged in, but don't require any access level
	if _, err := d.env.AuthServer().WhoAmI(txnCtx.ClientContext, &auth.WhoAmIRequest{}); err != nil {
		if !auth.IsErrNotActivated(err) {
			return nil, errors.Wrapf(grpcutil.ScrubGRPC(err), "error authenticating (must log in to inspect a branch)")
		}
	}

	result := &pfs.BranchInfo{}
	if err := d.branches.ReadWrite(txnCtx.SqlTx).Get(pfsdb.BranchKey(branch), result); err != nil {
		return nil, err
	}
	return result, nil
}

func (d *driver) listBranch(ctx context.Context, repo *pfs.Repo, reverse bool) ([]*pfs.BranchInfo, error) {
	// Validate arguments
	if repo == nil {
		return nil, errors.New("repo cannot be nil")
	}

	if err := d.env.AuthServer().CheckRepoIsAuthorized(ctx, repo.Name, auth.Permission_REPO_LIST_BRANCH); err != nil {
		return nil, err
	}

	// Make sure that the repo exists
	if repo.Name != "" {
		if err := d.repos.ReadOnly(ctx).Get(pfsdb.RepoKey(repo), &pfs.RepoInfo{}); err != nil {
			if col.IsErrNotFound(err) {
				return nil, pfsserver.ErrRepoNotFound{Repo: repo}
			}
			return nil, err
		}
	}

	var result []*pfs.BranchInfo
	var bis []*pfs.BranchInfo
	sendBis := func() {
		if !reverse {
			sort.Slice(bis, func(i, j int) bool { return len(bis[i].Provenance) < len(bis[j].Provenance) })
		} else {
			sort.Slice(bis, func(i, j int) bool { return len(bis[i].Provenance) > len(bis[j].Provenance) })
		}
		result = append(result, bis...)
		bis = nil
	}

	lastRev := int64(-1)
	branchInfo := &pfs.BranchInfo{}
	listCallback := func(key string, createRev int64) error {
		if createRev != lastRev {
			sendBis()
			lastRev = createRev
		}
		bis = append(bis, proto.Clone(branchInfo).(*pfs.BranchInfo))
		return nil
	}

	opts := &col.Options{Target: col.SortByCreateRevision, Order: col.SortDescend}
	if reverse {
		opts.Order = col.SortAscend
	}
	if repo.Name == "" {
		if err := d.branches.ReadOnly(ctx).ListRev(branchInfo, opts, listCallback); err != nil {
			return nil, err
		}
	} else {
		if err := d.branches.ReadOnly(ctx).GetRevByIndex(pfsdb.BranchesRepoIndex, pfsdb.RepoKey(repo), branchInfo, opts, listCallback); err != nil {
			return nil, err
		}
	}

	sendBis()
	return result, nil
}

func (d *driver) deleteBranch(txnCtx *txncontext.TransactionContext, branch *pfs.Branch, force bool) error {
	// Validate arguments
	if branch == nil {
		return errors.New("branch cannot be nil")
	}
	if branch.Repo == nil {
		return errors.New("branch repo cannot be nil")
	}

	if err := d.env.AuthServer().CheckRepoIsAuthorizedInTransaction(txnCtx, branch.Repo.Name, auth.Permission_REPO_DELETE_BRANCH); err != nil {
		return err
	}

	branchInfo := &pfs.BranchInfo{}
	if err := d.branches.ReadWrite(txnCtx.SqlTx).Get(pfsdb.BranchKey(branch), branchInfo); err != nil {
		if !col.IsErrNotFound(err) {
			return errors.Wrapf(err, "branches.Get")
		}
	}

	if branchInfo.Branch != nil {
		if !force {
			if len(branchInfo.Subvenance) > 0 {
				return errors.Errorf("branch %s has %v as subvenance, deleting it would break those branches", branch.Name, branchInfo.Subvenance)
			}
		}

		// For provenant branches, remove this branch from subvenance
		for _, provBranch := range branchInfo.Provenance {
			provBranchInfo := &pfs.BranchInfo{}
			if err := d.branches.ReadWrite(txnCtx.SqlTx).Update(pfsdb.BranchKey(provBranch), provBranchInfo, func() error {
				del(&provBranchInfo.Subvenance, branch)
				return nil
			}); err != nil && !isNotFoundErr(err) {
				return errors.Wrapf(err, "error deleting subvenance")
			}
		}

		// For subvenant branches, recalculate provenance
		for _, subvBranch := range branchInfo.Subvenance {
			subvBranchInfo := &pfs.BranchInfo{}
			if err := d.branches.ReadWrite(txnCtx.SqlTx).Get(pfsdb.BranchKey(subvBranch), subvBranchInfo); err != nil {
				return err
			}
			del(&subvBranchInfo.DirectProvenance, branch)
			if err := d.createBranch(txnCtx, subvBranch, nil, subvBranchInfo.DirectProvenance, nil); err != nil {
				return err
			}
		}

		if err := d.branches.ReadWrite(txnCtx.SqlTx).Delete(pfsdb.BranchKey(branch)); err != nil {
			return errors.Wrapf(err, "branches.Delete")
		}
	}
	repoInfo := &pfs.RepoInfo{}
	if err := d.repos.ReadWrite(txnCtx.SqlTx).Update(pfsdb.RepoKey(branch.Repo), repoInfo, func() error {
		del(&repoInfo.Branches, branch)
		return nil
	}); err != nil {
		if !col.IsErrNotFound(err) || !force {
			return err
		}
	}
	return nil
}

func isNotFoundErr(err error) bool {
	return err != nil && strings.Contains(err.Error(), "not found")
}

func (d *driver) addBranchProvenance(txnCtx *txncontext.TransactionContext, branchInfo *pfs.BranchInfo, provBranch *pfs.Branch) error {
	if pfsdb.BranchKey(provBranch) == pfsdb.BranchKey(branchInfo.Branch) {
		return errors.Errorf("provenance loop, branch %s cannot be provenant on itself", pfsdb.BranchKey(provBranch))
	}
	add(&branchInfo.Provenance, provBranch)
	provBranchInfo := &pfs.BranchInfo{}
	if err := d.branches.ReadWrite(txnCtx.SqlTx).Upsert(pfsdb.BranchKey(provBranch), provBranchInfo, func() error {
		if provBranchInfo.Branch == nil {
			// We are creating this branch for the first time, set the Branch and Head
			provBranchInfo.Branch = provBranch

			head, err := d.makeEmptyCommit(txnCtx, provBranchInfo, true)
			if err != nil {
				return err
			}
			provBranchInfo.Head = head
		}
		add(&provBranchInfo.Subvenance, branchInfo.Branch)
		return nil
	}); err != nil {
		return err
	}
	repoInfo := &pfs.RepoInfo{}
	return d.repos.ReadWrite(txnCtx.SqlTx).Update(pfsdb.RepoKey(provBranch.Repo), repoInfo, func() error {
		add(&repoInfo.Branches, provBranch)
		return nil
	})
}

func (d *driver) deleteAll(txnCtx *txncontext.TransactionContext) error {
	// Note: d.listRepo() doesn't return the 'spec' repo, so it doesn't get
	// deleted here. Instead, PPS is responsible for deleting and re-creating it
	repoInfos, err := d.listRepo(txnCtx.ClientContext, !includeAuth, "")
	if err != nil {
		return err
	}
	for _, repoInfo := range repoInfos.RepoInfo {
		if err := d.deleteRepo(txnCtx, repoInfo.Repo, true); err != nil && !auth.IsErrNotAuthorized(err) {
			return err
		}
	}
	return nil
}

func (d *driver) makeEmptyCommit(txnCtx *txncontext.TransactionContext, branchInfo *pfs.BranchInfo, closed bool) (*pfs.Commit, error) {
	commit := branchInfo.Branch.NewCommit(txnCtx.CommitsetID)
	commitInfo := &pfs.CommitInfo{
		Commit:           commit,
		Origin:           &pfs.CommitOrigin{Kind: pfs.OriginKind_AUTO},
		Started:          txnCtx.Timestamp,
		DirectProvenance: branchInfo.DirectProvenance,
	}
	if closed {
		commitInfo.Finished = txnCtx.Timestamp
	}
	if err := d.commits.ReadWrite(txnCtx.SqlTx).Create(pfsdb.CommitKey(commit), commitInfo); err != nil {
		return nil, err
	}
	return commit, nil
}

// TODO: Is this really necessary?
type branchSet []*pfs.Branch

func (b *branchSet) search(branch *pfs.Branch) (int, bool) {
	key := pfsdb.BranchKey(branch)
	i := sort.Search(len(*b), func(i int) bool {
		return pfsdb.BranchKey((*b)[i]) >= key
	})
	if i == len(*b) {
		return i, false
	}
	return i, pfsdb.BranchKey((*b)[i]) == pfsdb.BranchKey(branch)
}

func (b *branchSet) add(branch *pfs.Branch) {
	i, ok := b.search(branch)
	if !ok {
		*b = append(*b, nil)
		copy((*b)[i+1:], (*b)[i:])
		(*b)[i] = branch
	}
}

func add(bs *[]*pfs.Branch, branch *pfs.Branch) {
	(*branchSet)(bs).add(branch)
}

func (b *branchSet) del(branch *pfs.Branch) {
	i, ok := b.search(branch)
	if ok {
		copy((*b)[i:], (*b)[i+1:])
		(*b)[len((*b))-1] = nil
		*b = (*b)[:len((*b))-1]
	}
}

func del(bs *[]*pfs.Branch, branch *pfs.Branch) {
	(*branchSet)(bs).del(branch)
}

func (b *branchSet) has(branch *pfs.Branch) bool {
	_, ok := b.search(branch)
	return ok
}

func has(bs *[]*pfs.Branch, branch *pfs.Branch) bool {
	return (*branchSet)(bs).has(branch)
}

func getOrCreateKey(ctx context.Context, keyStore chunk.KeyStore, name string) ([]byte, error) {
	secret, err := keyStore.Get(ctx, name)
	if err != sql.ErrNoRows {
		return secret, err
	}
	if err == sql.ErrNoRows {
		secret = make([]byte, 32)
		if _, err := rand.Read(secret); err != nil {
			return nil, err
		}
		log.Infof("generated new secret: %q", name)
		if err := keyStore.Create(ctx, name, secret); err != nil {
			return nil, err
		}
	}
	return keyStore.Get(ctx, name)
}

func allSameString(slice []string) bool {
	for _, str := range slice {
		if str != slice[0] {
			return false
		}
	}
	return true
}<|MERGE_RESOLUTION|>--- conflicted
+++ resolved
@@ -501,18 +501,9 @@
 			}
 			branchInfo.Branch = branch
 		}
-<<<<<<< HEAD
 		// If the parent is unspecified, use the current head of the branch
 		if parent == nil {
 			parent = branchInfo.Head
-=======
-		// Don't count the spec repo towards the provenance count
-		// since spouts will have spec as provenance, but need to accept commits
-		for _, p := range branchInfo.Provenance {
-			if p.Repo.Type == pfs.SpecRepoType {
-				break
-			}
->>>>>>> 7b727d04
 		}
 		// Point 'branch' at the new commit
 		branchInfo.Head = newCommit
@@ -845,44 +836,9 @@
 			if err != nil {
 				return err
 			}
-<<<<<<< HEAD
 			if provOfSubvBI.Head.ID != txnCtx.CommitsetID {
 				if _, err := d.aliasCommit(txnCtx, provOfSubvBI.Head, provOfSubvBI.Head.Branch); err != nil {
 					return err
-=======
-			for _, provProv := range provOfSubvBHeadInfo.Provenance {
-				newProvProv, _, err := d.resolveCommitProvenance(sqlTx, provProv)
-				if err != nil {
-					return errors.Wrapf(err, "could not resolve provenant commit %s (%s)",
-						pretty.CompactPrintBranch(provProv.Commit.Branch), provProv.Commit.ID)
-				}
-				provProv = newProvProv
-				newCommitProvMap[commitKey(provProv.Commit)] = provProv
-				commitsetProvMap[pfsdb.CommitKey(provProv.Commit)] = provProv.Commit
-			}
-		}
-		if len(newCommitProvMap) == 0 {
-			// no input commits to process; don't create a new output commit
-			continue nextSubvBI
-		}
-
-		// 'subvB' may already have a HEAD commit, so compute whether the new output
-		// commit's provenance would be a subset of the existing HEAD commit's
-		// provenance. If so, a new output commit would be a duplicate, so don't
-		// create it.
-		if subvBI.Head != nil {
-			// get the info for subvB's HEAD commit
-			subvBHeadInfo := &pfs.CommitInfo{}
-			if err := d.commits.ReadWrite(sqlTx).Get(pfsdb.CommitKey(subvBI.Head), subvBHeadInfo); err != nil {
-				return pfsserver.ErrCommitNotFound{
-					Commit: subvBI.Head,
-				}
-			}
-			provIntersection := make(map[string]struct{})
-			for _, p := range subvBHeadInfo.Provenance {
-				if _, ok := newCommitProvMap[commitKey(p.Commit)]; ok {
-					provIntersection[commitKey(p.Commit)] = struct{}{}
->>>>>>> 7b727d04
 				}
 				// Update the cached branch head
 				provOfSubvBI.Head.ID = txnCtx.CommitsetID
@@ -968,27 +924,12 @@
 		return nil, err
 	}
 
-<<<<<<< HEAD
 	if commitInfo.Finished == nil {
 		switch blockState {
 		case pfs.CommitState_READY:
 			for _, branch := range commitInfo.DirectProvenance {
 				if _, err := d.inspectCommit(ctx, branch.NewCommit(commit.ID), pfs.CommitState_FINISHED); err != nil {
 					return nil, err
-=======
-	if blockState == pfs.CommitState_READY {
-		// Wait for each provenant commit to be finished
-		for _, p := range commitInfo.Provenance {
-			d.inspectCommit(ctx, p.Commit, pfs.CommitState_FINISHED)
-		}
-	}
-	if blockState == pfs.CommitState_FINISHED {
-		// Watch the CommitInfo until the commit has been finished
-		if err := d.commits.ReadOnly(ctx).WatchOneF(pfsdb.CommitKey(commit), func(ev *watch.Event) error {
-			if ev.Type == watch.EventDelete {
-				return pfsserver.ErrCommitDeleted{
-					Commit: commit,
->>>>>>> 7b727d04
 				}
 			}
 		case pfs.CommitState_FINISHED:
@@ -1067,12 +1008,6 @@
 		if err := d.branches.ReadWrite(sqlTx).Get(pfsdb.BranchKey(commit.Branch), branchInfo); err != nil {
 			return nil, err
 		}
-<<<<<<< HEAD
-=======
-		if branchInfo.Head == nil {
-			return nil, pfsserver.ErrNoHead{Branch: branchInfo.Branch}
-		}
->>>>>>> 7b727d04
 		commit.ID = branchInfo.Head.ID
 	} else if commit.Branch.Name == "" {
 		// If the branch is unspecified, make sure the ID is unique (a repo may have
