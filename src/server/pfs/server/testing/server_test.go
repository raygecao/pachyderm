//go:build unit_test

package testing

import (
	"archive/tar"
	"bytes"
	"context"
	"fmt"
	"io"
	"math/rand"
	"os"
	"path/filepath"
	"regexp"
	"runtime"
	"sort"
	"strconv"
	"strings"
	"sync"
	"sync/atomic"
	"testing"
	"time"

	units "github.com/docker/go-units"
	"github.com/gogo/protobuf/types"
	"github.com/jmoiron/sqlx"
	"github.com/stretchr/testify/assert"
	"golang.org/x/sync/errgroup"
	"google.golang.org/genproto/googleapis/rpc/errdetails"
	"google.golang.org/grpc/codes"
	"google.golang.org/grpc/status"

	"github.com/pachyderm/pachyderm/v2/src/auth"
	"github.com/pachyderm/pachyderm/v2/src/enterprise"
	"github.com/pachyderm/pachyderm/v2/src/internal/ancestry"
	"github.com/pachyderm/pachyderm/v2/src/internal/backoff"
	"github.com/pachyderm/pachyderm/v2/src/internal/client"
	"github.com/pachyderm/pachyderm/v2/src/internal/config"
	"github.com/pachyderm/pachyderm/v2/src/internal/dbutil"
	"github.com/pachyderm/pachyderm/v2/src/internal/dockertestenv"
	"github.com/pachyderm/pachyderm/v2/src/internal/errors"
	"github.com/pachyderm/pachyderm/v2/src/internal/errutil"
	"github.com/pachyderm/pachyderm/v2/src/internal/grpcutil"
	"github.com/pachyderm/pachyderm/v2/src/internal/obj"
	"github.com/pachyderm/pachyderm/v2/src/internal/pachconfig"
	"github.com/pachyderm/pachyderm/v2/src/internal/pachsql"
	"github.com/pachyderm/pachyderm/v2/src/internal/pctx"
	"github.com/pachyderm/pachyderm/v2/src/internal/pfsdb"
	"github.com/pachyderm/pachyderm/v2/src/internal/require"
	"github.com/pachyderm/pachyderm/v2/src/internal/tarutil"
	"github.com/pachyderm/pachyderm/v2/src/internal/testpachd/realenv"
	tu "github.com/pachyderm/pachyderm/v2/src/internal/testutil"
	"github.com/pachyderm/pachyderm/v2/src/internal/testutil/random"
	"github.com/pachyderm/pachyderm/v2/src/internal/uuid"
	"github.com/pachyderm/pachyderm/v2/src/pfs"
	pfsserver "github.com/pachyderm/pachyderm/v2/src/server/pfs"
	"github.com/pachyderm/pachyderm/v2/src/server/pfs/server"
)

func CommitToID(commit interface{}) interface{} {
	return pfsdb.CommitKey(commit.(*pfs.Commit))
}

func CommitInfoToID(commit interface{}) interface{} {
	return pfsdb.CommitKey(commit.(*pfs.CommitInfo).Commit)
}

func RepoInfoToName(repoInfo interface{}) interface{} {
	return repoInfo.(*pfs.RepoInfo).Repo.Name
}

func FileInfoToPath(fileInfo interface{}) interface{} {
	return fileInfo.(*pfs.FileInfo).File.Path
}

func finishCommit(pachClient *client.APIClient, repo, branch, id string) error {
	return finishProjectCommit(pachClient, pfs.DefaultProjectName, repo, branch, id)
}

func finishProjectCommit(pachClient *client.APIClient, project, repo, branch, id string) error {
	if err := pachClient.FinishCommit(project, repo, branch, id); err != nil {
		if !pfsserver.IsCommitFinishedErr(err) {
			return err
		}
	}
	_, err := pachClient.WaitCommit(project, repo, branch, id)
	return err
}

func assertMasterHeads(t *testing.T, c *client.APIClient, repoToCommitIDs map[string]string) {
	for repo, id := range repoToCommitIDs {
		info, err := c.InspectCommit(pfs.DefaultProjectName, repo, "master", "")
		require.NoError(t, err)
		if id != info.Commit.Id {
			fmt.Printf("for repo %q, expected: %q; actual: %q\n", repo, id, info.Commit.Id)
		}
		require.Equal(t, id, info.Commit.Id)
	}
}

// helper function for building DAGs by creating a repo with specified provenant repos
// this function sets up a master branch for each repo
func buildDAG(t *testing.T, c *client.APIClient, repo string, provenance ...string) {
	require.NoError(t, c.CreateRepo(pfs.DefaultProjectName, repo))
	var provs []*pfs.Branch
	for _, p := range provenance {
		provs = append(provs, client.NewBranch(pfs.DefaultProjectName, p, "master"))
	}
	require.NoError(t, c.CreateBranch(pfs.DefaultProjectName, repo, "master", "", "", provs))
	require.NoError(t, finishCommit(c, repo, "master", ""))
}

type fileSetSpec map[string]tarutil.File

func (fs fileSetSpec) makeTarStream() io.Reader {
	buf := &bytes.Buffer{}
	if err := tarutil.WithWriter(buf, func(tw *tar.Writer) error {
		for _, file := range fs {
			if err := tarutil.WriteFile(tw, file); err != nil {
				panic(err)
			}
		}
		return nil
	}); err != nil {
		panic(err)
	}
	return buf
}

func finfosToPaths(finfos []*pfs.FileInfo) (paths []string) {
	for _, finfo := range finfos {
		paths = append(paths, finfo.File.Path)
	}
	return paths
}

func TestPFS(suite *testing.T) {
	suite.Parallel()

	suite.Run("WalkFileTest", func(t *testing.T) {
		t.Parallel()
		ctx := pctx.TestContext(t)
		env := realenv.NewRealEnv(ctx, t, dockertestenv.NewTestDBConfig(t))

		repo := "test"
		require.NoError(t, env.PachClient.CreateRepo(pfs.DefaultProjectName, repo))

		commit1, err := env.PachClient.StartCommit(pfs.DefaultProjectName, repo, "master")
		require.NoError(t, err)

		require.NoError(t, env.PachClient.PutFile(commit1, "/dir/dir1/file1.1", &bytes.Buffer{}))
		require.NoError(t, env.PachClient.PutFile(commit1, "/dir/dir1/file1.2", &bytes.Buffer{}))
		require.NoError(t, env.PachClient.PutFile(commit1, "/dir/dir2/file2.1", &bytes.Buffer{}))
		require.NoError(t, env.PachClient.PutFile(commit1, "/dir/dir2/file2.2", &bytes.Buffer{}))
		require.NoError(t, env.PachClient.PutFile(commit1, "/dir/dir3/file3.1", &bytes.Buffer{}))
		require.NoError(t, env.PachClient.PutFile(commit1, "/dir/dir3/file3.2", &bytes.Buffer{}))

		require.NoError(t, finishCommit(env.PachClient, repo, commit1.Branch.Name, commit1.Id))
		// should list all files including directories and root
		var fis []*pfs.FileInfo
		require.NoError(t, env.PachClient.WalkFile(commit1, "/", func(fi *pfs.FileInfo) error {
			fis = append(fis, fi)
			return nil
		}))
		require.Equal(t, 11, len(fis))

		request := &pfs.WalkFileRequest{File: commit1.NewFile("/dir"), Number: 4}
		walkFileClient, err := env.PachClient.PfsAPIClient.WalkFile(env.PachClient.Ctx(), request)
		require.NoError(t, err)
		fis, err = grpcutil.Collect[*pfs.FileInfo](walkFileClient, 1000)
		require.NoError(t, err)
		require.Equal(t, 4, len(fis))
		require.ElementsEqual(t, []string{"/dir/", "/dir/dir1/", "/dir/dir1/file1.1", "/dir/dir1/file1.2"}, finfosToPaths(fis))

		lastFilePath := fis[3].File.Path
		request = &pfs.WalkFileRequest{File: commit1.NewFile("/dir"), PaginationMarker: commit1.NewFile(lastFilePath)}
		walkFileClient, err = env.PachClient.PfsAPIClient.WalkFile(env.PachClient.Ctx(), request)
		require.NoError(t, err)
		fis, err = grpcutil.Collect[*pfs.FileInfo](walkFileClient, 1000)
		require.NoError(t, err)
		require.Equal(t, 6, len(fis))

		request = &pfs.WalkFileRequest{File: commit1.NewFile("/dir"), Number: 2, Reverse: true}
		walkFileClient, err = env.PachClient.PfsAPIClient.WalkFile(env.PachClient.Ctx(), request)
		require.NoError(t, err)
		fis, err = grpcutil.Collect[*pfs.FileInfo](walkFileClient, 1000)
		require.NoError(t, err)
		require.Equal(t, 2, len(fis))
		require.ElementsEqual(t, []string{"/dir/dir3/file3.1", "/dir/dir3/file3.2"}, finfosToPaths(fis))
		require.Equal(t, true, fis[0].File.Path > fis[1].File.Path)

		request = &pfs.WalkFileRequest{File: commit1.NewFile("/dir"), Reverse: true}
		walkFileClient, err = env.PachClient.PfsAPIClient.WalkFile(env.PachClient.Ctx(), request)
		require.NoError(t, err)
		fis, err = grpcutil.Collect[*pfs.FileInfo](walkFileClient, 1000)
		require.YesError(t, err)

		request = &pfs.WalkFileRequest{File: commit1.NewFile("/dir"), PaginationMarker: commit1.NewFile("/dir/dir1/file1.2"), Number: 3, Reverse: true}
		walkFileClient, err = env.PachClient.PfsAPIClient.WalkFile(env.PachClient.Ctx(), request)
		require.NoError(t, err)
		fis, err = grpcutil.Collect[*pfs.FileInfo](walkFileClient, 1000)
		require.NoError(t, err)
		require.Equal(t, 3, len(fis))
		require.ElementsEqual(t, []string{"/dir/dir1/file1.1", "/dir/dir1/", "/dir/"}, finfosToPaths(fis))

	})

	suite.Run("ListFileTest", func(t *testing.T) {
		t.Parallel()
		ctx := pctx.TestContext(t)
		env := realenv.NewRealEnv(ctx, t, dockertestenv.NewTestDBConfig(t))

		repo := "test"
		require.NoError(t, env.PachClient.CreateRepo(pfs.DefaultProjectName, repo))

		commit1, err := env.PachClient.StartCommit(pfs.DefaultProjectName, repo, "master")
		require.NoError(t, err)

		require.NoError(t, env.PachClient.PutFile(commit1, "/dir1/file1.5", &bytes.Buffer{}))
		require.NoError(t, env.PachClient.PutFile(commit1, "/dir1/file1.2", &bytes.Buffer{}))
		require.NoError(t, env.PachClient.PutFile(commit1, "/dir1/file1.1", &bytes.Buffer{}))
		require.NoError(t, env.PachClient.PutFile(commit1, "/dir2/file2.1", &bytes.Buffer{}))
		require.NoError(t, env.PachClient.PutFile(commit1, "/dir2/file2.2", &bytes.Buffer{}))

		require.NoError(t, finishCommit(env.PachClient, repo, commit1.Branch.Name, commit1.Id))
		// should list a directory but not siblings
		var fis []*pfs.FileInfo
		require.NoError(t, env.PachClient.ListFile(commit1, "/dir1", func(fi *pfs.FileInfo) error {
			fis = append(fis, fi)
			return nil
		}))
		require.ElementsEqual(t, []string{"/dir1/file1.1", "/dir1/file1.2", "/dir1/file1.5"}, finfosToPaths(fis))
		// should list the root
		fis = nil
		require.NoError(t, env.PachClient.ListFile(commit1, "/", func(fi *pfs.FileInfo) error {
			fis = append(fis, fi)
			return nil
		}))
		require.ElementsEqual(t, []string{"/dir1/", "/dir2/"}, finfosToPaths(fis))

		request := &pfs.ListFileRequest{File: commit1.NewFile("/dir1"), PaginationMarker: commit1.NewFile("/dir1/file1.2")}
		listFileClient, err := env.PachClient.PfsAPIClient.ListFile(env.PachClient.Ctx(), request)
		require.NoError(t, err)
		fis, err = grpcutil.Collect[*pfs.FileInfo](listFileClient, 1000)
		require.NoError(t, err)
		require.Equal(t, 1, len(fis))
		require.ElementsEqual(t, []string{"/dir1/file1.5"}, finfosToPaths(fis))

		request = &pfs.ListFileRequest{File: commit1.NewFile("/dir1"), PaginationMarker: commit1.NewFile("/dir1/file1.1"), Number: 2}
		listFileClient, err = env.PachClient.PfsAPIClient.ListFile(env.PachClient.Ctx(), request)
		require.NoError(t, err)
		fis, err = grpcutil.Collect[*pfs.FileInfo](listFileClient, 1000)
		require.NoError(t, err)
		require.Equal(t, 2, len(fis))
		require.ElementsEqual(t, []string{"/dir1/file1.2", "/dir1/file1.5"}, finfosToPaths(fis))

		request = &pfs.ListFileRequest{File: commit1.NewFile("/dir1"), Number: 1, Reverse: true}
		listFileClient, err = env.PachClient.PfsAPIClient.ListFile(env.PachClient.Ctx(), request)
		require.NoError(t, err)
		fis, err = grpcutil.Collect[*pfs.FileInfo](listFileClient, 1000)
		require.NoError(t, err)
		require.Equal(t, 1, len(fis))
		require.ElementsEqual(t, []string{"/dir1/file1.5"}, finfosToPaths(fis))

		request = &pfs.ListFileRequest{File: commit1.NewFile("/dir1"), Reverse: true}
		listFileClient, err = env.PachClient.PfsAPIClient.ListFile(env.PachClient.Ctx(), request)
		require.NoError(t, err)
		fis, err = grpcutil.Collect[*pfs.FileInfo](listFileClient, 1000)
		require.YesError(t, err)

		request = &pfs.ListFileRequest{File: commit1.NewFile("/dir1"), PaginationMarker: commit1.NewFile("/dir1/file1.1"), Number: 2, Reverse: true}
		listFileClient, err = env.PachClient.PfsAPIClient.ListFile(env.PachClient.Ctx(), request)
		require.NoError(t, err)
		fis, err = grpcutil.Collect[*pfs.FileInfo](listFileClient, 1000)
		require.NoError(t, err)
		require.Equal(t, 0, len(fis))

		request = &pfs.ListFileRequest{File: commit1.NewFile("/dir1"), PaginationMarker: commit1.NewFile("/dir1/file1.5"), Number: 2, Reverse: true}
		listFileClient, err = env.PachClient.PfsAPIClient.ListFile(env.PachClient.Ctx(), request)
		require.NoError(t, err)
		fis, err = grpcutil.Collect[*pfs.FileInfo](listFileClient, 1000)
		require.NoError(t, err)
		require.Equal(t, 2, len(fis))
		require.ElementsEqual(t, []string{"/dir1/file1.1", "/dir1/file1.2"}, finfosToPaths(fis))
		require.Equal(t, true, fis[0].File.Path > fis[1].File.Path)
	})

	suite.Run("ListCommitStartedTime", func(t *testing.T) {
		t.Parallel()
		ctx := pctx.TestContext(t)
		env := realenv.NewRealEnv(ctx, t, dockertestenv.NewTestDBConfig(t))
		err := env.PachClient.CreateRepo(pfs.DefaultProjectName, "foo")
		require.NoError(t, err)
		// create three sequential commits
		commits := make([]*pfs.Commit, 3)
		for i := 0; i < 3; i++ {
			newCommit, err := env.PachClient.StartCommit(pfs.DefaultProjectName, "foo", "master")
			require.NoError(t, err)
			err = env.PachClient.FinishCommit(pfs.DefaultProjectName, "foo", "master", newCommit.Id)
			require.NoError(t, err)
			commits[i] = newCommit
		}
		listCommitsAndCheck := func(request *pfs.ListCommitRequest, expectedIDs []string) []*pfs.CommitInfo {
			listCommitClient, err := env.PachClient.PfsAPIClient.ListCommit(env.PachClient.Ctx(), request)
			require.NoError(t, err)
			cis, err := grpcutil.Collect[*pfs.CommitInfo](listCommitClient, 1000)
			require.NoError(t, err)
			require.Equal(t, len(expectedIDs), len(cis))
			for i, ci := range cis {
				require.Equal(t, expectedIDs[i], ci.Commit.Id)
			}
			return cis
		}
		// we should get the latest commit first
		cis := listCommitsAndCheck(&pfs.ListCommitRequest{
			Repo:   client.NewRepo(pfs.DefaultProjectName, "foo"),
			Number: 1,
		}, []string{commits[2].Id})
		cis = listCommitsAndCheck(&pfs.ListCommitRequest{
			Repo:        client.NewRepo(pfs.DefaultProjectName, "foo"),
			Number:      2,
			StartedTime: cis[0].Started,
		}, []string{commits[1].Id, commits[0].Id})
		// no commits should be returned if we set the started time to be the time of the oldest commit
		_ = listCommitsAndCheck(&pfs.ListCommitRequest{
			Repo:        client.NewRepo(pfs.DefaultProjectName, "foo"),
			Number:      1,
			StartedTime: cis[1].Started,
		}, []string{})
		// we should get the oldest commit first if reverse is set to true
		_ = listCommitsAndCheck(&pfs.ListCommitRequest{
			Repo:    client.NewRepo(pfs.DefaultProjectName, "foo"),
			Number:  1,
			Reverse: true,
		}, []string{commits[0].Id})
	})

	suite.Run("InvalidProject", func(t *testing.T) {
		t.Parallel()
		ctx := pctx.TestContext(t)
		env := realenv.NewRealEnv(ctx, t, dockertestenv.NewTestDBConfig(t))

		c := env.PachClient
		badFormatErr := "only alphanumeric characters"
		testCases := []struct {
			projectName string
			errMatch    string // "" means no error
		}{
			{tu.UniqueString("my-PROJECT_0123456789"), ""},
			{"lenny", ""},
			{tu.UniqueString("lenny123"), ""},
			{tu.UniqueString("lenny_123"), ""},
			{tu.UniqueString("lenny-123"), ""},
			// {tu.UniqueString("_project"), badFormatErr}, // Require CORE-1343
			// {tu.UniqueString("project-"), badFormatErr},
			{pfs.DefaultProjectName, "already exists"},
			{tu.UniqueString("/repo"), badFormatErr},
			{tu.UniqueString("lenny.123"), badFormatErr},
			{tu.UniqueString("lenny:"), badFormatErr},
			{tu.UniqueString("lenny,"), badFormatErr},
			{tu.UniqueString("lenny#"), badFormatErr},
			{tu.UniqueString("_lenny"), "must start with an alphanumeric character"},
			{tu.UniqueString("-lenny"), "must start with an alphanumeric character"},
			{tu.UniqueString("!project"), badFormatErr},
			{tu.UniqueString("\""), badFormatErr},
			{tu.UniqueString("\\"), badFormatErr},
			{tu.UniqueString("'"), badFormatErr},
			{tu.UniqueString("[]{}"), badFormatErr},
			{tu.UniqueString("|"), badFormatErr},
			{tu.UniqueString("new->project"), badFormatErr},
			{tu.UniqueString("project?"), badFormatErr},
			{tu.UniqueString("project:1"), badFormatErr},
			{tu.UniqueString("project;"), badFormatErr},
			{tu.UniqueString("project."), badFormatErr},
		}
		for _, tc := range testCases {
			t.Run(tc.projectName, func(t *testing.T) {
				err := c.CreateProject(tc.projectName)
				if tc.errMatch != "" {
					require.YesError(t, err)
					require.Matches(t, tc.errMatch, err.Error())
				} else {
					require.NoError(t, err)
				}
			})
		}
	})

	suite.Run("DefaultProject", func(t *testing.T) {
		t.Parallel()
		ctx := pctx.TestContext(t)
		env := realenv.NewRealEnv(ctx, t, dockertestenv.NewTestDBConfig(t))

		// the default project should already exist
		pp, err := env.PachClient.ListProject()
		require.NoError(t, err)
		var sawDefault bool
		for _, p := range pp {
			if p.Project.Name == pfs.DefaultProjectName {
				sawDefault = true
			}
		}
		require.True(t, sawDefault)
		// this should fail because the default project already exists
		require.YesError(t, env.PachClient.CreateProject(pfs.DefaultProjectName))
		// but this should succeed
		var desc = "A different description."
		require.NoError(t, env.PachClient.UpdateProject(pfs.DefaultProjectName, desc))
		// and it should have taken effect
		pp, err = env.PachClient.ListProject()
		require.NoError(t, err)
		for _, p := range pp {
			if p.Project.Name == pfs.DefaultProjectName {
				require.Equal(t, desc, p.Description)
			}
		}
		// deleting the default project is allowed, too
		require.NoError(t, env.PachClient.DeleteProject(pfs.DefaultProjectName, false))
		// and now there should be no default project
		sawDefault = false
		pp, err = env.PachClient.ListProject()
		require.NoError(t, err)
		for _, p := range pp {
			if p.Project.Name == pfs.DefaultProjectName {
				sawDefault = true
			}
		}
		require.False(t, sawDefault)
		// redeleting should be an error
		require.YesError(t, env.PachClient.DeleteProject(pfs.DefaultProjectName, false))
		// force-deleting should error too (FIXME: confirm)
		require.YesError(t, env.PachClient.DeleteProject(pfs.DefaultProjectName, true))
	})

	suite.Run("InvalidRepo", func(t *testing.T) {
		t.Parallel()
		ctx := pctx.TestContext(t)
		env := realenv.NewRealEnv(ctx, t, dockertestenv.NewTestDBConfig(t))

		require.YesError(t, env.PachClient.CreateRepo(pfs.DefaultProjectName, "/repo"))

		require.NoError(t, env.PachClient.CreateRepo(pfs.DefaultProjectName, "lenny"))
		require.NoError(t, env.PachClient.CreateRepo(pfs.DefaultProjectName, "lenny123"))
		require.NoError(t, env.PachClient.CreateRepo(pfs.DefaultProjectName, "lenny_123"))
		require.NoError(t, env.PachClient.CreateRepo(pfs.DefaultProjectName, "lenny-123"))

		require.YesError(t, env.PachClient.CreateRepo(pfs.DefaultProjectName, "lenny.123"))
		require.YesError(t, env.PachClient.CreateRepo(pfs.DefaultProjectName, "lenny:"))
		require.YesError(t, env.PachClient.CreateRepo(pfs.DefaultProjectName, "lenny,"))
		require.YesError(t, env.PachClient.CreateRepo(pfs.DefaultProjectName, "lenny#"))
	})

	suite.Run("CreateSameRepoInParallel", func(t *testing.T) {
		t.Parallel()
		ctx := pctx.TestContext(t)
		env := realenv.NewRealEnv(ctx, t, dockertestenv.NewTestDBConfig(t))

		numGoros := 1000
		errCh := make(chan error)
		for i := 0; i < numGoros; i++ {
			go func() {
				errCh <- env.PachClient.CreateRepo(pfs.DefaultProjectName, "repo")
			}()
		}
		successCount := 0
		totalCount := 0
		for err := range errCh {
			totalCount++
			if err == nil {
				successCount++
			}
			if totalCount == numGoros {
				break
			}
		}
		// When creating the same repo, precisiely one attempt should succeed
		require.Equal(t, 1, successCount)
	})

	suite.Run("CreateDifferentRepoInParallel", func(t *testing.T) {
		t.Parallel()
		ctx := pctx.TestContext(t)
		env := realenv.NewRealEnv(ctx, t, dockertestenv.NewTestDBConfig(t))

		numGoros := 1000
		errCh := make(chan error)
		for i := 0; i < numGoros; i++ {
			i := i
			go func() {
				errCh <- env.PachClient.CreateRepo(pfs.DefaultProjectName, fmt.Sprintf("repo%d", i))
			}()
		}
		successCount := 0
		totalCount := 0
		for err := range errCh {
			totalCount++
			if err == nil {
				successCount++
			}
			if totalCount == numGoros {
				break
			}
		}
		require.Equal(t, numGoros, successCount)
	})

	suite.Run("CreateProject", func(t *testing.T) {
		t.Parallel()
		ctx := pctx.TestContext(t)
		env := realenv.NewRealEnv(ctx, t, dockertestenv.NewTestDBConfig(t))

		// 51-character project names are allowed
		require.NoError(t, env.PachClient.CreateProject("123456789A123456789B123456789C123456789D123456789E1"))
		// 52-character project names are not allowed
		require.YesError(t, env.PachClient.CreateProject("123456789A123456789B123456789C123456789D123456789E12"))
	})

	suite.Run("CreateRepoNonExistentProject", func(t *testing.T) {
		t.Parallel()
		ctx := pctx.TestContext(t)
		env := realenv.NewRealEnv(ctx, t, dockertestenv.NewTestDBConfig(t))

		require.YesError(t, env.PachClient.CreateRepo("foo", "bar"))
		require.NoError(t, env.PachClient.CreateProject("foo"))
		require.NoError(t, env.PachClient.CreateRepo("foo", "bar"))
	})

	suite.Run("CreateRepoDeleteRepoRace", func(t *testing.T) {
		t.Skip()
		t.Parallel()
		ctx := pctx.TestContext(t)
		env := realenv.NewRealEnv(ctx, t, dockertestenv.NewTestDBConfig(t))
		for i := 0; i < 100; i++ {
			require.NoError(t, env.PachClient.CreateRepo(pfs.DefaultProjectName, "foo"))
			require.NoError(t, env.PachClient.CreateRepo(pfs.DefaultProjectName, "bar"))
			errCh := make(chan error)
			go func() {
				errCh <- env.PachClient.DeleteRepo(pfs.DefaultProjectName, "foo", false)
			}()
			go func() {
				errCh <- env.PachClient.CreateBranch(pfs.DefaultProjectName, "bar", "master", "", "", []*pfs.Branch{client.NewBranch(pfs.DefaultProjectName, "foo", "master")})
			}()
			err1 := <-errCh
			err2 := <-errCh
			// these two operations should never race in such a way that they
			// both succeed, leaving us with a repo bar that has a nonexistent
			// provenance foo
			require.True(t, err1 != nil || err2 != nil)
			require.NoError(t, env.PachClient.DeleteRepo(pfs.DefaultProjectName, "bar", true))
			require.NoError(t, env.PachClient.DeleteRepo(pfs.DefaultProjectName, "foo", true))
		}
	})

	suite.Run("CreateRepoWithSameNameAndAuthInDifferentProjects", func(t *testing.T) {
		t.Parallel()
		ctx := pctx.TestContext(t)
		env := realenv.NewRealEnv(ctx, t, dockertestenv.NewTestDBConfig(t))
		// activate auth
		peerPort := strconv.Itoa(int(env.ServiceEnv.Config().PeerPort))
		tu.ActivateLicense(t, env.PachClient, peerPort)
		_, err := env.PachClient.Enterprise.Activate(env.PachClient.Ctx(),
			&enterprise.ActivateRequest{
				LicenseServer: "grpc://localhost:" + peerPort,
				Id:            "localhost",
				Secret:        "localhost",
			})
		require.NoError(t, err, "activate client should work")
		_, err = env.AuthServer.Activate(env.PachClient.Ctx(), &auth.ActivateRequest{RootToken: tu.RootToken})
		require.NoError(t, err, "activate server should work")
		env.PachClient.SetAuthToken(tu.RootToken)
		require.NoError(t, config.WritePachTokenToConfig(tu.RootToken, false))
		client := env.PachClient.WithCtx(context.Background())
		_, err = client.PfsAPIClient.ActivateAuth(client.Ctx(), &pfs.ActivateAuthRequest{})
		require.NoError(t, err)

		// create two projects
		project1 := tu.UniqueString("project")
		project2 := tu.UniqueString("project")
		require.NoError(t, client.CreateProject(project1))
		require.NoError(t, client.CreateProject(project2))

		// create repo with same name across both projects
		repo := tu.UniqueString("repo")
		require.NoError(t, client.CreateRepo(project1, repo))
		require.NoError(t, client.CreateRepo(project2, repo))

		// inspect whether the repos are actually from different projects
		repoInfo1, err := client.InspectRepo(project1, repo)
		require.NoError(t, err)
		require.Equal(t, project1, repoInfo1.Repo.Project.Name)
		repoInfo2, err := client.InspectRepo(project2, repo)
		require.NoError(t, err)
		require.Equal(t, project2, repoInfo2.Repo.Project.Name)

		// delete both repos
		require.NoError(t, client.DeleteRepo(project1, repo, true))
		require.NoError(t, client.DeleteRepo(project2, repo, true))
	})

	suite.Run("Branch", func(t *testing.T) {
		t.Parallel()
		ctx := pctx.TestContext(t)
		env := realenv.NewRealEnv(ctx, t, dockertestenv.NewTestDBConfig(t))

		repo := "repo"
		require.NoError(t, env.PachClient.CreateRepo(pfs.DefaultProjectName, repo))
		_, err := env.PachClient.StartCommit(pfs.DefaultProjectName, repo, "master")
		require.NoError(t, err)
		require.NoError(t, finishCommit(env.PachClient, repo, "master", ""))
		commitInfo, err := env.PachClient.InspectCommit(pfs.DefaultProjectName, repo, "master", "")
		require.NoError(t, err)
		require.Nil(t, commitInfo.ParentCommit)

		_, err = env.PachClient.StartCommit(pfs.DefaultProjectName, repo, "master")
		require.NoError(t, err)
		require.NoError(t, finishCommit(env.PachClient, repo, "master", ""))
		commitInfo, err = env.PachClient.InspectCommit(pfs.DefaultProjectName, repo, "master", "")
		require.NoError(t, err)
		require.NotNil(t, commitInfo.ParentCommit)
	})

	suite.Run("ToggleBranchProvenance", func(t *testing.T) {
		t.Parallel()
		ctx := pctx.TestContext(t)
		env := realenv.NewRealEnv(ctx, t, dockertestenv.NewTestDBConfig(t))

		require.NoError(t, env.PachClient.CreateRepo(pfs.DefaultProjectName, "in"))
		require.NoError(t, env.PachClient.CreateRepo(pfs.DefaultProjectName, "out"))
		require.NoError(t, env.PachClient.CreateBranch(pfs.DefaultProjectName, "out", "master", "", "", []*pfs.Branch{client.NewBranch(pfs.DefaultProjectName, "in", "master")}))
		require.NoError(t, finishCommit(env.PachClient, "out", "master", ""))
		outRepo := client.NewRepo(pfs.DefaultProjectName, "out")
		cis, err := env.PachClient.ListCommit(outRepo, outRepo.NewCommit("master", ""), nil, 0)
		require.NoError(t, err)
		require.Equal(t, 1, len(cis))

		// Create initial input commit, and make sure we get an output commit
		require.NoError(t, env.PachClient.PutFile(client.NewCommit(pfs.DefaultProjectName, "in", "master", ""), "1", strings.NewReader("1")))
		cis, err = env.PachClient.ListCommit(outRepo, outRepo.NewCommit("master", ""), nil, 0)
		require.NoError(t, err)
		require.Equal(t, 2, len(cis))
		require.NoError(t, finishCommit(env.PachClient, "out", "master", ""))
		// make sure the output commit and input commit have the same ID
		inCommitInfo, err := env.PachClient.InspectCommit(pfs.DefaultProjectName, "in", "master", "")
		require.NoError(t, err)
		outCommitInfo, err := env.PachClient.InspectCommit(pfs.DefaultProjectName, "out", "master", "")
		require.NoError(t, err)
		require.Equal(t, inCommitInfo.Commit.Id, outCommitInfo.Commit.Id)

		// Toggle out@master provenance off
		require.NoError(t, env.PachClient.CreateBranch(pfs.DefaultProjectName, "out", "master", "master", "", nil))
		inRepo := client.NewRepo(pfs.DefaultProjectName, "in")
		cis, err = env.PachClient.ListCommit(inRepo, inRepo.NewCommit("master", ""), nil, 0)
		require.NoError(t, err)
		require.Equal(t, 2, len(cis))

		// Create new input commit & make sure no new output commit is created
		require.NoError(t, env.PachClient.PutFile(client.NewCommit(pfs.DefaultProjectName, "in", "master", ""), "2", strings.NewReader("2")))
		cis, err = env.PachClient.ListCommit(outRepo, outRepo.NewCommit("master", ""), nil, 0)
		require.NoError(t, err)
		require.Equal(t, 2, len(cis))
		// make sure output commit still matches the old input commit
		inCommitInfo, err = env.PachClient.InspectCommit(pfs.DefaultProjectName, "in", "", "master~1") // old input commit
		require.NoError(t, err)
		outCommitInfo, err = env.PachClient.InspectCommit(pfs.DefaultProjectName, "out", "master", "")
		require.NoError(t, err)
		require.Equal(t, inCommitInfo.Commit.Id, outCommitInfo.Commit.Id)

		// Toggle out@master provenance back on, creating a new output commit
		require.NoError(t, env.PachClient.CreateBranch(pfs.DefaultProjectName, "out", "master", "", "", []*pfs.Branch{
			client.NewBranch(pfs.DefaultProjectName, "in", "master"),
		}))
		cis, err = env.PachClient.ListCommit(outRepo, outRepo.NewCommit("master", ""), nil, 0)
		require.NoError(t, err)
		require.Equal(t, 3, len(cis))

		inRepo = client.NewRepo(pfs.DefaultProjectName, "in")
		cis, err = env.PachClient.ListCommit(inRepo, inRepo.NewCommit("master", ""), nil, 0)
		require.NoError(t, err)
		require.Equal(t, 3, len(cis))

		// make sure new output commit has the same ID as the new input commit
		outCommitInfo, err = env.PachClient.InspectCommit(pfs.DefaultProjectName, "out", "master", "")
		require.NoError(t, err)
		inCommitInfo, err = env.PachClient.InspectCommit(pfs.DefaultProjectName, "in", "", outCommitInfo.Commit.Id)
		require.NoError(t, err)
		require.NotEqual(t, inCommitInfo.Commit.Id, outCommitInfo.Commit.Id)
		inMasterCommitInfo, err := env.PachClient.InspectCommit(pfs.DefaultProjectName, "in", "master", "")
		require.NoError(t, err)
		require.Equal(t, inCommitInfo.Commit.Id, inMasterCommitInfo.Commit.Id)
	})

	suite.Run("RecreateBranchProvenance", func(t *testing.T) {
		t.Parallel()
		ctx := pctx.TestContext(t)
		env := realenv.NewRealEnv(ctx, t, dockertestenv.NewTestDBConfig(t))
		require.NoError(t, env.PachClient.CreateRepo(pfs.DefaultProjectName, "in"))
		require.NoError(t, env.PachClient.CreateRepo(pfs.DefaultProjectName, "out"))
		require.NoError(t, env.PachClient.CreateBranch(pfs.DefaultProjectName, "out", "master", "", "", []*pfs.Branch{client.NewBranch(pfs.DefaultProjectName, "in", "master")}))
		require.NoError(t, finishCommit(env.PachClient, "out", "master", ""))
		require.NoError(t, env.PachClient.PutFile(client.NewCommit(pfs.DefaultProjectName, "in", "master", ""), "foo", strings.NewReader("foo")))
		outRepo := client.NewRepo(pfs.DefaultProjectName, "out")
		cis, err := env.PachClient.ListCommit(outRepo, nil, nil, 0)
		require.NoError(t, err)
		require.Equal(t, 2, len(cis))
		commit1 := cis[0].Commit
		require.NoError(t, env.PachClient.DeleteBranch(pfs.DefaultProjectName, "out", "master", false))
		require.NoError(t, finishCommit(env.PachClient, "out", "", commit1.Id))
		cis, err = env.PachClient.ListCommit(outRepo, nil, nil, 0)
		require.NoError(t, err)
		require.Equal(t, 2, len(cis))
		require.NoError(t, env.PachClient.CreateBranch(pfs.DefaultProjectName, "out", "master", "", commit1.Id, []*pfs.Branch{client.NewBranch(pfs.DefaultProjectName, "in", "master")}))
		cis, err = env.PachClient.ListCommit(outRepo, nil, nil, 0)
		require.NoError(t, err)
		require.Equal(t, 3, len(cis))
		require.Equal(t, commit1, cis[1].Commit)
	})

	// TODO(acohen4): should we dis-allow moving a branch with provenance? Probably since this would break Branch/Head invariant.
	//
	// When a branch head is moved to an older commit (commonly referred to as a rewind), the expected behavior is for
	// that branch ID to match the assigned ID, and for commit with a new Global ID to propagate to all downstream branches.
	suite.Run("RewindBranch", func(t *testing.T) {
		t.Parallel()
		ctx := pctx.TestContext(t)
		env := realenv.NewRealEnv(ctx, t, dockertestenv.NewTestDBConfig(t))
		// for provenance DAG: { a.master <- b.master <- c.master }
		require.NoError(t, env.PachClient.CreateRepo(pfs.DefaultProjectName, "a"))
		require.NoError(t, env.PachClient.CreateRepo(pfs.DefaultProjectName, "b"))
		require.NoError(t, env.PachClient.CreateRepo(pfs.DefaultProjectName, "c"))
		provB := []*pfs.Branch{client.NewBranch(pfs.DefaultProjectName, "a", "master")}
		require.NoError(t, env.PachClient.CreateBranch(pfs.DefaultProjectName, "b", "master", "", "", provB))
		provC := []*pfs.Branch{client.NewBranch(pfs.DefaultProjectName, "b", "master")}
		require.NoError(t, env.PachClient.CreateBranch(pfs.DefaultProjectName, "c", "master", "", "", provC))
		// create and finish 3 commits on a.master, each with "/file" containing data "1", "2", & "3" respectively
		commit1, err := env.PachClient.StartCommit(pfs.DefaultProjectName, "a", "master")
		require.NoError(t, err)
		require.NoError(t, env.PachClient.PutFile(commit1, "file", strings.NewReader("1")))
		require.NoError(t, finishCommit(env.PachClient, commit1.Branch.Repo.Name, commit1.Branch.Name, commit1.Id))
		commit2, err := env.PachClient.StartCommit(pfs.DefaultProjectName, "a", "master")
		require.NoError(t, err)
		require.NoError(t, env.PachClient.PutFile(commit2, "file", strings.NewReader("2")))
		require.NoError(t, finishCommit(env.PachClient, commit2.Branch.Repo.Name, commit1.Branch.Name, commit2.Id))
		commit3, err := env.PachClient.StartCommit(pfs.DefaultProjectName, "a", "master")
		require.NoError(t, err)
		require.NoError(t, env.PachClient.PutFile(commit3, "file", strings.NewReader("3")))
		require.NoError(t, finishCommit(env.PachClient, commit3.Branch.Repo.Name, commit1.Branch.Name, commit3.Id))
		checkRepoCommits := func(repos []string, commits []*pfs.Commit) {
			ids := []string{}
			for _, c := range commits {
				ids = append(ids, c.Id)
			}
			for _, repo := range repos {
				listCommitClient, err := env.PachClient.PfsAPIClient.ListCommit(env.PachClient.Ctx(), &pfs.ListCommitRequest{
					Repo: client.NewRepo(pfs.DefaultProjectName, repo),
					All:  true,
				})
				require.NoError(t, err)
				cis, err := grpcutil.Collect[*pfs.CommitInfo](listCommitClient, 1000)
				require.NoError(t, err)
				// There will be some empty commits on each branch from creation, ignore
				// those and just check that the latest commits match.
				require.True(t, len(ids) <= len(cis))
				for i, id := range ids {
					require.Equal(t, id, cis[i].Commit.Id)
				}
			}
		}
		checkRepoCommits([]string{"a", "b", "c"}, []*pfs.Commit{commit3, commit2, commit1})
		// Rewinding branch b.master to commit2 can reuses that commit, and propagates a new commit to C
		require.NoError(t, env.PachClient.CreateBranch(pfs.DefaultProjectName, "b", "master", "master", commit2.Id, provB))
		ci, err := env.PachClient.InspectCommit(pfs.DefaultProjectName, "b", "master", "")
		require.NoError(t, err)
		require.Equal(t, ci.Commit.Id, commit2.Id)
		checkRepoCommits([]string{"a", "b"}, []*pfs.Commit{commit3, commit2, commit1})
		// Check that a@<new-global-id> resolves to commit2
		ci, err = env.PachClient.InspectCommit(pfs.DefaultProjectName, "c", "master", "")
		require.NoError(t, err)
		checkRepoCommits([]string{"c"}, []*pfs.Commit{ci.Commit, commit3, commit2, commit1})
		// The commit4 data in "a" should be the same as what we wrote into commit2 (as that's the source data in "b")
		ci, err = env.PachClient.InspectCommit(pfs.DefaultProjectName, "c", "master", "")
		require.NoError(t, err)
		latestCommit := ci.Commit.Id
		aCommit := client.NewCommit(pfs.DefaultProjectName, "a", "", latestCommit)
		var b bytes.Buffer
		require.NoError(t, env.PachClient.GetFile(aCommit, "file", &b))
		require.Equal(t, "2", b.String())
		// Rewinding branch b.master to commit1 can reuses that commit, and propagates a new commit to C
		require.NoError(t, env.PachClient.CreateBranch(pfs.DefaultProjectName, "b", "master", "master", commit1.Id, provB))
		require.NoError(t, err)
		ci, err = env.PachClient.InspectCommit(pfs.DefaultProjectName, "b", "master", "")
		require.NoError(t, err)
		commit4 := ci.Commit
		require.Equal(t, commit4.Id, commit1.Id)
		// The commit4 data in "a" should be from commit1
		ci, err = env.PachClient.InspectCommit(pfs.DefaultProjectName, "c", "master", "")
		require.NoError(t, err)
		latestCommit = ci.Commit.Id
		aCommit = client.NewCommit(pfs.DefaultProjectName, "a", "", latestCommit)
		b.Reset()
		require.NoError(t, env.PachClient.GetFile(aCommit, "file", &b))
		require.Equal(t, "1", b.String())
	})

	suite.Run("RewindInput", func(t *testing.T) {
		t.Parallel()
		ctx := pctx.TestContext(t)
		env := realenv.NewRealEnv(ctx, t, dockertestenv.NewTestDBConfig(t))
		c := env.PachClient
		require.NoError(t, c.CreateRepo(pfs.DefaultProjectName, "A"))
		require.NoError(t, c.CreateRepo(pfs.DefaultProjectName, "B"))
		require.NoError(t, c.CreateRepo(pfs.DefaultProjectName, "C"))
		require.NoError(t, c.CreateRepo(pfs.DefaultProjectName, "Z"))
		// A ─▶ B ─▶ Z
		//           ▲
		//      C ───╯
		txnInfo, err := c.ExecuteInTransaction(func(tx *client.APIClient) error {
			if err := tx.CreateBranch(pfs.DefaultProjectName, "A", "master", "", "", nil); err != nil {
				return err
			}
			if err := tx.CreateBranch(pfs.DefaultProjectName, "B", "master", "", "",
				[]*pfs.Branch{client.NewBranch(pfs.DefaultProjectName, "A", "master")}); err != nil {
				return err
			}
			if err := tx.CreateBranch(pfs.DefaultProjectName, "C", "master", "", "", nil); err != nil {
				return err
			}
			return tx.CreateBranch(pfs.DefaultProjectName, "Z", "master", "", "", []*pfs.Branch{
				client.NewBranch(pfs.DefaultProjectName, "B", "master"),
				client.NewBranch(pfs.DefaultProjectName, "C", "master"),
			})
		})
		require.NoError(t, err)
		firstID := txnInfo.Transaction.Id
		expectedMasterCommits := map[string]string{
			"A": firstID,
			"B": firstID,
			"C": firstID,
			"Z": firstID,
		}
		assertMasterHeads(t, c, expectedMasterCommits)
		// make two commits by putting files in A
		require.NoError(t, c.PutFile(client.NewCommit(pfs.DefaultProjectName, "A", "master", ""), "one", strings.NewReader("foo")))
		info, err := c.InspectCommit(pfs.DefaultProjectName, "A", "master", "")
		require.NoError(t, err)
		secondID := info.Commit.Id
		require.NoError(t, c.PutFile(client.NewCommit(pfs.DefaultProjectName, "A", "master", ""), "two", strings.NewReader("bar")))
		// rewind once, everything should be back to firstCommit
		require.NoError(t, c.CreateBranch(pfs.DefaultProjectName, "A", "master", "master", secondID, nil))
		info, err = c.InspectCommit(pfs.DefaultProjectName, "B", "master", "")
		require.NoError(t, err)
		fourthID := info.Commit.Id
		expectedMasterCommits["A"] = secondID
		expectedMasterCommits["B"] = fourthID
		expectedMasterCommits["Z"] = fourthID
		assertMasterHeads(t, c, expectedMasterCommits)
		// add a file to C
		require.NoError(t, c.PutFile(client.NewCommit(pfs.DefaultProjectName, "C", "master", ""), "file", strings.NewReader("baz")))
		info, err = c.InspectCommit(pfs.DefaultProjectName, "C", "master", "")
		require.NoError(t, err)
		expectedMasterCommits["C"] = info.Commit.Id
		expectedMasterCommits["Z"] = info.Commit.Id
		assertMasterHeads(t, c, expectedMasterCommits)
		// rewind A back to the start
		require.NoError(t, c.CreateBranch(pfs.DefaultProjectName, "A", "master", "master", firstID, nil))
		info, err = c.InspectCommit(pfs.DefaultProjectName, "B", "master", "")
		require.NoError(t, err)
		expectedMasterCommits["A"] = firstID
		expectedMasterCommits["B"] = info.Commit.Id
		expectedMasterCommits["Z"] = info.Commit.Id
		assertMasterHeads(t, c, expectedMasterCommits)
	})

	suite.Run("RewindProvenanceChange", func(t *testing.T) {
		t.Parallel()
		ctx := pctx.TestContext(t)
		env := realenv.NewRealEnv(ctx, t, dockertestenv.NewTestDBConfig(t))
		c := env.PachClient
		require.NoError(t, c.CreateRepo(pfs.DefaultProjectName, "A"))
		require.NoError(t, c.CreateRepo(pfs.DefaultProjectName, "B"))
		require.NoError(t, c.CreateRepo(pfs.DefaultProjectName, "C"))
		require.NoError(t, c.CreateBranch(pfs.DefaultProjectName, "A", "master", "", "", nil))
		require.NoError(t, c.CreateBranch(pfs.DefaultProjectName, "B", "master", "", "", nil))
		require.NoError(t, c.CreateBranch(pfs.DefaultProjectName, "C", "master", "", "", []*pfs.Branch{
			client.NewBranch(pfs.DefaultProjectName, "A", "master")}))
		_, err := c.InspectCommit(pfs.DefaultProjectName, "A", "master", "")
		require.NoError(t, err)
		_, err = c.InspectCommit(pfs.DefaultProjectName, "C", "master", "")
		require.NoError(t, err)
		require.NoError(t, c.PutFile(client.NewCommit(pfs.DefaultProjectName, "A", "master", ""), "foo", strings.NewReader("bar")))
		oldHead, err := c.InspectCommit(pfs.DefaultProjectName, "A", "master", "")
		require.NoError(t, err)
		_, err = c.InspectCommit(pfs.DefaultProjectName, "C", "master", "")
		require.NoError(t, err)
		expectedMasterCommits := map[string]string{
			"A": oldHead.Commit.Id,
			"C": oldHead.Commit.Id,
		}
		assertMasterHeads(t, c, expectedMasterCommits)
		// add B to C's provenance
		require.NoError(t, c.CreateBranch(pfs.DefaultProjectName, "C", "master", "", "", []*pfs.Branch{
			client.NewBranch(pfs.DefaultProjectName, "A", "master"),
			client.NewBranch(pfs.DefaultProjectName, "B", "master"),
		}))
		cHead, err := c.InspectCommit(pfs.DefaultProjectName, "C", "master", "")
		require.NoError(t, err)
		expectedMasterCommits["C"] = cHead.Commit.Id
		assertMasterHeads(t, c, expectedMasterCommits)
		// add a file to B and record C's new head
		require.NoError(t, c.PutFile(client.NewCommit(pfs.DefaultProjectName, "B", "master", ""), "foo", strings.NewReader("bar")))
		cHead, err = c.InspectCommit(pfs.DefaultProjectName, "C", "master", "")
		require.NoError(t, err)
		expectedMasterCommits["B"] = cHead.Commit.Id
		expectedMasterCommits["C"] = cHead.Commit.Id
		assertMasterHeads(t, c, expectedMasterCommits)
		// rewind A to before the provenance change
		require.NoError(t, c.CreateBranch(pfs.DefaultProjectName, "A", "master", "master", oldHead.ParentCommit.Id, nil))
		// this must create a new commit set, since the old one isn't consistent with current provenance
		aHead, err := c.InspectBranch(pfs.DefaultProjectName, "A", "master")
		require.NoError(t, err)
		require.Equal(t, aHead.Head.Id, oldHead.ParentCommit.Id)
		cHeadOld := cHead
		cHead, err = c.InspectCommit(pfs.DefaultProjectName, "C", "master", "")
		require.NoError(t, err)
		// there's no clear relationship between C's new state and any old one, so the new commit's parent should be the previous head
		require.NoError(t, err)
		require.NotNil(t, cHead.ParentCommit)
		require.NotEqual(t, cHeadOld.Commit.Id, cHead.Commit.Id)
		require.Equal(t, cHeadOld.Commit.Id, cHead.ParentCommit.Id)
	})

	suite.Run("CreateAndInspectRepo", func(t *testing.T) {
		t.Parallel()
		ctx := pctx.TestContext(t)
		env := realenv.NewRealEnv(ctx, t, dockertestenv.NewTestDBConfig(t))

		repo := "repo"
		require.NoError(t, env.PachClient.CreateRepo(pfs.DefaultProjectName, repo))

		repoInfo, err := env.PachClient.InspectRepo(pfs.DefaultProjectName, repo)
		require.NoError(t, err)
		require.Equal(t, repo, repoInfo.Repo.Name)
		require.NotNil(t, repoInfo.Created)
		require.Equal(t, 0, int(repoInfo.Details.SizeBytes))

		require.YesError(t, env.PachClient.CreateRepo(pfs.DefaultProjectName, repo))
		_, err = env.PachClient.InspectRepo(pfs.DefaultProjectName, "nonexistent")
		require.YesError(t, err)

		_, err = env.PachClient.PfsAPIClient.CreateRepo(context.Background(), &pfs.CreateRepoRequest{
			Repo: client.NewRepo(pfs.DefaultProjectName, "somerepo1"),
		})
		require.NoError(t, err)
	})

	suite.Run("CreateRepoWithoutProject", func(t *testing.T) {
		t.Parallel()
		ctx := pctx.TestContext(t)
		env := realenv.NewRealEnv(ctx, t, dockertestenv.NewTestDBConfig(t))

		repo := "repo123"
		_, err := env.PachClient.PfsAPIClient.CreateRepo(context.Background(), &pfs.CreateRepoRequest{
			Repo: &pfs.Repo{Name: repo},
		})
		require.NoError(t, err)

		repoInfo, err := env.PachClient.InspectRepo(pfs.DefaultProjectName, repo)
		require.NoError(t, err)
		require.Equal(t, repo, repoInfo.Repo.Name)
		require.NotNil(t, repoInfo.Created)
		require.Equal(t, 0, int(repoInfo.Details.SizeBytes))
	})

	suite.Run("CreateRepoWithEmptyProject", func(t *testing.T) {
		t.Parallel()
		ctx := pctx.TestContext(t)
		env := realenv.NewRealEnv(ctx, t, dockertestenv.NewTestDBConfig(t))

		repo := "repo123"
		_, err := env.PachClient.PfsAPIClient.CreateRepo(context.Background(), &pfs.CreateRepoRequest{
			Repo: &pfs.Repo{Project: &pfs.Project{}, Name: repo},
		})
		require.NoError(t, err)

		repoInfo, err := env.PachClient.InspectRepo(pfs.DefaultProjectName, repo)
		require.NoError(t, err)
		require.Equal(t, repo, repoInfo.Repo.Name)
		require.NotNil(t, repoInfo.Created)
		require.Equal(t, 0, int(repoInfo.Details.SizeBytes))
	})

	suite.Run("ListRepo", func(t *testing.T) {
		t.Parallel()
		ctx := pctx.TestContext(t)
		env := realenv.NewRealEnv(ctx, t, dockertestenv.NewTestDBConfig(t))

		numRepos := 10
		var repoNames []string
		for i := 0; i < numRepos; i++ {
			repo := fmt.Sprintf("repo%d", i)
			require.NoError(t, env.PachClient.CreateRepo(pfs.DefaultProjectName, repo))
			repoNames = append(repoNames, repo)
		}

		repoInfos, err := env.PachClient.ListRepo()
		require.NoError(t, err)
		require.ElementsEqualUnderFn(t, repoNames, repoInfos, RepoInfoToName)
	})

	// Make sure that artifacts of deleted repos do not resurface
	suite.Run("CreateDeletedRepo", func(t *testing.T) {
		t.Parallel()
		ctx := pctx.TestContext(t)
		env := realenv.NewRealEnv(ctx, t, dockertestenv.NewTestDBConfig(t))

		repo := "repo"
		require.NoError(t, env.PachClient.CreateRepo(pfs.DefaultProjectName, repo))
		repoProto := client.NewRepo(pfs.DefaultProjectName, repo)

		systemRepo := client.NewSystemRepo(pfs.DefaultProjectName, repo, pfs.MetaRepoType)
		_, err := env.PachClient.PfsAPIClient.CreateRepo(env.PachClient.Ctx(), &pfs.CreateRepoRequest{
			Repo: systemRepo,
		})
		require.NoError(t, err)

		commit, err := env.PachClient.StartCommit(pfs.DefaultProjectName, repo, "master")
		require.NoError(t, err)
		require.NoError(t, env.PachClient.PutFile(commit, "foo", strings.NewReader("foo")))
		require.NoError(t, finishCommit(env.PachClient, repo, commit.Branch.Name, commit.Id))

		_, err = env.PachClient.PfsAPIClient.StartCommit(env.PachClient.Ctx(), &pfs.StartCommitRequest{
			Branch: systemRepo.NewBranch("master"),
		})
		require.NoError(t, err)

		commitInfos, err := env.PachClient.ListCommit(repoProto, nil, nil, 0)
		require.NoError(t, err)
		require.Equal(t, 1, len(commitInfos))

		commitInfos, err = env.PachClient.ListCommit(systemRepo, nil, nil, 0)
		require.NoError(t, err)
		require.Equal(t, 1, len(commitInfos))

		require.NoError(t, env.PachClient.DeleteRepo(pfs.DefaultProjectName, repo, false))
		require.NoError(t, env.PachClient.CreateRepo(pfs.DefaultProjectName, repo))

		commitInfos, err = env.PachClient.ListCommit(repoProto, nil, nil, 0)
		require.NoError(t, err)
		require.Equal(t, 0, len(commitInfos))

		branchInfos, err := env.PachClient.ListBranch(pfs.DefaultProjectName, repo)
		require.NoError(t, err)
		require.Equal(t, 0, len(branchInfos))

		repoInfos, err := env.PachClient.ListRepoByType("")
		require.NoError(t, err)
		require.Equal(t, 1, len(repoInfos))

	})

	// Make sure that commits of deleted repos do not resurface
	suite.Run("ListCommitLimit", func(t *testing.T) {
		t.Parallel()
		ctx := pctx.TestContext(t)
		env := realenv.NewRealEnv(ctx, t, dockertestenv.NewTestDBConfig(t))

		repo := "repo"
		commit := client.NewCommit(pfs.DefaultProjectName, repo, "master", "")
		require.NoError(t, env.PachClient.CreateRepo(pfs.DefaultProjectName, repo))
		require.NoError(t, env.PachClient.PutFile(commit, "foo", strings.NewReader("foo")))
		require.NoError(t, env.PachClient.PutFile(commit, "bar", strings.NewReader("bar")))
		commitInfos, err := env.PachClient.ListCommit(commit.Branch.Repo, nil, nil, 1)
		require.NoError(t, err)
		require.Equal(t, 1, len(commitInfos))
	})

	// The DAG looks like this before the update:
	// prov1 prov2
	//   \    /
	//    repo
	//   /    \
	// d1      d2
	//
	// Looks like this after the update:
	//
	// prov2 prov3
	//   \    /
	//    repo
	//   /    \
	// d1      d2
	suite.Run("UpdateProvenance", func(t *testing.T) {
		t.Parallel()
		ctx := pctx.TestContext(t)
		env := realenv.NewRealEnv(ctx, t, dockertestenv.NewTestDBConfig(t))

		prov1 := "prov1"
		require.NoError(t, env.PachClient.CreateRepo(pfs.DefaultProjectName, prov1))
		prov2 := "prov2"
		require.NoError(t, env.PachClient.CreateRepo(pfs.DefaultProjectName, prov2))
		prov3 := "prov3"
		require.NoError(t, env.PachClient.CreateRepo(pfs.DefaultProjectName, prov3))

		repo := "repo"
		require.NoError(t, env.PachClient.CreateRepo(pfs.DefaultProjectName, repo))
		require.NoError(t, env.PachClient.CreateBranch(pfs.DefaultProjectName, repo, "master", "", "", []*pfs.Branch{client.NewBranch(pfs.DefaultProjectName, prov1, "master"), client.NewBranch(pfs.DefaultProjectName, prov2, "master")}))

		downstream1 := "downstream1"
		require.NoError(t, env.PachClient.CreateRepo(pfs.DefaultProjectName, downstream1))
		require.NoError(t, env.PachClient.CreateBranch(pfs.DefaultProjectName, downstream1, "master", "", "", []*pfs.Branch{client.NewBranch(pfs.DefaultProjectName, repo, "master")}))

		downstream2 := "downstream2"
		require.NoError(t, env.PachClient.CreateRepo(pfs.DefaultProjectName, downstream2))
		require.NoError(t, env.PachClient.CreateBranch(pfs.DefaultProjectName, downstream2, "master", "", "", []*pfs.Branch{client.NewBranch(pfs.DefaultProjectName, repo, "master")}))

		// Without the Update flag it should fail
		require.YesError(t, env.PachClient.CreateRepo(pfs.DefaultProjectName, repo))

		_, err := env.PachClient.PfsAPIClient.CreateRepo(context.Background(), &pfs.CreateRepoRequest{
			Repo:   client.NewRepo(pfs.DefaultProjectName, repo),
			Update: true,
		})
		require.NoError(t, err)

		require.NoError(t, env.PachClient.CreateBranch(pfs.DefaultProjectName, repo, "master", "", "", []*pfs.Branch{client.NewBranch(pfs.DefaultProjectName, prov2, "master"), client.NewBranch(pfs.DefaultProjectName, prov3, "master")}))

		// We should be able to delete prov1 since it's no longer the provenance
		// of other repos.
		require.NoError(t, env.PachClient.DeleteRepo(pfs.DefaultProjectName, prov1, false))

		// We shouldn't be able to delete prov3 since it's now a provenance
		// of other repos.
		require.YesError(t, env.PachClient.DeleteRepo(pfs.DefaultProjectName, prov3, false))
	})

	suite.Run("PutFileIntoOpenCommit", func(t *testing.T) {
		t.Parallel()
		ctx := pctx.TestContext(t)
		env := realenv.NewRealEnv(ctx, t, dockertestenv.NewTestDBConfig(t))

		repo := "test"
		require.NoError(t, env.PachClient.CreateRepo(pfs.DefaultProjectName, repo))

		commit1, err := env.PachClient.StartCommit(pfs.DefaultProjectName, repo, "master")
		require.NoError(t, err)
		require.NoError(t, env.PachClient.PutFile(commit1, "foo", strings.NewReader("foo\n")))
		require.NoError(t, finishCommit(env.PachClient, repo, commit1.Branch.Name, commit1.Id))

		require.YesError(t, env.PachClient.PutFile(commit1, "foo", strings.NewReader("foo\n")))

		commit2, err := env.PachClient.StartCommit(pfs.DefaultProjectName, repo, "master")
		require.NoError(t, err)
		require.NoError(t, env.PachClient.PutFile(commit2, "foo", strings.NewReader("foo\n")))
		require.NoError(t, finishCommit(env.PachClient, repo, "master", ""))

		require.YesError(t, env.PachClient.PutFile(commit2, "foo", strings.NewReader("foo\n")))
	})

	suite.Run("PutFileDirectoryTraversal", func(t *testing.T) {
		t.Parallel()
		ctx := pctx.TestContext(t)
		env := realenv.NewRealEnv(ctx, t, dockertestenv.NewTestDBConfig(t))

		require.NoError(t, env.PachClient.CreateRepo(pfs.DefaultProjectName, "repo"))

		_, err := env.PachClient.StartCommit(pfs.DefaultProjectName, "repo", "master")
		require.NoError(t, err)
		masterCommit := client.NewCommit(pfs.DefaultProjectName, "repo", "master", "")

		mfc, err := env.PachClient.NewModifyFileClient(masterCommit)
		require.NoError(t, err)
		require.NoError(t, mfc.PutFile("../foo", strings.NewReader("foo\n")))
		require.YesError(t, mfc.Close())

		fis, err := env.PachClient.ListFileAll(masterCommit, "")
		require.NoError(t, err)
		require.Equal(t, 0, len(fis))

		mfc, err = env.PachClient.NewModifyFileClient(masterCommit)
		require.NoError(t, err)
		require.NoError(t, mfc.PutFile("foo/../../bar", strings.NewReader("foo\n")))
		require.YesError(t, mfc.Close())

		mfc, err = env.PachClient.NewModifyFileClient(masterCommit)
		require.NoError(t, err)
		require.NoError(t, mfc.PutFile("foo/../bar", strings.NewReader("foo\n")))
		require.YesError(t, mfc.Close())

		fis, err = env.PachClient.ListFileAll(masterCommit, "")
		require.NoError(t, err)
		require.Equal(t, 0, len(fis))
	})

	suite.Run("CreateInvalidBranchName", func(t *testing.T) {
		t.Parallel()
		ctx := pctx.TestContext(t)
		env := realenv.NewRealEnv(ctx, t, dockertestenv.NewTestDBConfig(t))

		repo := "test"
		require.NoError(t, env.PachClient.CreateRepo(pfs.DefaultProjectName, repo))

		// Create a branch that's the same length as a commit ID
		_, err := env.PachClient.StartCommit(pfs.DefaultProjectName, repo, uuid.NewWithoutDashes())
		require.YesError(t, err)
	})

	suite.Run("CreateBranchHeadOnOtherRepo", func(t *testing.T) {
		t.Parallel()
		ctx := pctx.TestContext(t)
		env := realenv.NewRealEnv(ctx, t, dockertestenv.NewTestDBConfig(t))

		// create two repos, and create a branch on one that tries to point on another's existing branch
		repo := "test"
		require.NoError(t, env.PachClient.CreateRepo(pfs.DefaultProjectName, repo))
		_, err := env.PachClient.StartCommit(pfs.DefaultProjectName, repo, "master")
		require.NoError(t, err)
		masterCommit := client.NewCommit(pfs.DefaultProjectName, repo, "master", "")

		otherRepo := "other"
		require.NoError(t, env.PachClient.CreateRepo(pfs.DefaultProjectName, otherRepo))
		_, err = env.PachClient.StartCommit(pfs.DefaultProjectName, otherRepo, "master")
		require.NoError(t, err)
		otherMasterCommit := client.NewCommit(pfs.DefaultProjectName, otherRepo, "master", "")

		mfc, err := env.PachClient.NewModifyFileClient(masterCommit)
		require.NoError(t, err)
		require.NoError(t, mfc.PutFile("/foo", strings.NewReader("foo\n")))
		require.NoError(t, mfc.Close())

		mfc, err = env.PachClient.NewModifyFileClient(otherMasterCommit)
		require.NoError(t, err)
		require.NoError(t, mfc.PutFile("/bar", strings.NewReader("bar\n")))
		require.NoError(t, mfc.Close())

		// Create a branch on one repo that points to a branch on another repo
		_, err = env.PachClient.PfsAPIClient.CreateBranch(
			env.PachClient.Ctx(),
			&pfs.CreateBranchRequest{
				Branch: client.NewBranch(pfs.DefaultProjectName, repo, "test"),
				Head:   client.NewCommit(pfs.DefaultProjectName, otherRepo, "master", ""),
			},
		)
		require.YesError(t, err)
		require.True(t, strings.Contains(err.Error(), "branch and head commit must belong to the same repo"))
	})

	suite.Run("DeleteProject", func(t *testing.T) {
		t.Parallel()
		ctx := pctx.TestContext(t)
		env := realenv.NewRealEnv(ctx, t, dockertestenv.NewTestDBConfig(t))

		_, err := env.PachClient.PfsAPIClient.CreateProject(ctx, &pfs.CreateProjectRequest{Project: &pfs.Project{Name: "test"}})
		require.NoError(t, err)
		_, err = env.PachClient.PfsAPIClient.DeleteProject(ctx, &pfs.DeleteProjectRequest{Project: &pfs.Project{Name: "test"}})
		require.NoError(t, err)
	})

	suite.Run("DeleteProjectWithRepos", func(t *testing.T) {
		t.Parallel()
		ctx := pctx.TestContext(t)
		env := realenv.NewRealEnv(ctx, t, dockertestenv.NewTestDBConfig(t))

		_, err := env.PachClient.PfsAPIClient.CreateProject(ctx, &pfs.CreateProjectRequest{Project: &pfs.Project{Name: "test"}})
		require.NoError(t, err)
		_, err = env.PachClient.PfsAPIClient.CreateRepo(ctx, &pfs.CreateRepoRequest{Repo: &pfs.Repo{Project: &pfs.Project{Name: "default"}, Name: "test"}})
		require.NoError(t, err)
		_, err = env.PachClient.PfsAPIClient.CreateRepo(ctx, &pfs.CreateRepoRequest{Repo: &pfs.Repo{Project: &pfs.Project{Name: "test"}, Name: "test"}})
		require.NoError(t, err)
		_, err = env.PachClient.PfsAPIClient.DeleteProject(ctx, &pfs.DeleteProjectRequest{Project: &pfs.Project{Name: "test"}})
		require.YesError(t, err)

		repoInfos, err := env.PachClient.ListRepo()
		require.NoError(t, err)
		require.Len(t, repoInfos, 2) // should still have both repos

		// this should fail because there is still a repo
		_, err = env.PachClient.PfsAPIClient.DeleteProject(ctx,
			&pfs.DeleteProjectRequest{
				Project: &pfs.Project{Name: "test"},
				Force:   true,
			})
		require.YesError(t, err)

		_, err = env.PachClient.PfsAPIClient.DeleteRepo(ctx,
			&pfs.DeleteRepoRequest{
				Repo: &pfs.Repo{
					Project: &pfs.Project{Name: "test"},
					Name:    "test",
					Type:    pfs.UserRepoType,
				},
			})
		require.NoError(t, err)
		repoInfos, err = env.PachClient.ListRepo()
		require.NoError(t, err)
		require.Len(t, repoInfos, 1) // should still have both repos
		_, err = env.PachClient.PfsAPIClient.DeleteProject(ctx,
			&pfs.DeleteProjectRequest{
				Project: &pfs.Project{Name: "test"},
			})
		require.NoError(t, err)

		repoInfos, err = env.PachClient.ListRepo()
		require.NoError(t, err)
		require.Len(t, repoInfos, 1) // should only have one, in the default project
		for _, repoInfo := range repoInfos {
			require.Equal(t, repoInfo.GetRepo().GetProject().GetName(), "default")
		}
	})

	suite.Run("DeleteRepo", func(t *testing.T) {
		t.Parallel()
		ctx := pctx.TestContext(t)
		env := realenv.NewRealEnv(ctx, t, dockertestenv.NewTestDBConfig(t))

		numRepos := 10
		repoNames := make(map[string]bool)
		for i := 0; i < numRepos; i++ {
			repo := fmt.Sprintf("repo%d", i)
			require.NoError(t, env.PachClient.CreateRepo(pfs.DefaultProjectName, repo))
			repoNames[repo] = true
		}

		reposToRemove := 5
		for i := 0; i < reposToRemove; i++ {
			// Pick one random element from repoNames
			for repoName := range repoNames {
				require.NoError(t, env.PachClient.DeleteRepo(pfs.DefaultProjectName, repoName, false))
				delete(repoNames, repoName)
				break
			}
		}

		repoInfos, err := env.PachClient.ListRepo()
		require.NoError(t, err)

		for _, repoInfo := range repoInfos {
			require.True(t, repoNames[repoInfo.Repo.Name])
		}

		require.Equal(t, len(repoInfos), numRepos-reposToRemove)
	})

	suite.Run("DeleteRepoProvenance", func(t *testing.T) {
		t.Parallel()
		ctx := pctx.TestContext(t)
		env := realenv.NewRealEnv(ctx, t, dockertestenv.NewTestDBConfig(t))

		// Create two repos, one as another's provenance
		require.NoError(t, env.PachClient.CreateRepo(pfs.DefaultProjectName, "A"))
		require.NoError(t, env.PachClient.CreateRepo(pfs.DefaultProjectName, "B"))
		require.NoError(t, env.PachClient.CreateBranch(pfs.DefaultProjectName, "B", "master", "", "", []*pfs.Branch{client.NewBranch(pfs.DefaultProjectName, "A", "master")}))

		commit, err := env.PachClient.StartCommit(pfs.DefaultProjectName, "A", "master")
		require.NoError(t, err)
		require.NoError(t, finishCommit(env.PachClient, "A", commit.Branch.Name, commit.Id))

		// Delete the provenance repo; that should fail.
		require.YesError(t, env.PachClient.DeleteRepo(pfs.DefaultProjectName, "A", false))

		// Delete the leaf repo, then the provenance repo; that should succeed
		require.NoError(t, env.PachClient.DeleteRepo(pfs.DefaultProjectName, "B", false))

		// Should be in a consistent state after B is deleted
		require.NoError(t, env.PachClient.FsckFastExit())

		require.NoError(t, env.PachClient.DeleteRepo(pfs.DefaultProjectName, "A", false))

		repoInfos, err := env.PachClient.ListRepo()
		require.NoError(t, err)
		require.Equal(t, 0, len(repoInfos))

		// Create two repos again
		require.NoError(t, env.PachClient.CreateRepo(pfs.DefaultProjectName, "A"))
		require.NoError(t, env.PachClient.CreateRepo(pfs.DefaultProjectName, "B"))
		require.NoError(t, env.PachClient.CreateBranch(pfs.DefaultProjectName, "B", "master", "", "", []*pfs.Branch{client.NewBranch(pfs.DefaultProjectName, "A", "master")}))

		// Force delete should succeed
		require.NoError(t, env.PachClient.DeleteRepo(pfs.DefaultProjectName, "A", true))

		repoInfos, err = env.PachClient.ListRepo()
		require.NoError(t, err)
		require.Equal(t, 1, len(repoInfos))

		// Everything should be consistent
		require.NoError(t, env.PachClient.FsckFastExit())
	})

	suite.Run("DeleteRepos", func(t *testing.T) {
		t.Parallel()
		var (
			ctx                  = pctx.TestContext(t)
			env                  = realenv.NewRealEnv(ctx, t, dockertestenv.NewTestDBConfig(t))
			projectName          = tu.UniqueString("project")
			untouchedProjectName = tu.UniqueString("project")
			reposToDelete        = make(map[string]bool)
			untouchedRepos       []*pfs.Repo
		)
		_, err := env.PachClient.PfsAPIClient.CreateProject(ctx, &pfs.CreateProjectRequest{Project: &pfs.Project{Name: projectName}})
		require.NoError(t, err)
		_, err = env.PachClient.PfsAPIClient.CreateProject(ctx, &pfs.CreateProjectRequest{Project: &pfs.Project{Name: untouchedProjectName}})
		require.NoError(t, err)

		numRepos := 12
		for i := 0; i < numRepos; i++ {
			repoName := fmt.Sprintf("repo%d", i)
			repoToDelete := &pfs.Repo{
				Project: &pfs.Project{Name: projectName},
				Name:    repoName,
				Type:    pfs.UserRepoType,
			}
			_, err := env.PachClient.PfsAPIClient.CreateRepo(ctx, &pfs.CreateRepoRequest{Repo: repoToDelete})
			require.NoError(t, err)
			reposToDelete[repoToDelete.String()] = true

			untouchedRepo := &pfs.Repo{
				Project: &pfs.Project{Name: untouchedProjectName},
				Name:    repoName,
				Type:    pfs.UserRepoType,
			}
			_, err = env.PachClient.PfsAPIClient.CreateRepo(ctx, &pfs.CreateRepoRequest{Repo: untouchedRepo})
			require.NoError(t, err)
			untouchedRepos = append(untouchedRepos, untouchedRepo)
		}

		// DeleteRepos with no projects should not return an error.
		_, err = env.PachClient.PfsAPIClient.DeleteRepos(ctx, &pfs.DeleteReposRequest{})
		require.NoError(t, err)

		// DeleteRepos with a non-nil, zero-length list of projects should also not error.
		_, err = env.PachClient.PfsAPIClient.DeleteRepos(ctx, &pfs.DeleteReposRequest{Projects: make([]*pfs.Project, 0)})
		require.NoError(t, err)

		// DeleteRepos with an invalid project should not error because
		// there will simply be no repos to delete.
		resp, err := env.PachClient.PfsAPIClient.DeleteRepos(ctx, &pfs.DeleteReposRequest{Projects: []*pfs.Project{{Name: tu.UniqueString("noexist")}}})
		require.NoError(t, err)
		require.Len(t, resp.Repos, 0)

		// DeleteRepos should delete all repos in the given project and none in other projects.
		resp, err = env.PachClient.PfsAPIClient.DeleteRepos(ctx, &pfs.DeleteReposRequest{Projects: []*pfs.Project{{Name: projectName}}})
		require.NoError(t, err)
		require.Len(t, resp.Repos, len(reposToDelete))
		for _, repo := range resp.Repos {
			if !reposToDelete[repo.String()] {
				t.Errorf("deleted repo %v, which should not have been", repo)
			}
		}
		repoStream, err := env.PachClient.PfsAPIClient.ListRepo(ctx, &pfs.ListRepoRequest{Projects: []*pfs.Project{{Name: untouchedProjectName}}})
		require.NoError(t, err)
		var repos = make(map[string]bool)
		for {
			repoInfo, err := repoStream.Recv()
			if err == io.EOF {
				break
			}
			require.NoError(t, err)
			if repoInfo.Repo.Project.Name != untouchedProjectName {
				t.Errorf("ListProject({Projects: []string{%s}}) return repo in project %v", untouchedProjectName, repoInfo.Repo.Project)
			}
			repos[repoInfo.Repo.String()] = true
		}
		for _, repo := range untouchedRepos {
			if !repos[repo.String()] {
				t.Errorf("repo %v not found in repos %v", repo.String(), repos)
			}
		}

		// DeleteRepos with all set should delete every single repo.
		resp, err = env.PachClient.PfsAPIClient.DeleteRepos(ctx, &pfs.DeleteReposRequest{All: true})
		require.NoError(t, err)
		require.Len(t, resp.Repos, len(untouchedRepos))

		repoStream, err = env.PachClient.PfsAPIClient.ListRepo(ctx, &pfs.ListRepoRequest{})
		require.NoError(t, err)
		var count int
		for {
			_, err := repoStream.Recv()
			if err == io.EOF {
				break
			}
			require.NoError(t, err)
			count++
		}
		require.Equal(t, count, 0)
	})

	suite.Run("InspectCommit", func(t *testing.T) {
		t.Parallel()
		ctx := pctx.TestContext(t)
		env := realenv.NewRealEnv(ctx, t, dockertestenv.NewTestDBConfig(t))

		repo := "test"
		require.NoError(t, env.PachClient.CreateRepo(pfs.DefaultProjectName, repo))

		started := time.Now()
		commit, err := env.PachClient.StartCommit(pfs.DefaultProjectName, repo, "master")
		require.NoError(t, err)

		fileContent := "foo\n"
		require.NoError(t, env.PachClient.PutFile(commit, "foo", strings.NewReader(fileContent)))

		commitInfo, err := env.PachClient.InspectCommit(pfs.DefaultProjectName, repo, commit.Branch.Name, commit.Id)
		require.NoError(t, err)

		tStarted, err := types.TimestampFromProto(commitInfo.Started)
		require.NoError(t, err)

		require.Equal(t, commit, commitInfo.Commit)
		require.Nil(t, commitInfo.Finished)
		require.Equal(t, &pfs.CommitInfo_Details{}, commitInfo.Details) // no details for an unfinished commit
		require.True(t, started.Before(tStarted))
		require.Nil(t, commitInfo.Finished)

		finished := time.Now()
		require.NoError(t, finishCommit(env.PachClient, repo, commit.Branch.Name, commit.Id))

		commitInfo, err = env.PachClient.WaitCommit(pfs.DefaultProjectName, repo, commit.Branch.Name, commit.Id)
		require.NoError(t, err)

		tStarted, err = types.TimestampFromProto(commitInfo.Started)
		require.NoError(t, err)

		tFinished, err := types.TimestampFromProto(commitInfo.Finished)
		require.NoError(t, err)

		require.Equal(t, commit, commitInfo.Commit)
		require.NotNil(t, commitInfo.Finished)
		require.Equal(t, len(fileContent), int(commitInfo.Details.SizeBytes))
		require.True(t, started.Before(tStarted))
		require.True(t, finished.Before(tFinished))
	})

	suite.Run("InspectCommitWait", func(t *testing.T) {
		t.Parallel()
		ctx := pctx.TestContext(t)
		env := realenv.NewRealEnv(ctx, t, dockertestenv.NewTestDBConfig(t))

		repo := "test"
		require.NoError(t, env.PachClient.CreateRepo(pfs.DefaultProjectName, repo))
		commit, err := env.PachClient.StartCommit(pfs.DefaultProjectName, repo, "master")
		require.NoError(t, err)

		var eg errgroup.Group
		eg.Go(func() error {
			time.Sleep(2 * time.Second)
			return finishCommit(env.PachClient, repo, commit.Branch.Name, commit.Id)
		})

		commitInfo, err := env.PachClient.WaitCommit(pfs.DefaultProjectName, commit.Branch.Repo.Name, commit.Branch.Name, commit.Id)
		require.NoError(t, err)
		require.NotNil(t, commitInfo.Finished)

		require.NoError(t, eg.Wait())
	})

	suite.Run("DropCommitSet", func(t *testing.T) {
		t.Parallel()
		ctx := pctx.TestContext(t)
		env := realenv.NewRealEnv(ctx, t, dockertestenv.NewTestDBConfig(t))

		project := tu.UniqueString("prj")
		require.NoError(t, env.PachClient.CreateProject(project))
		repo := tu.UniqueString("test")
		require.NoError(t, env.PachClient.CreateRepo(project, repo))

		commit1, err := env.PachClient.StartCommit(project, repo, "master")
		require.NoError(t, err)

		fileContent := "foo\n"
		require.NoError(t, env.PachClient.PutFile(commit1, "foo", strings.NewReader(fileContent)))

		require.NoError(t, finishProjectCommit(env.PachClient, project, repo, "master", ""))

		commit2, err := env.PachClient.StartCommit(project, repo, "master")
		require.NoError(t, err)

		// Squashing should fail because the commit has no children
		err = env.PachClient.SquashCommitSet(commit2.Id)
		require.YesError(t, err)
		require.True(t, pfsserver.IsSquashWithoutChildrenErr(err))

		require.NoError(t, env.PachClient.DropCommitSet(commit2.Id))

		_, err = env.PachClient.InspectCommit(project, repo, commit2.Branch.Name, commit2.Id)
		require.YesError(t, err)

		// Check that the head has been set to the parent
		commitInfo, err := env.PachClient.InspectCommit(project, repo, "master", "")
		require.NoError(t, err)
		require.Equal(t, commit1.Id, commitInfo.Commit.Id)

		// Check that the branch still exists
		branchInfos, err := env.PachClient.ListBranch(project, repo)
		require.NoError(t, err)
		require.Equal(t, 1, len(branchInfos))
	})

	suite.Run("DropCommitSetOnlyCommitInBranch", func(t *testing.T) {
		t.Parallel()
		ctx := pctx.TestContext(t)
		env := realenv.NewRealEnv(ctx, t, dockertestenv.NewTestDBConfig(t))

		repo := "test"
		require.NoError(t, env.PachClient.CreateRepo(pfs.DefaultProjectName, repo))
		repoProto := client.NewRepo(pfs.DefaultProjectName, repo)

		commit, err := env.PachClient.StartCommit(pfs.DefaultProjectName, repo, "master")
		require.NoError(t, err)
		require.NoError(t, env.PachClient.PutFile(commit, "foo", strings.NewReader("foo\n")))

		commitInfos, err := env.PachClient.ListCommit(repoProto, repoProto.NewCommit("master", ""), nil, 0)
		require.NoError(t, err)
		require.Equal(t, 1, len(commitInfos))
		require.Equal(t, commit, commitInfos[0].Commit)

		require.NoError(t, env.PachClient.DropCommitSet(commit.Id))

		// The branch has not been deleted, though its head has been replaced with an empty commit
		branchInfos, err := env.PachClient.ListBranch(pfs.DefaultProjectName, repo)
		require.NoError(t, err)
		require.Equal(t, 1, len(branchInfos))
		commitInfos, err = env.PachClient.ListCommit(repoProto, repoProto.NewCommit("master", ""), nil, 0)
		require.NoError(t, err)
		require.Equal(t, 1, len(commitInfos))
		require.Equal(t, branchInfos[0].Head, commitInfos[0].Commit)

		commitInfo, err := env.PachClient.InspectCommit(pfs.DefaultProjectName, repo, "master", "")
		require.NoError(t, err)
		require.Equal(t, int64(0), commitInfo.Details.SizeBytes)

		// Check that repo size is back to 0
		repoInfo, err := env.PachClient.InspectRepo(pfs.DefaultProjectName, repo)
		require.NoError(t, err)
		require.Equal(t, int64(0), repoInfo.Details.SizeBytes)
	})

	suite.Run("DropCommitSetFinished", func(t *testing.T) {
		t.Parallel()
		ctx := pctx.TestContext(t)
		env := realenv.NewRealEnv(ctx, t, dockertestenv.NewTestDBConfig(t))

		repo := "test"
		require.NoError(t, env.PachClient.CreateRepo(pfs.DefaultProjectName, repo))
		repoProto := client.NewRepo(pfs.DefaultProjectName, repo)

		commit, err := env.PachClient.StartCommit(pfs.DefaultProjectName, repo, "master")
		require.NoError(t, err)
		require.NoError(t, env.PachClient.PutFile(commit, "foo", strings.NewReader("foo\n")))
		require.NoError(t, finishCommit(env.PachClient, repo, commit.Branch.Name, commit.Id))

		commitInfos, err := env.PachClient.ListCommit(repoProto, repoProto.NewCommit("master", ""), nil, 0)
		require.NoError(t, err)
		require.Equal(t, 1, len(commitInfos))
		require.Equal(t, commit, commitInfos[0].Commit)
		require.Equal(t, int64(4), commitInfos[0].Details.SizeBytes)

		require.NoError(t, env.PachClient.DropCommitSet(commit.Id))

		// The branch has not been deleted, though it only has an empty commit
		branchInfos, err := env.PachClient.ListBranch(pfs.DefaultProjectName, repo)
		require.NoError(t, err)
		require.Equal(t, 1, len(branchInfos))
		commitInfos, err = env.PachClient.ListCommit(repoProto, repoProto.NewCommit("master", ""), nil, 0)
		require.NoError(t, err)
		require.Equal(t, 1, len(commitInfos))
		require.Equal(t, branchInfos[0].Head, commitInfos[0].Commit)
		require.NotEqual(t, commit, commitInfos[0].Commit)

		// Check that repo size is back to 0
		repoInfo, err := env.PachClient.InspectRepo(pfs.DefaultProjectName, repo)
		require.NoError(t, err)
		require.Equal(t, 0, int(repoInfo.Details.SizeBytes))
	})

	suite.Run("BasicFile", func(t *testing.T) {
		t.Parallel()
		ctx := pctx.TestContext(t)
		env := realenv.NewRealEnv(ctx, t, dockertestenv.NewTestDBConfig(t))

		repo := "repo"
		require.NoError(t, env.PachClient.CreateRepo(pfs.DefaultProjectName, repo))

		commit, err := env.PachClient.StartCommit(pfs.DefaultProjectName, repo, "master")
		require.NoError(t, err)

		file := "file"
		data := "data"
		require.NoError(t, env.PachClient.PutFile(commit, file, strings.NewReader(data)))

		require.NoError(t, finishCommit(env.PachClient, repo, commit.Branch.Name, commit.Id))

		var b bytes.Buffer
		require.NoError(t, env.PachClient.GetFile(commit, "file", &b))
		require.Equal(t, data, b.String())
	})

	suite.Run("SimpleFile", func(t *testing.T) {
		t.Parallel()
		ctx := pctx.TestContext(t)
		env := realenv.NewRealEnv(ctx, t, dockertestenv.NewTestDBConfig(t))

		repo := "test"
		require.NoError(t, env.PachClient.CreateRepo(pfs.DefaultProjectName, repo))

		commit1, err := env.PachClient.StartCommit(pfs.DefaultProjectName, repo, "master")
		require.NoError(t, err)
		require.NoError(t, env.PachClient.PutFile(commit1, "foo", strings.NewReader("foo\n"), client.WithAppendPutFile()))
		require.NoError(t, finishCommit(env.PachClient, repo, commit1.Branch.Name, commit1.Id))

		var buffer bytes.Buffer
		require.NoError(t, env.PachClient.GetFile(commit1, "foo", &buffer))
		require.Equal(t, "foo\n", buffer.String())

		commit2, err := env.PachClient.StartCommit(pfs.DefaultProjectName, repo, "master")
		require.NoError(t, err)
		require.NoError(t, env.PachClient.PutFile(commit2, "foo", strings.NewReader("foo\n"), client.WithAppendPutFile()))
		err = finishCommit(env.PachClient, repo, commit2.Branch.Name, commit2.Id)
		require.NoError(t, err)

		buffer.Reset()
		require.NoError(t, env.PachClient.GetFile(commit1, "foo", &buffer))
		require.Equal(t, "foo\n", buffer.String())
		buffer.Reset()
		require.NoError(t, env.PachClient.GetFile(commit2, "foo", &buffer))
		require.Equal(t, "foo\nfoo\n", buffer.String())
	})

	suite.Run("StartCommitWithUnfinishedParent", func(t *testing.T) {
		t.Parallel()
		ctx := pctx.TestContext(t)
		env := realenv.NewRealEnv(ctx, t, dockertestenv.NewTestDBConfig(t))

		repo := "test"
		require.NoError(t, env.PachClient.CreateRepo(pfs.DefaultProjectName, repo))

		commit1, err := env.PachClient.StartCommit(pfs.DefaultProjectName, repo, "master")
		require.NoError(t, err)
		_, err = env.PachClient.StartCommit(pfs.DefaultProjectName, repo, "master")
		// fails because the parent commit has not been finished
		require.YesError(t, err)

		require.NoError(t, finishCommit(env.PachClient, repo, commit1.Branch.Name, commit1.Id))
		_, err = env.PachClient.StartCommit(pfs.DefaultProjectName, repo, "master")
		require.NoError(t, err)
	})

	suite.Run("ProvenanceWithinSingleRepoDisallowed", func(t *testing.T) {
		t.Parallel()
		ctx := pctx.TestContext(t)
		env := realenv.NewRealEnv(ctx, t, dockertestenv.NewTestDBConfig(t))

		repo := "repo"
		require.NoError(t, env.PachClient.CreateRepo(pfs.DefaultProjectName, repo))

		// TODO: implement in terms of branch provenance
		// test: repo -> repo
		// test: a -> b -> a
	})

	suite.Run("AncestrySyntax", func(t *testing.T) {
		t.Parallel()
		ctx := pctx.TestContext(t)
		env := realenv.NewRealEnv(ctx, t, dockertestenv.NewTestDBConfig(t))

		repo := "test"
		require.NoError(t, env.PachClient.CreateRepo(pfs.DefaultProjectName, repo))

		commit1, err := env.PachClient.StartCommit(pfs.DefaultProjectName, repo, "master")
		require.NoError(t, err)
		require.NoError(t, env.PachClient.PutFile(commit1, "file", strings.NewReader("1")))
		require.NoError(t, finishCommit(env.PachClient, repo, commit1.Branch.Name, commit1.Id))

		commit2, err := env.PachClient.StartCommit(pfs.DefaultProjectName, repo, "master")
		require.NoError(t, err)
		require.NoError(t, env.PachClient.PutFile(commit2, "file", strings.NewReader("2")))
		require.NoError(t, finishCommit(env.PachClient, repo, commit2.Branch.Name, commit2.Id))

		commit3, err := env.PachClient.StartCommit(pfs.DefaultProjectName, repo, "master")
		require.NoError(t, err)
		require.NoError(t, env.PachClient.PutFile(commit3, "file", strings.NewReader("3")))
		require.NoError(t, finishCommit(env.PachClient, repo, commit3.Branch.Name, commit3.Id))

		commitInfo, err := env.PachClient.InspectCommit(pfs.DefaultProjectName, repo, "", "master^")
		require.NoError(t, err)
		require.Equal(t, commit2, commitInfo.Commit)

		commitInfo, err = env.PachClient.InspectCommit(pfs.DefaultProjectName, repo, "", "master~")
		require.NoError(t, err)
		require.Equal(t, commit2, commitInfo.Commit)

		commitInfo, err = env.PachClient.InspectCommit(pfs.DefaultProjectName, repo, "", "master^1")
		require.NoError(t, err)
		require.Equal(t, commit2, commitInfo.Commit)

		commitInfo, err = env.PachClient.InspectCommit(pfs.DefaultProjectName, repo, "", "master~1")
		require.NoError(t, err)
		require.Equal(t, commit2, commitInfo.Commit)

		commitInfo, err = env.PachClient.InspectCommit(pfs.DefaultProjectName, repo, "", "master^^")
		require.NoError(t, err)
		require.Equal(t, commit1, commitInfo.Commit)

		commitInfo, err = env.PachClient.InspectCommit(pfs.DefaultProjectName, repo, "", "master~~")
		require.NoError(t, err)
		require.Equal(t, commit1, commitInfo.Commit)

		commitInfo, err = env.PachClient.InspectCommit(pfs.DefaultProjectName, repo, "", "master^2")
		require.NoError(t, err)
		require.Equal(t, commit1, commitInfo.Commit)

		commitInfo, err = env.PachClient.InspectCommit(pfs.DefaultProjectName, repo, "", "master~2")
		require.NoError(t, err)
		require.Equal(t, commit1, commitInfo.Commit)

		commitInfo, err = env.PachClient.InspectCommit(pfs.DefaultProjectName, repo, "", "master.1")
		require.NoError(t, err)
		require.Equal(t, commit1, commitInfo.Commit)

		commitInfo, err = env.PachClient.InspectCommit(pfs.DefaultProjectName, repo, "", "master.2")
		require.NoError(t, err)
		require.Equal(t, commit2, commitInfo.Commit)

		commitInfo, err = env.PachClient.InspectCommit(pfs.DefaultProjectName, repo, "", "master.3")
		require.NoError(t, err)
		require.Equal(t, commit3, commitInfo.Commit)

		_, err = env.PachClient.InspectCommit(pfs.DefaultProjectName, repo, "", "master^^^")
		require.YesError(t, err)

		_, err = env.PachClient.InspectCommit(pfs.DefaultProjectName, repo, "", "master~~~")
		require.YesError(t, err)

		_, err = env.PachClient.InspectCommit(pfs.DefaultProjectName, repo, "", "master^3")
		require.YesError(t, err)

		_, err = env.PachClient.InspectCommit(pfs.DefaultProjectName, repo, "", "master~3")
		require.YesError(t, err)

		for i := 1; i <= 2; i++ {
			_, err := env.PachClient.InspectFile(client.NewCommit(pfs.DefaultProjectName, repo, "", fmt.Sprintf("%v^%v", commit3.Id, 3-i)), "file")
			require.NoError(t, err)
		}

		var buffer bytes.Buffer
		require.NoError(t, env.PachClient.GetFile(client.NewCommit(pfs.DefaultProjectName, repo, "", ancestry.Add("master", 0)), "file", &buffer))
		require.Equal(t, "3", buffer.String())
		buffer.Reset()
		require.NoError(t, env.PachClient.GetFile(client.NewCommit(pfs.DefaultProjectName, repo, "", ancestry.Add("master", 1)), "file", &buffer))
		require.Equal(t, "2", buffer.String())
		buffer.Reset()
		require.NoError(t, env.PachClient.GetFile(client.NewCommit(pfs.DefaultProjectName, repo, "", ancestry.Add("master", 2)), "file", &buffer))
		require.Equal(t, "1", buffer.String())
		buffer.Reset()
		require.NoError(t, env.PachClient.GetFile(client.NewCommit(pfs.DefaultProjectName, repo, "", ancestry.Add("master", -1)), "file", &buffer))
		require.Equal(t, "1", buffer.String())
		buffer.Reset()
		require.NoError(t, env.PachClient.GetFile(client.NewCommit(pfs.DefaultProjectName, repo, "", ancestry.Add("master", -2)), "file", &buffer))
		require.Equal(t, "2", buffer.String())
		buffer.Reset()
		require.NoError(t, env.PachClient.GetFile(client.NewCommit(pfs.DefaultProjectName, repo, "", ancestry.Add("master", -3)), "file", &buffer))
		require.Equal(t, "3", buffer.String())

		// Adding a bunch of commits to the head of the branch shouldn't change the forward references.
		// (It will change backward references.)
		for i := 0; i < 10; i++ {
			require.NoError(t, env.PachClient.PutFile(client.NewCommit(pfs.DefaultProjectName, repo, "master", ""), "file", strings.NewReader(fmt.Sprintf("%d", i+4))))
		}
		commitInfo, err = env.PachClient.InspectCommit(pfs.DefaultProjectName, repo, "", "master.1")
		require.NoError(t, err)
		require.Equal(t, commit1, commitInfo.Commit)

		commitInfo, err = env.PachClient.InspectCommit(pfs.DefaultProjectName, repo, "", "master.2")
		require.NoError(t, err)
		require.Equal(t, commit2, commitInfo.Commit)

		commitInfo, err = env.PachClient.InspectCommit(pfs.DefaultProjectName, repo, "", "master.3")
		require.NoError(t, err)
		require.Equal(t, commit3, commitInfo.Commit)
	})

	// Provenance implements the following DAG
	//  A ─▶ B ─▶ C ─▶ D
	//            ▲
	//  E ────────╯

	suite.Run("Provenance", func(t *testing.T) {
		t.Parallel()
		ctx := pctx.TestContext(t)
		env := realenv.NewRealEnv(ctx, t, dockertestenv.NewTestDBConfig(t))
		require.NoError(t, env.PachClient.CreateRepo(pfs.DefaultProjectName, "A"))
		require.NoError(t, env.PachClient.CreateRepo(pfs.DefaultProjectName, "B"))
		require.NoError(t, env.PachClient.CreateRepo(pfs.DefaultProjectName, "C"))
		require.NoError(t, env.PachClient.CreateRepo(pfs.DefaultProjectName, "D"))
		require.NoError(t, env.PachClient.CreateRepo(pfs.DefaultProjectName, "E"))
		require.NoError(t, env.PachClient.CreateBranch(pfs.DefaultProjectName, "B", "master", "", "", []*pfs.Branch{client.NewBranch(pfs.DefaultProjectName, "A", "master")}))
		require.NoError(t, env.PachClient.CreateBranch(pfs.DefaultProjectName, "C", "master", "", "", []*pfs.Branch{client.NewBranch(pfs.DefaultProjectName, "B", "master"), client.NewBranch(pfs.DefaultProjectName, "E", "master")}))
		require.NoError(t, env.PachClient.CreateBranch(pfs.DefaultProjectName, "D", "master", "", "", []*pfs.Branch{client.NewBranch(pfs.DefaultProjectName, "C", "master")}))

		branchInfo, err := env.PachClient.InspectBranch(pfs.DefaultProjectName, "B", "master")
		require.NoError(t, err)
		require.Equal(t, 1, len(branchInfo.Provenance))
		branchInfo, err = env.PachClient.InspectBranch(pfs.DefaultProjectName, "C", "master")
		require.NoError(t, err)
		require.Equal(t, 3, len(branchInfo.Provenance))
		branchInfo, err = env.PachClient.InspectBranch(pfs.DefaultProjectName, "D", "master")
		require.NoError(t, err)
		require.Equal(t, 4, len(branchInfo.Provenance))

		ACommit, err := env.PachClient.StartCommit(pfs.DefaultProjectName, "A", "master")
		require.NoError(t, err)
		require.NoError(t, finishCommit(env.PachClient, "A", ACommit.Branch.Name, ACommit.Id))

		commitInfo, err := env.PachClient.InspectCommit(pfs.DefaultProjectName, "B", "master", "")
		require.NoError(t, err)
		require.Equal(t, ACommit.Id, commitInfo.Commit.Id)

		commitInfo, err = env.PachClient.InspectCommit(pfs.DefaultProjectName, "C", "master", "")
		require.NoError(t, err)
		require.Equal(t, ACommit.Id, commitInfo.Commit.Id)

		commitInfo, err = env.PachClient.InspectCommit(pfs.DefaultProjectName, "D", "master", "")
		require.NoError(t, err)
		require.Equal(t, ACommit.Id, commitInfo.Commit.Id)

		ECommit, err := env.PachClient.StartCommit(pfs.DefaultProjectName, "E", "master")
		require.NoError(t, err)
		require.NoError(t, finishCommit(env.PachClient, "E", ECommit.Branch.Name, ECommit.Id))

		commitInfo, err = env.PachClient.InspectCommit(pfs.DefaultProjectName, "B", "master", "")
		require.NoError(t, err)
		aliasCommitInfo, err := env.PachClient.InspectCommit(pfs.DefaultProjectName, "B", "", ECommit.Id)
		require.NoError(t, err)
		require.Equal(t, aliasCommitInfo.Commit.Id, commitInfo.Commit.Id)

		commitInfo, err = env.PachClient.InspectCommit(pfs.DefaultProjectName, "C", "master", "")
		require.NoError(t, err)
		aliasCommitInfo, err = env.PachClient.InspectCommit(pfs.DefaultProjectName, "C", "", ECommit.Id)
		require.NoError(t, err)
		require.Equal(t, aliasCommitInfo.Commit.Id, commitInfo.Commit.Id)

		commitInfo, err = env.PachClient.InspectCommit(pfs.DefaultProjectName, "D", "master", "")
		require.NoError(t, err)
		_, err = env.PachClient.InspectCommit(pfs.DefaultProjectName, "D", "", ECommit.Id)
		require.NoError(t, err)
		require.Equal(t, ECommit.Id, commitInfo.Commit.Id)
	})

	suite.Run("CommitBranch", func(t *testing.T) {
		t.Parallel()
		ctx := pctx.TestContext(t)
		env := realenv.NewRealEnv(ctx, t, dockertestenv.NewTestDBConfig(t))
		require.NoError(t, env.PachClient.CreateRepo(pfs.DefaultProjectName, "input"))
		require.NoError(t, env.PachClient.CreateRepo(pfs.DefaultProjectName, "output1"))
		require.NoError(t, env.PachClient.CreateRepo(pfs.DefaultProjectName, "output2"))
		// Make two branches provenant on the master branch
		require.NoError(t, env.PachClient.CreateBranch(pfs.DefaultProjectName, "output1", "master", "", "", []*pfs.Branch{client.NewBranch(pfs.DefaultProjectName, "input", "master")}))
		require.NoError(t, env.PachClient.CreateBranch(pfs.DefaultProjectName, "output2", "master", "", "", []*pfs.Branch{client.NewBranch(pfs.DefaultProjectName, "input", "master")}))
		// Now make a commit on the master branch, which should trigger a downstream commit on each of the two branches
		masterCommit, err := env.PachClient.StartCommit(pfs.DefaultProjectName, "input", "master")
		require.NoError(t, err)
		require.NoError(t, finishCommit(env.PachClient, "input", masterCommit.Branch.Name, masterCommit.Id))
		// Check that the commit in output1 has the information and provenance we expect
		commitInfo, err := env.PachClient.InspectCommit(pfs.DefaultProjectName, "output1", "master", "")
		require.NoError(t, err)
		require.Equal(t, masterCommit.Id, commitInfo.Commit.Id)
		// Check that the commit in output2 has the information and provenance we expect
		commitInfo, err = env.PachClient.InspectCommit(pfs.DefaultProjectName, "output2", "master", "")
		require.NoError(t, err)
		require.Equal(t, masterCommit.Id, commitInfo.Commit.Id)
	})

	suite.Run("CommitBranchProvenanceMovement", func(t *testing.T) {
		t.Parallel()
		ctx := pctx.TestContext(t)
		env := realenv.NewRealEnv(ctx, t, dockertestenv.NewTestDBConfig(t))
		require.NoError(t, env.PachClient.CreateRepo(pfs.DefaultProjectName, "input"))
		require.NoError(t, env.PachClient.CreateRepo(pfs.DefaultProjectName, "output"))
		// create two commits on input@master
		parentCommit, err := env.PachClient.StartCommit(pfs.DefaultProjectName, "input", "master")
		require.NoError(t, err)
		require.NoError(t, finishCommit(env.PachClient, "input", parentCommit.Branch.Name, parentCommit.Id))
		masterCommit, err := env.PachClient.StartCommit(pfs.DefaultProjectName, "input", "master")
		require.NoError(t, err)
		require.NoError(t, finishCommit(env.PachClient, "input", masterCommit.Branch.Name, masterCommit.Id))
		// Make input@A set to input@master
		require.NoError(t, env.PachClient.CreateBranch(pfs.DefaultProjectName, "input", "A", masterCommit.Branch.Name, masterCommit.Id, nil))
		// Now create a branch provenant on input@A
		require.NoError(t, env.PachClient.CreateBranch(pfs.DefaultProjectName, "output", "C", "", "", []*pfs.Branch{client.NewBranch(pfs.DefaultProjectName, "input", "A")}))
		require.NoError(t, finishCommit(env.PachClient, "output", "C", ""))
		// The head commit of the C branch should have a different ID than the new heads
		// of branches A and B, but should include them in its DirectProvenance
		cHead, err := env.PachClient.InspectCommit(pfs.DefaultProjectName, "output", "C", "")
		require.NoError(t, err)
		aHead, err := env.PachClient.InspectCommit(pfs.DefaultProjectName, "input", "A", "")
		require.NoError(t, err)
		// Chain of C should only have one commit, differing from A & B
		require.NotEqual(t, cHead.Commit.Id, aHead.Commit.Id)
		require.Equal(t, 1, len(cHead.DirectProvenance))
		require.Equal(t, aHead.Commit.Id, cHead.DirectProvenance[0].Id)
		// We should be able to squash input@A^
		require.NoError(t, env.PachClient.SquashCommitSet(aHead.ParentCommit.Id))
		aHead, err = env.PachClient.InspectCommit(pfs.DefaultProjectName, "input", "A", "")
		require.NoError(t, err)
		require.Nil(t, aHead.ParentCommit)
		_, err = env.PFSServer.DropCommitSet(ctx, &pfs.DropCommitSetRequest{CommitSet: &pfs.CommitSet{Id: cHead.Commit.Id}})
		require.NoError(t, err)
		cHeadNew, err := env.PachClient.InspectCommit(pfs.DefaultProjectName, "output", "C", "")
		require.NoError(t, err)
		aHeadNew, err := env.PachClient.InspectCommit(pfs.DefaultProjectName, "input", "A", "")
		require.NoError(t, err)
		// check C.Head's commit provenance
		require.Equal(t, 1, len(cHeadNew.DirectProvenance))
		require.Equal(t, "input", cHeadNew.DirectProvenance[0].Repo.Name)
		require.Equal(t, aHeadNew.Commit.Id, cHeadNew.DirectProvenance[0].Id)
		require.NotEqual(t, cHead.Commit.Id, cHeadNew.Commit.Id)
		// It should also be ok to make new commits on branch A
		aCommit, err := env.PachClient.StartCommit(pfs.DefaultProjectName, "input", "A")
		require.NoError(t, err)
		require.NoError(t, finishCommit(env.PachClient, "input", aCommit.Branch.Name, aCommit.Id))
	})

	// For the "V" shaped DAG:
	//     A   B
	//     |   |
	//      \ /
	//       C
	// When commit x propagates from A to C, verify that queries to B@x resolve to the B commit
	// that was used in C@x.
	suite.Run("ResolveAlias", func(t *testing.T) {
		t.Parallel()
		env := realenv.NewRealEnv(pctx.TestContext(t), t, dockertestenv.NewTestDBConfig(t))
		c := env.PachClient
		require.NoError(t, c.CreateRepo(pfs.DefaultProjectName, "A"))
		require.NoError(t, c.CreateRepo(pfs.DefaultProjectName, "B"))
		require.NoError(t, c.CreateRepo(pfs.DefaultProjectName, "C"))
		require.NoError(t, env.PachClient.CreateBranch(pfs.DefaultProjectName, "C", "master", "", "",
			[]*pfs.Branch{
				client.NewBranch(pfs.DefaultProjectName, "A", "master"),
				client.NewBranch(pfs.DefaultProjectName, "B", "master")},
		))
		ci, err := c.InspectCommit(pfs.DefaultProjectName, "A", "master", "")
		require.NoError(t, err)
		// create another commit on A that will propagate to C
		commit1, err := c.StartCommit(pfs.DefaultProjectName, "A", "master")
		require.NoError(t, err)
		require.NoError(t, c.PutFile(commit1, "file", strings.NewReader("foo")))
		require.NoError(t, c.FinishCommit(pfs.DefaultProjectName, "A", commit1.Branch.Name, commit1.Id))
		// Assert that referencing "B" at the latest commit ID gives us the latest "B" commit
		cis, err := c.InspectCommitSet(commit1.Id)
		require.NoError(t, err)
		require.Equal(t, 3, len(cis))
		resolvedAliasCommit, err := c.InspectCommit(pfs.DefaultProjectName, "B", "", commit1.Id)
		require.NoError(t, err)
		require.Equal(t, ci.Commit.Id, resolvedAliasCommit.Commit.Id)

	})

	// In general a commit set can be squashed without use of force whenever the following commit set was initiated
	// by from the same branch.
	// For example, consider the following branch provenance graph (where A & B are input branches):
	// C: {A, B}
	// D: {B}
	// Now consider the following sequence of commits against input branches A & B, mapped to the expanded commit set they initiate.
	// A@1 -> { A@1, C@1, B@0 }
	// A@2 -> { A@2, C@2, B@0 }
	// A@3 -> { A@3, C@3, B@0 }
	// B@4 -> { B@4, C@4, D@4, A@3 }
	// B@5 -> { B@5, C@5, D@5, A@3 }
	// A@6 -> { A@6, C@6, B@5 }
	// A@7 -> { A@7, C@7, B@5 }
	// The commit sets that can be safely squashed here are: {1, 2, 4, 6}. The reason is that no other commit set referenes commits
	// from those commit sets except the commit sets that produced them. On the other hand, commit set 3 cannot be
	// independently deleted since commit set 4 references its commit A@3. Similarly, commit set 5 has its commit B@5 referenced
	// in commit set 6 & 7.
	// These commit sets that we'll consider troublesome for deletes, become troublesome when the next commit set originates from a
	// different branch; i.e. when one commit set in the sequence originates from branch A, and the following from B.
	// So conversely, we can conclude that whenever we have a sequence of commit sets that are originated from the
	// same branch, all but the last commit set in the sequence can be considered safe to delete.
	suite.Run("SquashComplex", func(t *testing.T) {
		t.Parallel()
		ctx := pctx.TestContext(t)
		env := realenv.NewRealEnv(ctx, t, dockertestenv.NewTestDBConfig(t))
		c := env.PachClient
		var benches []string
		start := time.Now()
		checkpoint := func(label string) {
			benches = append(benches, fmt.Sprintf("%s: %v\n", label, time.Since(start)))
			start = time.Now()
		}
		makeCommit := func(c *client.APIClient, repos ...string) *pfs.CommitSet {
			totalSubvenance := make(map[string]*pfs.Branch)
			txn, err := c.StartTransaction()
			require.NoError(t, err)
			txnClient := env.PachClient.WithTransaction(txn)
			cs := []*pfs.Commit{}
			for _, r := range repos {
				commit, err := txnClient.StartCommit(pfs.DefaultProjectName, r, "master")
				require.NoError(t, err)
				cs = append(cs, commit)
			}
			txnInfo, err := env.PachClient.FinishTransaction(txn)
			require.NoError(t, err)
			for _, commit := range cs {
				require.NoError(t, c.PutFile(commit, "foo", strings.NewReader("foo\n"), client.WithAppendPutFile()))
				require.NoError(t, finishCommit(c, commit.Repo.Name, "master", ""))
				bi, err := c.InspectBranch(pfs.DefaultProjectName, commit.Repo.Name, "master")
				require.NoError(t, err)
				for _, subv := range bi.Subvenance {
					totalSubvenance[subv.String()] = subv
				}
			}
			for _, subv := range totalSubvenance {
				require.NoError(t, finishCommit(c, subv.Repo.Name, subv.Name, ""))
			}
			checkpoint(fmt.Sprintf("makeCommit: %v", repos))
			return &pfs.CommitSet{Id: txnInfo.Transaction.Id}
		}
		listCommitSets := func() []*pfs.CommitSetInfo {
			csClient, err := c.ListCommitSet(ctx, &pfs.ListCommitSetRequest{Project: client.NewProject(pfs.DefaultProjectName)})
			require.NoError(t, err)
			css, err := grpcutil.Collect[*pfs.CommitSetInfo](csClient, 1000)
			require.NoError(t, err)
			checkpoint("list commit sets")
			return css
		}
		buildDAG(t, c, "A")
		checkpoint("build A")
		buildDAG(t, c, "B")
		checkpoint("build B")
		buildDAG(t, c, "C", "B", "A")
		checkpoint("build C")
		buildDAG(t, c, "D", "B")
		checkpoint("build D")
		// first test a simple squash - removing an independent commit set from the middle of the DAG
		squashCandidate := makeCommit(c, "A")
		makeCommit(c, "A")
		require.Equal(t, 6, len(listCommitSets()))
		_, err := c.PfsAPIClient.SquashCommitSet(ctx, &pfs.SquashCommitSetRequest{CommitSet: squashCandidate})
		require.NoError(t, err)
		checkpoint("squash first")
		require.Equal(t, 5, len(listCommitSets()))
		badCandidate1 := makeCommit(c, "B")
		badCandidate2 := makeCommit(c, "A")
		squashCandidate = makeCommit(c, "B")
		squashCandidate2 := makeCommit(c, "B")
		latest := makeCommit(c, "B")
		start = time.Now()
		_, err = c.PfsAPIClient.SquashCommitSet(ctx, &pfs.SquashCommitSetRequest{CommitSet: badCandidate1})
		require.YesError(t, err)
		checkpoint("bad squash 1")
		_, err = c.PfsAPIClient.SquashCommitSet(ctx, &pfs.SquashCommitSetRequest{CommitSet: badCandidate2})
		require.YesError(t, err)
		checkpoint("bad squash 2")
		_, err = c.PfsAPIClient.SquashCommitSet(ctx, &pfs.SquashCommitSetRequest{CommitSet: squashCandidate2})
		require.NoError(t, err)
		checkpoint("good squash")
		require.Equal(t, 9, len(listCommitSets()))
		_, err = c.PfsAPIClient.SquashCommitSet(ctx, &pfs.SquashCommitSetRequest{CommitSet: squashCandidate})
		require.NoError(t, err)
		checkpoint("good squash")
		require.Equal(t, 8, len(listCommitSets()))
		// ok now lets do something crazy
		for i := 0; i < 5; i++ {
			for _, b := range []string{"A", "B"} {
				latest = makeCommit(c, b)
			}
		}
		require.Equal(t, 18, len(listCommitSets()))
		_, err = c.PfsAPIClient.SquashCommitSet(ctx, &pfs.SquashCommitSetRequest{CommitSet: latest})
		require.YesError(t, err)
		checkpoint("bad squash latest")
		// add slice to top so that we can successfully squash
		realLatest := makeCommit(c, "A", "B")
		_, err = c.PfsAPIClient.SquashCommitSet(ctx, &pfs.SquashCommitSetRequest{CommitSet: latest})
		require.NoError(t, err)
		checkpoint("good squash latest")
		css := listCommitSets()
		require.Equal(t, 18, len(css))
		require.Equal(t, realLatest.Id, css[0].CommitSet.Id)
		fmt.Println(benches)
	})

	suite.Run("Branch1", func(t *testing.T) {
		t.Parallel()
		ctx := pctx.TestContext(t)
		env := realenv.NewRealEnv(ctx, t, dockertestenv.NewTestDBConfig(t))

		repo := "test"
		require.NoError(t, env.PachClient.CreateRepo(pfs.DefaultProjectName, repo))
		masterCommit := client.NewCommit(pfs.DefaultProjectName, repo, "master", "")
		commit, err := env.PachClient.StartCommit(pfs.DefaultProjectName, repo, "master")
		require.NoError(t, err)
		require.NoError(t, env.PachClient.PutFile(masterCommit, "foo", strings.NewReader("foo\n"), client.WithAppendPutFile()))
		require.NoError(t, finishCommit(env.PachClient, repo, "master", ""))
		var buffer bytes.Buffer
		require.NoError(t, env.PachClient.GetFile(masterCommit, "foo", &buffer))
		require.Equal(t, "foo\n", buffer.String())
		branchInfos, err := env.PachClient.ListBranch(pfs.DefaultProjectName, repo)
		require.NoError(t, err)
		require.Equal(t, 1, len(branchInfos))
		require.Equal(t, "master", branchInfos[0].Branch.Name)

		_, err = env.PachClient.StartCommit(pfs.DefaultProjectName, repo, "master")
		require.NoError(t, err)
		require.NoError(t, env.PachClient.PutFile(masterCommit, "foo", strings.NewReader("foo\n"), client.WithAppendPutFile()))
		require.NoError(t, finishCommit(env.PachClient, repo, "master", ""))
		buffer = bytes.Buffer{}
		require.NoError(t, env.PachClient.GetFile(masterCommit, "foo", &buffer))
		require.Equal(t, "foo\nfoo\n", buffer.String())
		branchInfos, err = env.PachClient.ListBranch(pfs.DefaultProjectName, repo)
		require.NoError(t, err)
		require.Equal(t, 1, len(branchInfos))
		require.Equal(t, "master", branchInfos[0].Branch.Name)

		// Check that moving the commit to other branches uses the same CommitSet ID and extends the existing CommitSet
		commitInfos, err := env.PachClient.InspectCommitSet(commit.Id)
		require.NoError(t, err)
		require.Equal(t, 1, len(commitInfos))

		require.NoError(t, env.PachClient.CreateBranch(pfs.DefaultProjectName, repo, "master2", commit.Branch.Name, commit.Id, nil))

		commitInfos, err = env.PachClient.InspectCommitSet(commit.Id)
		require.NoError(t, err)
		require.Equal(t, 1, len(commitInfos))

		require.NoError(t, env.PachClient.CreateBranch(pfs.DefaultProjectName, repo, "master3", commit.Branch.Name, commit.Id, nil))

		commitInfos, err = env.PachClient.InspectCommitSet(commit.Id)
		require.NoError(t, err)
		require.Equal(t, 1, len(commitInfos))

		branchInfos, err = env.PachClient.ListBranch(pfs.DefaultProjectName, repo)
		require.NoError(t, err)
		require.Equal(t, 3, len(branchInfos))
		require.Equal(t, "master3", branchInfos[0].Branch.Name)
		require.Equal(t, "master2", branchInfos[1].Branch.Name)
		require.Equal(t, "master", branchInfos[2].Branch.Name)
	})

	suite.Run("PinBranchCommitsDAG", func(t *testing.T) {
		t.Parallel()
		ctx := pctx.TestContext(t)
		env := realenv.NewRealEnv(ctx, t, dockertestenv.NewTestDBConfig(t))
		input, pinInput, output := "input", "pinInput", "output"
		require.NoError(t, env.PachClient.CreateRepo(pfs.DefaultProjectName, input))
		require.NoError(t, env.PachClient.CreateRepo(pfs.DefaultProjectName, pinInput))
		require.NoError(t, env.PachClient.CreateRepo(pfs.DefaultProjectName, output))
		require.NoError(t, env.PachClient.CreateBranch(pfs.DefaultProjectName, output, "master", "", "",
			[]*pfs.Branch{
				client.NewBranch(pfs.DefaultProjectName, input, "master"),
				client.NewBranch(pfs.DefaultProjectName, pinInput, "pin1"),
			}))
		require.NoError(t, env.PachClient.CreateBranch(pfs.DefaultProjectName, pinInput, "master", "pin1", "", nil))
		commit1, err := env.PachClient.StartCommit(pfs.DefaultProjectName, pinInput, "master")
		require.NoError(t, err)
		require.NoError(t, env.PachClient.PutFile(commit1, "foo", strings.NewReader("foo\n")))
		require.NoError(t, finishCommit(env.PachClient, pinInput, "master", commit1.Id))
		require.NoError(t, env.PachClient.CreateBranch(pfs.DefaultProjectName, pinInput, "pin2", "master", "", nil))
		require.NoError(t, env.PachClient.CreateBranch(pfs.DefaultProjectName, output, "master", "", "",
			[]*pfs.Branch{
				client.NewBranch(pfs.DefaultProjectName, input, "master"),
				client.NewBranch(pfs.DefaultProjectName, pinInput, "pin2"),
			}))
	})

	suite.Run("PutFileBig", func(t *testing.T) {
		t.Parallel()
		ctx := pctx.TestContext(t)
		env := realenv.NewRealEnv(ctx, t, dockertestenv.NewTestDBConfig(t))

		repo := "test"
		require.NoError(t, env.PachClient.CreateRepo(pfs.DefaultProjectName, repo))

		// Write a big blob that would normally not fit in a block
		fileSize := int(pfs.ChunkSize + 5*1024*1024)
		expectedOutputA := random.String(fileSize)
		r := strings.NewReader(string(expectedOutputA))

		commit1, err := env.PachClient.StartCommit(pfs.DefaultProjectName, repo, "master")
		require.NoError(t, err)
		require.NoError(t, env.PachClient.PutFile(commit1, "foo", r))
		require.NoError(t, finishCommit(env.PachClient, repo, commit1.Branch.Name, commit1.Id))

		fileInfo, err := env.PachClient.InspectFile(commit1, "foo")
		require.NoError(t, err)
		require.Equal(t, fileSize, int(fileInfo.SizeBytes))

		var buffer bytes.Buffer
		require.NoError(t, env.PachClient.GetFile(commit1, "foo", &buffer))
		require.Equal(t, string(expectedOutputA), buffer.String())
	})

	suite.Run("PutFile", func(t *testing.T) {
		t.Parallel()
		ctx := pctx.TestContext(t)
		env := realenv.NewRealEnv(ctx, t, dockertestenv.NewTestDBConfig(t))

		repo := "test"
		require.NoError(t, env.PachClient.CreateRepo(pfs.DefaultProjectName, repo))
		masterCommit := client.NewCommit(pfs.DefaultProjectName, repo, "master", "")
		require.NoError(t, env.PachClient.PutFile(masterCommit, "file", strings.NewReader("foo")))
		var buf bytes.Buffer
		require.NoError(t, env.PachClient.GetFile(masterCommit, "file", &buf))
		require.Equal(t, "foo", buf.String())
		require.NoError(t, env.PachClient.PutFile(masterCommit, "file", strings.NewReader("bar")))
		buf.Reset()
		require.NoError(t, env.PachClient.GetFile(masterCommit, "file", &buf))
		require.Equal(t, "bar", buf.String())
		require.NoError(t, env.PachClient.DeleteFile(masterCommit, "file"))
		require.NoError(t, env.PachClient.PutFile(masterCommit, "file", strings.NewReader("buzz")))
		buf.Reset()
		require.NoError(t, env.PachClient.GetFile(masterCommit, "file", &buf))
		require.Equal(t, "buzz", buf.String())
	})

	suite.Run("PutFile2", func(t *testing.T) {
		t.Parallel()
		ctx := pctx.TestContext(t)
		env := realenv.NewRealEnv(ctx, t, dockertestenv.NewTestDBConfig(t))

		repo := "test"
		require.NoError(t, env.PachClient.CreateRepo(pfs.DefaultProjectName, repo))
		commit1, err := env.PachClient.StartCommit(pfs.DefaultProjectName, repo, "master")
		masterCommit := client.NewCommit(pfs.DefaultProjectName, repo, "master", "")
		require.NoError(t, err)
		require.NoError(t, env.PachClient.PutFile(commit1, "file", strings.NewReader("foo\n"), client.WithAppendPutFile()))
		require.NoError(t, env.PachClient.PutFile(commit1, "file", strings.NewReader("bar\n"), client.WithAppendPutFile()))
		require.NoError(t, env.PachClient.PutFile(masterCommit, "file", strings.NewReader("buzz\n"), client.WithAppendPutFile()))
		require.NoError(t, finishCommit(env.PachClient, repo, commit1.Branch.Name, commit1.Id))

		expected := "foo\nbar\nbuzz\n"
		buffer := &bytes.Buffer{}
		require.NoError(t, env.PachClient.GetFile(commit1, "file", buffer))
		require.Equal(t, expected, buffer.String())
		buffer.Reset()
		require.NoError(t, env.PachClient.GetFile(masterCommit, "file", buffer))
		require.Equal(t, expected, buffer.String())

		commit2, err := env.PachClient.StartCommit(pfs.DefaultProjectName, repo, "master")
		require.NoError(t, err)
		require.NoError(t, env.PachClient.PutFile(commit2, "file", strings.NewReader("foo\n"), client.WithAppendPutFile()))
		require.NoError(t, env.PachClient.PutFile(commit2, "file", strings.NewReader("bar\n"), client.WithAppendPutFile()))
		require.NoError(t, env.PachClient.PutFile(masterCommit, "file", strings.NewReader("buzz\n"), client.WithAppendPutFile()))
		require.NoError(t, finishCommit(env.PachClient, repo, "master", ""))

		expected = "foo\nbar\nbuzz\nfoo\nbar\nbuzz\n"
		buffer.Reset()
		require.NoError(t, env.PachClient.GetFile(commit2, "file", buffer))
		require.Equal(t, expected, buffer.String())
		buffer.Reset()
		require.NoError(t, env.PachClient.GetFile(masterCommit, "file", buffer))
		require.Equal(t, expected, buffer.String())

		commit3, err := env.PachClient.StartCommit(pfs.DefaultProjectName, repo, "master")
		require.NoError(t, err)
		require.NoError(t, finishCommit(env.PachClient, repo, commit3.Branch.Name, commit3.Id))
		require.NoError(t, env.PachClient.CreateBranch(pfs.DefaultProjectName, repo, "foo", "", commit3.Id, nil))

		commit4, err := env.PachClient.StartCommit(pfs.DefaultProjectName, repo, "foo")
		require.NoError(t, err)
		require.NoError(t, env.PachClient.PutFile(commit4, "file", strings.NewReader("foo\nbar\nbuzz\n"), client.WithAppendPutFile()))
		require.NoError(t, finishCommit(env.PachClient, repo, commit4.Branch.Name, commit4.Id))

		// commit 3 should have remained unchanged
		buffer.Reset()
		require.NoError(t, env.PachClient.GetFile(commit3, "file", buffer))
		require.Equal(t, expected, buffer.String())

		expected = "foo\nbar\nbuzz\nfoo\nbar\nbuzz\nfoo\nbar\nbuzz\n"
		buffer.Reset()
		require.NoError(t, env.PachClient.GetFile(commit4, "file", buffer))
		require.Equal(t, expected, buffer.String())
	})

	suite.Run("PutFileBranchCommitID", func(t *testing.T) {
		t.Parallel()
		ctx := pctx.TestContext(t)
		env := realenv.NewRealEnv(ctx, t, dockertestenv.NewTestDBConfig(t))

		repo := "test"
		require.NoError(t, env.PachClient.CreateRepo(pfs.DefaultProjectName, repo))

		err := env.PachClient.PutFile(client.NewCommit(pfs.DefaultProjectName, repo, "", "master"), "foo", strings.NewReader("foo\n"), client.WithAppendPutFile())
		require.NoError(t, err)
	})

	suite.Run("PutSameFileInParallel", func(t *testing.T) {
		t.Parallel()
		ctx := pctx.TestContext(t)
		env := realenv.NewRealEnv(ctx, t, dockertestenv.NewTestDBConfig(t))

		repo := "test"
		require.NoError(t, env.PachClient.CreateRepo(pfs.DefaultProjectName, repo))

		commit, err := env.PachClient.StartCommit(pfs.DefaultProjectName, repo, "master")
		require.NoError(t, err)
		var eg errgroup.Group
		for i := 0; i < 3; i++ {
			eg.Go(func() error {
				return env.PachClient.PutFile(commit, "foo", strings.NewReader("foo\n"), client.WithAppendPutFile())
			})
		}
		require.NoError(t, eg.Wait())
		require.NoError(t, finishCommit(env.PachClient, repo, commit.Branch.Name, commit.Id))

		var buffer bytes.Buffer
		require.NoError(t, env.PachClient.GetFile(commit, "foo", &buffer))
		require.Equal(t, "foo\nfoo\nfoo\n", buffer.String())
	})

	suite.Run("InspectFile", func(t *testing.T) {
		t.Parallel()
		ctx := pctx.TestContext(t)
		env := realenv.NewRealEnv(ctx, t, dockertestenv.NewTestDBConfig(t))

		repo := "test"
		require.NoError(t, env.PachClient.CreateRepo(pfs.DefaultProjectName, repo))

		fileContent1 := "foo\n"
		commit1, err := env.PachClient.StartCommit(pfs.DefaultProjectName, repo, "master")
		require.NoError(t, err)
		require.NoError(t, env.PachClient.PutFile(commit1, "foo", strings.NewReader(fileContent1), client.WithAppendPutFile()))
		checks := func() {
			fileInfo, err := env.PachClient.InspectFile(commit1, "foo")
			require.NoError(t, err)
			require.Equal(t, pfs.FileType_FILE, fileInfo.FileType)
			require.Equal(t, len(fileContent1), int(fileInfo.SizeBytes))
		}
		checks()
		require.NoError(t, finishCommit(env.PachClient, repo, commit1.Branch.Name, commit1.Id))
		checks()

		fileContent2 := "barbar\n"
		commit2, err := env.PachClient.StartCommit(pfs.DefaultProjectName, repo, "master")
		require.NoError(t, err)
		require.NoError(t, env.PachClient.PutFile(commit2, "foo", strings.NewReader(fileContent2), client.WithAppendPutFile()))

		require.NoError(t, finishCommit(env.PachClient, repo, commit2.Branch.Name, commit2.Id))

		fileInfo, err := env.PachClient.InspectFile(commit2, "foo")
		require.NoError(t, err)
		require.Equal(t, pfs.FileType_FILE, fileInfo.FileType)
		require.Equal(t, len(fileContent1+fileContent2), int(fileInfo.SizeBytes))

		fileInfo, err = env.PachClient.InspectFile(commit2, "foo")
		require.NoError(t, err)
		require.Equal(t, pfs.FileType_FILE, fileInfo.FileType)
		require.Equal(t, len(fileContent1)+len(fileContent2), int(fileInfo.SizeBytes))

		fileContent3 := "bar\n"
		commit3, err := env.PachClient.StartCommit(pfs.DefaultProjectName, repo, "master")
		require.NoError(t, err)
		require.NoError(t, env.PachClient.PutFile(commit3, "bar", strings.NewReader(fileContent3), client.WithAppendPutFile()))
		require.NoError(t, finishCommit(env.PachClient, repo, commit3.Branch.Name, commit3.Id))

		fis, err := env.PachClient.ListFileAll(commit3, "")
		require.NoError(t, err)
		require.Equal(t, 2, len(fis))

		require.Equal(t, len(fis), 2)
	})

	suite.Run("InspectFile2", func(t *testing.T) {
		t.Parallel()
		ctx := pctx.TestContext(t)
		env := realenv.NewRealEnv(ctx, t, dockertestenv.NewTestDBConfig(t))

		repo := "test"
		require.NoError(t, env.PachClient.CreateRepo(pfs.DefaultProjectName, repo))
		commit := client.NewCommit(pfs.DefaultProjectName, repo, "master", "")

		fileContent1 := "foo\n"
		fileContent2 := "buzz\n"

		_, err := env.PachClient.StartCommit(pfs.DefaultProjectName, repo, "master")
		require.NoError(t, err)
		require.NoError(t, env.PachClient.PutFile(commit, "file", strings.NewReader(fileContent1), client.WithAppendPutFile()))
		require.NoError(t, finishCommit(env.PachClient, repo, "master", ""))

		fileInfo, err := env.PachClient.InspectFile(commit, "/file")
		require.NoError(t, err)
		require.Equal(t, len(fileContent1), int(fileInfo.SizeBytes))
		require.Equal(t, "/file", fileInfo.File.Path)
		require.Equal(t, pfs.FileType_FILE, fileInfo.FileType)

		_, err = env.PachClient.StartCommit(pfs.DefaultProjectName, repo, "master")
		require.NoError(t, err)
		require.NoError(t, env.PachClient.PutFile(commit, "file", strings.NewReader(fileContent1), client.WithAppendPutFile()))
		require.NoError(t, finishCommit(env.PachClient, repo, "master", ""))

		fileInfo, err = env.PachClient.InspectFile(commit, "file")
		require.NoError(t, err)
		require.Equal(t, len(fileContent1)*2, int(fileInfo.SizeBytes))
		require.Equal(t, "/file", fileInfo.File.Path)

		_, err = env.PachClient.StartCommit(pfs.DefaultProjectName, repo, "master")
		require.NoError(t, err)
		require.NoError(t, env.PachClient.DeleteFile(commit, "file"))
		require.NoError(t, env.PachClient.PutFile(commit, "file", strings.NewReader(fileContent2), client.WithAppendPutFile()))
		require.NoError(t, finishCommit(env.PachClient, repo, "master", ""))

		fileInfo, err = env.PachClient.InspectFile(commit, "file")
		require.NoError(t, err)
		require.Equal(t, len(fileContent2), int(fileInfo.SizeBytes))
	})

	suite.Run("InspectFile3", func(t *testing.T) {
		t.Parallel()
		ctx := pctx.TestContext(t)
		env := realenv.NewRealEnv(ctx, t, dockertestenv.NewTestDBConfig(t))

		repo := "test"
		require.NoError(t, env.PachClient.CreateRepo(pfs.DefaultProjectName, repo))

		fileContent1 := "foo\n"
		commit1, err := env.PachClient.StartCommit(pfs.DefaultProjectName, repo, "master")
		require.NoError(t, err)
		require.NoError(t, env.PachClient.PutFile(commit1, "foo/bar", strings.NewReader(fileContent1)))
		fileInfo, err := env.PachClient.InspectFile(commit1, "foo")
		require.NoError(t, err)
		require.NotNil(t, fileInfo)

		require.NoError(t, finishCommit(env.PachClient, repo, commit1.Branch.Name, commit1.Id))

		fi, err := env.PachClient.InspectFile(commit1, "foo/bar")
		require.NoError(t, err)
		require.NotNil(t, fi)

		fileContent2 := "barbar\n"
		commit2, err := env.PachClient.StartCommit(pfs.DefaultProjectName, repo, "master")
		require.NoError(t, err)
		require.NoError(t, env.PachClient.PutFile(commit2, "foo", strings.NewReader(fileContent2)))

		fileInfo, err = env.PachClient.InspectFile(commit2, "foo")
		require.NoError(t, err)
		require.NotNil(t, fileInfo)

		require.NoError(t, finishCommit(env.PachClient, repo, commit2.Branch.Name, commit2.Id))

		fi, err = env.PachClient.InspectFile(commit2, "foo")
		require.NoError(t, err)
		require.NotNil(t, fi)

		fileContent3 := "bar\n"
		commit3, err := env.PachClient.StartCommit(pfs.DefaultProjectName, repo, "master")
		require.NoError(t, err)
		require.NoError(t, env.PachClient.PutFile(commit3, "bar", strings.NewReader(fileContent3)))
		require.NoError(t, finishCommit(env.PachClient, repo, commit3.Branch.Name, commit3.Id))
		fi, err = env.PachClient.InspectFile(commit3, "bar")
		require.NoError(t, err)
		require.NotNil(t, fi)
	})

	suite.Run("InspectDir", func(t *testing.T) {
		t.Parallel()
		ctx := pctx.TestContext(t)
		env := realenv.NewRealEnv(ctx, t, dockertestenv.NewTestDBConfig(t))

		repo := "test"
		require.NoError(t, env.PachClient.CreateRepo(pfs.DefaultProjectName, repo))

		commit1, err := env.PachClient.StartCommit(pfs.DefaultProjectName, repo, "master")
		require.NoError(t, err)

		fileContent := "foo\n"
		require.NoError(t, env.PachClient.PutFile(commit1, "dir/foo", strings.NewReader(fileContent)))

		require.NoError(t, finishCommit(env.PachClient, repo, commit1.Branch.Name, commit1.Id))

		fileInfo, err := env.PachClient.InspectFile(commit1, "dir/foo")
		require.NoError(t, err)
		require.Equal(t, len(fileContent), int(fileInfo.SizeBytes))
		require.Equal(t, pfs.FileType_FILE, fileInfo.FileType)

		fileInfo, err = env.PachClient.InspectFile(commit1, "dir")
		require.NoError(t, err)
		require.Equal(t, len(fileContent), int(fileInfo.SizeBytes))
		require.Equal(t, pfs.FileType_DIR, fileInfo.FileType)

		_, err = env.PachClient.InspectFile(commit1, "")
		require.NoError(t, err)
		require.Equal(t, len(fileContent), int(fileInfo.SizeBytes))
		require.Equal(t, pfs.FileType_DIR, fileInfo.FileType)
	})

	suite.Run("InspectDir2", func(t *testing.T) {
		t.Parallel()
		ctx := pctx.TestContext(t)
		env := realenv.NewRealEnv(ctx, t, dockertestenv.NewTestDBConfig(t))

		repo := "test"
		require.NoError(t, env.PachClient.CreateRepo(pfs.DefaultProjectName, repo))
		commit := client.NewCommit(pfs.DefaultProjectName, repo, "master", "")

		fileContent := "foo\n"

		_, err := env.PachClient.StartCommit(pfs.DefaultProjectName, repo, "master")
		require.NoError(t, err)
		require.NoError(t, env.PachClient.PutFile(commit, "dir/1", strings.NewReader(fileContent)))
		require.NoError(t, env.PachClient.PutFile(commit, "dir/2", strings.NewReader(fileContent)))

		require.NoError(t, finishCommit(env.PachClient, repo, "master", ""))

		fileInfo, err := env.PachClient.InspectFile(commit, "/dir")
		require.NoError(t, err)
		require.Equal(t, "/dir/", fileInfo.File.Path)
		require.Equal(t, pfs.FileType_DIR, fileInfo.FileType)

		_, err = env.PachClient.StartCommit(pfs.DefaultProjectName, repo, "master")
		require.NoError(t, err)
		require.NoError(t, env.PachClient.PutFile(commit, "dir/3", strings.NewReader(fileContent)))

		require.NoError(t, finishCommit(env.PachClient, repo, "master", ""))

		_, err = env.PachClient.InspectFile(commit, "dir")
		require.NoError(t, err)

		_, err = env.PachClient.StartCommit(pfs.DefaultProjectName, repo, "master")
		require.NoError(t, err)
		err = env.PachClient.DeleteFile(commit, "dir/2")
		require.NoError(t, err)
		require.NoError(t, finishCommit(env.PachClient, repo, "master", ""))

		_, err = env.PachClient.InspectFile(commit, "dir")
		require.NoError(t, err)
	})

	suite.Run("ListFileTwoCommits", func(t *testing.T) {
		t.Parallel()
		ctx := pctx.TestContext(t)
		env := realenv.NewRealEnv(ctx, t, dockertestenv.NewTestDBConfig(t))

		repo := "test"
		require.NoError(t, env.PachClient.CreateRepo(pfs.DefaultProjectName, repo))

		numFiles := 5

		commit1, err := env.PachClient.StartCommit(pfs.DefaultProjectName, repo, "master")
		require.NoError(t, err)

		for i := 0; i < numFiles; i++ {
			require.NoError(t, env.PachClient.PutFile(commit1, fmt.Sprintf("file%d", i), strings.NewReader("foo\n")))
		}

		require.NoError(t, finishCommit(env.PachClient, repo, commit1.Branch.Name, commit1.Id))

		fis, err := env.PachClient.ListFileAll(commit1, "")
		require.NoError(t, err)
		require.Equal(t, numFiles, len(fis))

		commit2, err := env.PachClient.StartCommit(pfs.DefaultProjectName, repo, "master")
		require.NoError(t, err)

		for i := 0; i < numFiles; i++ {
			require.NoError(t, env.PachClient.PutFile(commit2, fmt.Sprintf("file2-%d", i), strings.NewReader("foo\n")))
		}

		require.NoError(t, finishCommit(env.PachClient, repo, commit2.Branch.Name, commit2.Id))

		fis, err = env.PachClient.ListFileAll(commit2, "")
		require.NoError(t, err)
		require.Equal(t, 2*numFiles, len(fis))

		fis, err = env.PachClient.ListFileAll(commit1, "")
		require.NoError(t, err)
		require.Equal(t, numFiles, len(fis))

		fis, err = env.PachClient.ListFileAll(commit2, "")
		require.NoError(t, err)
		require.Equal(t, 2*numFiles, len(fis))
	})

	suite.Run("ListFile", func(t *testing.T) {
		t.Parallel()
		ctx := pctx.TestContext(t)
		env := realenv.NewRealEnv(ctx, t, dockertestenv.NewTestDBConfig(t))

		repo := "test"
		require.NoError(t, env.PachClient.CreateRepo(pfs.DefaultProjectName, repo))

		commit, err := env.PachClient.StartCommit(pfs.DefaultProjectName, repo, "master")
		require.NoError(t, err)

		fileContent1 := "foo\n"
		require.NoError(t, env.PachClient.PutFile(commit, "dir/foo", strings.NewReader(fileContent1)))

		fileContent2 := "bar\n"
		require.NoError(t, env.PachClient.PutFile(commit, "dir/bar", strings.NewReader(fileContent2)))

		checks := func() {
			fileInfos, err := env.PachClient.ListFileAll(commit, "dir")
			require.NoError(t, err)
			require.Equal(t, 2, len(fileInfos))
			require.True(t, fileInfos[0].File.Path == "/dir/foo" && fileInfos[1].File.Path == "/dir/bar" || fileInfos[0].File.Path == "/dir/bar" && fileInfos[1].File.Path == "/dir/foo")
			require.True(t, fileInfos[0].SizeBytes == fileInfos[1].SizeBytes && fileInfos[0].SizeBytes == int64(len(fileContent1)))

		}
		checks()
		require.NoError(t, finishCommit(env.PachClient, repo, commit.Branch.Name, commit.Id))
		checks()
	})

	suite.Run("ListFile2", func(t *testing.T) {
		t.Parallel()
		ctx := pctx.TestContext(t)
		env := realenv.NewRealEnv(ctx, t, dockertestenv.NewTestDBConfig(t))

		repo := "test"
		require.NoError(t, env.PachClient.CreateRepo(pfs.DefaultProjectName, repo))
		commit := client.NewCommit(pfs.DefaultProjectName, repo, "master", "")

		fileContent := "foo\n"

		_, err := env.PachClient.StartCommit(pfs.DefaultProjectName, repo, "master")
		require.NoError(t, err)
		require.NoError(t, env.PachClient.PutFile(commit, "dir/1", strings.NewReader(fileContent)))
		require.NoError(t, env.PachClient.PutFile(commit, "dir/2", strings.NewReader(fileContent)))
		require.NoError(t, err)

		require.NoError(t, finishCommit(env.PachClient, repo, "master", ""))

		fileInfos, err := env.PachClient.ListFileAll(commit, "dir")
		require.NoError(t, err)
		require.Equal(t, 2, len(fileInfos))

		_, err = env.PachClient.StartCommit(pfs.DefaultProjectName, repo, "master")
		require.NoError(t, err)
		require.NoError(t, env.PachClient.PutFile(commit, "dir/3", strings.NewReader(fileContent)))
		require.NoError(t, finishCommit(env.PachClient, repo, "master", ""))

		fileInfos, err = env.PachClient.ListFileAll(commit, "dir")
		require.NoError(t, err)
		require.Equal(t, 3, len(fileInfos))

		_, err = env.PachClient.StartCommit(pfs.DefaultProjectName, repo, "master")
		require.NoError(t, err)
		err = env.PachClient.DeleteFile(commit, "dir/2")
		require.NoError(t, err)
		require.NoError(t, finishCommit(env.PachClient, repo, "master", ""))

		fileInfos, err = env.PachClient.ListFileAll(commit, "dir")
		require.NoError(t, err)
		require.Equal(t, 2, len(fileInfos))
	})

	suite.Run("ListFile3", func(t *testing.T) {
		t.Parallel()
		ctx := pctx.TestContext(t)
		env := realenv.NewRealEnv(ctx, t, dockertestenv.NewTestDBConfig(t))

		repo := "test"
		require.NoError(t, env.PachClient.CreateRepo(pfs.DefaultProjectName, repo))
		commit := client.NewCommit(pfs.DefaultProjectName, repo, "master", "")

		fileContent := "foo\n"

		_, err := env.PachClient.StartCommit(pfs.DefaultProjectName, repo, "master")
		require.NoError(t, err)
		require.NoError(t, env.PachClient.PutFile(commit, "dir/1", strings.NewReader(fileContent)))
		require.NoError(t, env.PachClient.PutFile(commit, "dir/2", strings.NewReader(fileContent)))
		require.NoError(t, finishCommit(env.PachClient, repo, "master", ""))

		fileInfos, err := env.PachClient.ListFileAll(commit, "dir")
		require.NoError(t, err)
		require.Equal(t, 2, len(fileInfos))

		_, err = env.PachClient.StartCommit(pfs.DefaultProjectName, repo, "master")
		require.NoError(t, err)
		require.NoError(t, env.PachClient.PutFile(commit, "dir/3/foo", strings.NewReader(fileContent)))
		require.NoError(t, env.PachClient.PutFile(commit, "dir/3/bar", strings.NewReader(fileContent)))
		require.NoError(t, finishCommit(env.PachClient, repo, "master", ""))

		fileInfos, err = env.PachClient.ListFileAll(commit, "dir")
		require.NoError(t, err)
		require.Equal(t, 3, len(fileInfos))
		require.Equal(t, int(fileInfos[2].SizeBytes), len(fileContent)*2)

		_, err = env.PachClient.StartCommit(pfs.DefaultProjectName, repo, "master")
		require.NoError(t, err)
		err = env.PachClient.DeleteFile(commit, "dir/3/bar")
		require.NoError(t, err)
		require.NoError(t, finishCommit(env.PachClient, repo, "master", ""))

		fileInfos, err = env.PachClient.ListFileAll(commit, "dir")
		require.NoError(t, err)
		require.Equal(t, 3, len(fileInfos))
		require.Equal(t, int(fileInfos[2].SizeBytes), len(fileContent))

		_, err = env.PachClient.StartCommit(pfs.DefaultProjectName, repo, "master")
		require.NoError(t, err)
		require.NoError(t, env.PachClient.PutFile(commit, "file", strings.NewReader(fileContent)))
		require.NoError(t, finishCommit(env.PachClient, repo, "master", ""))

		fileInfos, err = env.PachClient.ListFileAll(commit, "/")
		require.NoError(t, err)
		require.Equal(t, 2, len(fileInfos))
	})

	suite.Run("ListFile4", func(t *testing.T) {
		t.Parallel()
		ctx := pctx.TestContext(t)
		env := realenv.NewRealEnv(ctx, t, dockertestenv.NewTestDBConfig(t))

		repo := "test"
		require.NoError(t, env.PachClient.CreateRepo(pfs.DefaultProjectName, repo))

		commit1, err := env.PachClient.StartCommit(pfs.DefaultProjectName, repo, "master")
		require.NoError(t, err)

		require.NoError(t, env.PachClient.PutFile(commit1, "/dir1/file1.1", &bytes.Buffer{}))
		require.NoError(t, env.PachClient.PutFile(commit1, "/dir1/file1.2", &bytes.Buffer{}))
		require.NoError(t, env.PachClient.PutFile(commit1, "/dir2/file2.1", &bytes.Buffer{}))
		require.NoError(t, env.PachClient.PutFile(commit1, "/dir2/file2.2", &bytes.Buffer{}))

		require.NoError(t, finishCommit(env.PachClient, repo, commit1.Branch.Name, commit1.Id))
		// should list a directory but not siblings
		var fis []*pfs.FileInfo
		require.NoError(t, env.PachClient.ListFile(commit1, "/dir1", func(fi *pfs.FileInfo) error {
			fis = append(fis, fi)
			return nil
		}))
		require.ElementsEqual(t, []string{"/dir1/file1.1", "/dir1/file1.2"}, finfosToPaths(fis))
		// should list the root
		fis = nil
		require.NoError(t, env.PachClient.ListFile(commit1, "/", func(fi *pfs.FileInfo) error {
			fis = append(fis, fi)
			return nil
		}))
		require.ElementsEqual(t, []string{"/dir1/", "/dir2/"}, finfosToPaths(fis))
	})

	suite.Run("RootDirectory", func(t *testing.T) {
		t.Parallel()
		ctx := pctx.TestContext(t)
		env := realenv.NewRealEnv(ctx, t, dockertestenv.NewTestDBConfig(t))

		repo := "test"
		require.NoError(t, env.PachClient.CreateRepo(pfs.DefaultProjectName, repo))

		fileContent := "foo\n"

		commit, err := env.PachClient.StartCommit(pfs.DefaultProjectName, repo, "master")
		require.NoError(t, err)
		require.NoError(t, env.PachClient.PutFile(commit, "foo", strings.NewReader(fileContent)))

		require.NoError(t, finishCommit(env.PachClient, repo, commit.Branch.Name, commit.Id))

		fileInfos, err := env.PachClient.ListFileAll(commit, "")
		require.NoError(t, err)
		require.Equal(t, 1, len(fileInfos))
	})

	suite.Run("DeleteFile", func(t *testing.T) {
		t.Parallel()
		ctx := pctx.TestContext(t)
		env := realenv.NewRealEnv(ctx, t, dockertestenv.NewTestDBConfig(t))
		project := tu.UniqueString("project")
		require.NoError(t, env.PachClient.CreateProject(project))
		repo := "test"
		require.NoError(t, env.PachClient.CreateRepo(project, repo))

		// Commit 1: Add two files; delete one file within the commit
		commit1, err := env.PachClient.StartCommit(project, repo, "master")
		require.NoError(t, err)

		fileContent1 := "foo\n"
		require.NoError(t, env.PachClient.PutFile(commit1, "foo", strings.NewReader(fileContent1)))

		fileContent2 := "bar\n"
		require.NoError(t, env.PachClient.PutFile(commit1, "bar", strings.NewReader(fileContent2)))

		require.NoError(t, env.PachClient.DeleteFile(commit1, "foo"))

		require.NoError(t, finishProjectCommit(env.PachClient, project, repo, commit1.Branch.Name, commit1.Id))

		_, err = env.PachClient.InspectFile(commit1, "foo")
		require.YesError(t, err)

		// Should see one file
		fileInfos, err := env.PachClient.ListFileAll(commit1, "")
		require.NoError(t, err)
		require.Equal(t, 1, len(fileInfos))

		// Deleting a file in a finished commit should result in an error
		require.YesError(t, env.PachClient.DeleteFile(commit1, "bar"))

		// Empty commit
		commit2, err := env.PachClient.StartCommit(project, repo, "master")
		require.NoError(t, err)
		require.NoError(t, finishProjectCommit(env.PachClient, project, repo, commit2.Branch.Name, commit2.Id))

		// Should still see one files
		fileInfos, err = env.PachClient.ListFileAll(commit2, "")
		require.NoError(t, err)
		require.Equal(t, 1, len(fileInfos))

		// Delete bar
		commit3, err := env.PachClient.StartCommit(project, repo, "master")
		require.NoError(t, err)
		require.NoError(t, env.PachClient.DeleteFile(commit3, "bar"))

		require.NoError(t, finishProjectCommit(env.PachClient, project, repo, commit3.Branch.Name, commit3.Id))

		// Should see no file
		fileInfos, err = env.PachClient.ListFileAll(commit3, "")
		require.NoError(t, err)
		require.Equal(t, 0, len(fileInfos))

		_, err = env.PachClient.InspectFile(commit3, "bar")
		require.YesError(t, err)

		// Delete a nonexistent file; it should be no-op
		commit4, err := env.PachClient.StartCommit(project, repo, "master")
		require.NoError(t, err)
		require.NoError(t, env.PachClient.DeleteFile(commit4, "nonexistent"))
		require.NoError(t, finishProjectCommit(env.PachClient, project, repo, commit4.Branch.Name, commit4.Id))
	})

	suite.Run("DeleteFile2", func(t *testing.T) {
		t.Parallel()
		ctx := pctx.TestContext(t)
		env := realenv.NewRealEnv(ctx, t, dockertestenv.NewTestDBConfig(t))

		repo := "test"
		require.NoError(t, env.PachClient.CreateRepo(pfs.DefaultProjectName, repo))

		commit1, err := env.PachClient.StartCommit(pfs.DefaultProjectName, repo, "master")
		require.NoError(t, err)
		require.NoError(t, env.PachClient.PutFile(commit1, "file", strings.NewReader("foo\n")))
		require.NoError(t, finishCommit(env.PachClient, repo, commit1.Branch.Name, commit1.Id))

		commit2, err := env.PachClient.StartCommit(pfs.DefaultProjectName, repo, "master")
		require.NoError(t, err)
		err = env.PachClient.DeleteFile(commit2, "file")
		require.NoError(t, err)
		require.NoError(t, env.PachClient.PutFile(commit2, "file", strings.NewReader("bar\n")))
		require.NoError(t, finishCommit(env.PachClient, repo, commit2.Branch.Name, commit2.Id))

		expected := "bar\n"
		var buffer bytes.Buffer
		require.NoError(t, env.PachClient.GetFile(client.NewCommit(pfs.DefaultProjectName, repo, "master", ""), "file", &buffer))
		require.Equal(t, expected, buffer.String())

		commit3, err := env.PachClient.StartCommit(pfs.DefaultProjectName, repo, "master")
		require.NoError(t, err)
		require.NoError(t, env.PachClient.PutFile(commit3, "file", strings.NewReader("buzz\n")))
		err = env.PachClient.DeleteFile(commit3, "file")
		require.NoError(t, err)
		require.NoError(t, env.PachClient.PutFile(commit3, "file", strings.NewReader("foo\n")))
		require.NoError(t, finishCommit(env.PachClient, repo, commit3.Branch.Name, commit3.Id))

		expected = "foo\n"
		buffer.Reset()
		require.NoError(t, env.PachClient.GetFile(commit3, "file", &buffer))
		require.Equal(t, expected, buffer.String())
	})

	suite.Run("DeleteFile3", func(t *testing.T) {
		t.Parallel()
		ctx := pctx.TestContext(t)
		env := realenv.NewRealEnv(ctx, t, dockertestenv.NewTestDBConfig(t))

		repo := "test"
		require.NoError(t, env.PachClient.CreateRepo(pfs.DefaultProjectName, repo))
		commit1, err := env.PachClient.StartCommit(pfs.DefaultProjectName, repo, "master")
		require.NoError(t, err)
		fileContent := "bar\n"
		require.NoError(t, env.PachClient.PutFile(commit1, "/bar", strings.NewReader(fileContent)))
		require.NoError(t, env.PachClient.PutFile(commit1, "/dir1/dir2/bar", strings.NewReader(fileContent)))
		require.NoError(t, finishCommit(env.PachClient, repo, commit1.Branch.Name, commit1.Id))

		commit2, err := env.PachClient.StartCommit(pfs.DefaultProjectName, repo, "master")
		require.NoError(t, err)
		require.NoError(t, env.PachClient.DeleteFile(commit2, "/"))
		require.NoError(t, env.PachClient.PutFile(commit2, "/bar", strings.NewReader(fileContent)))
		require.NoError(t, env.PachClient.PutFile(commit2, "/dir1/bar", strings.NewReader(fileContent)))
		require.NoError(t, env.PachClient.PutFile(commit2, "/dir1/dir2/bar", strings.NewReader(fileContent)))
		require.NoError(t, env.PachClient.PutFile(commit2, "/dir1/dir2/barbar", strings.NewReader(fileContent)))
		require.NoError(t, finishCommit(env.PachClient, repo, commit2.Branch.Name, commit2.Id))

		commit3, err := env.PachClient.StartCommit(pfs.DefaultProjectName, repo, "master")
		require.NoError(t, err)
		require.NoError(t, env.PachClient.DeleteFile(commit3, "/dir1/dir2/"))
		require.NoError(t, finishCommit(env.PachClient, repo, commit3.Branch.Name, commit3.Id))

		_, err = env.PachClient.InspectFile(commit3, "/dir1")
		require.NoError(t, err)
		_, err = env.PachClient.InspectFile(commit3, "/dir1/bar")
		require.NoError(t, err)
		_, err = env.PachClient.InspectFile(commit3, "/dir1/dir2")
		require.YesError(t, err)
		_, err = env.PachClient.InspectFile(commit3, "/dir1/dir2/bar")
		require.YesError(t, err)
		_, err = env.PachClient.InspectFile(commit3, "/dir1/dir2/barbar")
		require.YesError(t, err)

		commit4, err := env.PachClient.StartCommit(pfs.DefaultProjectName, repo, "master")
		require.NoError(t, err)
		require.NoError(t, env.PachClient.PutFile(commit4, "/dir1/dir2/bar", strings.NewReader(fileContent)))
		require.NoError(t, finishCommit(env.PachClient, repo, commit4.Branch.Name, commit4.Id))

		_, err = env.PachClient.InspectFile(commit4, "/dir1")
		require.NoError(t, err)
		_, err = env.PachClient.InspectFile(commit4, "/dir1/bar")
		require.NoError(t, err)
		_, err = env.PachClient.InspectFile(commit4, "/dir1/dir2")
		require.NoError(t, err)
		_, err = env.PachClient.InspectFile(commit4, "/dir1/dir2/bar")
		require.NoError(t, err)
	})

	suite.Run("DeleteDir", func(t *testing.T) {
		t.Parallel()
		ctx := pctx.TestContext(t)
		env := realenv.NewRealEnv(ctx, t, dockertestenv.NewTestDBConfig(t))

		repo := "test"
		require.NoError(t, env.PachClient.CreateRepo(pfs.DefaultProjectName, repo))

		// Commit 1: Add two files into the same directory; delete the directory
		commit1, err := env.PachClient.StartCommit(pfs.DefaultProjectName, repo, "master")
		require.NoError(t, err)

		require.NoError(t, env.PachClient.PutFile(commit1, "dir/foo", strings.NewReader("foo1")))

		require.NoError(t, env.PachClient.PutFile(commit1, "dir/bar", strings.NewReader("bar1")))

		require.NoError(t, env.PachClient.DeleteFile(commit1, "/dir/"))

		require.NoError(t, finishCommit(env.PachClient, repo, commit1.Branch.Name, commit1.Id))

		fileInfos, err := env.PachClient.ListFileAll(commit1, "")
		require.NoError(t, err)
		require.Equal(t, 0, len(fileInfos))

		// dir should not exist
		_, err = env.PachClient.InspectFile(commit1, "dir")
		require.YesError(t, err)

		// Commit 2: Delete the directory and add the same two files
		// The two files should reflect the new content
		commit2, err := env.PachClient.StartCommit(pfs.DefaultProjectName, repo, "master")
		require.NoError(t, err)

		require.NoError(t, env.PachClient.PutFile(commit2, "dir/foo", strings.NewReader("foo2")))

		require.NoError(t, env.PachClient.PutFile(commit2, "dir/bar", strings.NewReader("bar2")))

		require.NoError(t, finishCommit(env.PachClient, repo, commit2.Branch.Name, commit2.Id))

		// Should see two files
		fileInfos, err = env.PachClient.ListFileAll(commit2, "dir")
		require.NoError(t, err)
		require.Equal(t, 2, len(fileInfos))

		var buffer bytes.Buffer
		require.NoError(t, env.PachClient.GetFile(commit2, "dir/foo", &buffer))
		require.Equal(t, "foo2", buffer.String())

		var buffer2 bytes.Buffer
		require.NoError(t, env.PachClient.GetFile(commit2, "dir/bar", &buffer2))
		require.Equal(t, "bar2", buffer2.String())

		// Commit 3: delete the directory
		commit3, err := env.PachClient.StartCommit(pfs.DefaultProjectName, repo, "master")
		require.NoError(t, err)

		require.NoError(t, env.PachClient.DeleteFile(commit3, "/dir/"))

		require.NoError(t, finishCommit(env.PachClient, repo, commit3.Branch.Name, commit3.Id))

		// Should see zero files
		fileInfos, err = env.PachClient.ListFileAll(commit3, "")
		require.NoError(t, err)
		require.Equal(t, 0, len(fileInfos))

		// One-off commit directory deletion
		masterCommit := client.NewCommit(pfs.DefaultProjectName, repo, "master", "")
		require.NoError(t, env.PachClient.PutFile(masterCommit, "/dir/foo", strings.NewReader("foo")))
		require.NoError(t, env.PachClient.DeleteFile(masterCommit, "/"))
		fileInfos, err = env.PachClient.ListFileAll(masterCommit, "/")
		require.NoError(t, err)
		require.Equal(t, 0, len(fileInfos))
	})

	suite.Run("ListCommit", func(t *testing.T) {
		t.Parallel()
		ctx := pctx.TestContext(t)
		env := realenv.NewRealEnv(ctx, t, dockertestenv.NewTestDBConfig(t))

		repo := "test"
		require.NoError(t, env.PachClient.CreateRepo(pfs.DefaultProjectName, repo))
		repoProto := client.NewRepo(pfs.DefaultProjectName, repo)
		masterCommit := repoProto.NewCommit("master", "")

		numCommits := 10

		var midCommitID string
		for i := 0; i < numCommits; i++ {
			commit, err := env.PachClient.StartCommit(pfs.DefaultProjectName, repo, "master")
			require.NoError(t, err)
			require.NoError(t, finishCommit(env.PachClient, repo, "master", ""))
			if i == numCommits/2 {
				midCommitID = commit.Id
			}
		}

		// list all commits
		commitInfos, err := env.PachClient.ListCommit(repoProto, nil, nil, 0)
		require.NoError(t, err)
		require.Equal(t, numCommits, len(commitInfos))

		// Test that commits are sorted in newest-first order
		for i := 0; i < len(commitInfos)-1; i++ {
			require.Equal(t, commitInfos[i].ParentCommit, commitInfos[i+1].Commit)
		}

		// Now list all commits up to the last commit
		commitInfos, err = env.PachClient.ListCommit(repoProto, masterCommit, nil, 0)
		require.NoError(t, err)
		require.Equal(t, numCommits, len(commitInfos))

		// Test that commits are sorted in newest-first order
		for i := 0; i < len(commitInfos)-1; i++ {
			require.Equal(t, commitInfos[i].ParentCommit, commitInfos[i+1].Commit)
		}

		// Now list all commits up to the mid commit, excluding the mid commit
		// itself
		commitInfos, err = env.PachClient.ListCommit(repoProto, masterCommit, repoProto.NewCommit("", midCommitID), 0)
		require.NoError(t, err)
		require.Equal(t, numCommits-numCommits/2-1, len(commitInfos))

		// Test that commits are sorted in newest-first order
		for i := 0; i < len(commitInfos)-1; i++ {
			require.Equal(t, commitInfos[i].ParentCommit, commitInfos[i+1].Commit)
		}

		// list commits by branch
		commitInfos, err = env.PachClient.ListCommit(repoProto, masterCommit, nil, 0)
		require.NoError(t, err)
		require.Equal(t, numCommits, len(commitInfos))

		// Test that commits are sorted in newest-first order
		for i := 0; i < len(commitInfos)-1; i++ {
			require.Equal(t, commitInfos[i].ParentCommit, commitInfos[i+1].Commit)
		}

		// Try listing the commits in reverse order
		commitInfos = nil
		require.NoError(t, env.PachClient.ListCommitF(repoProto, nil, nil, 0, true, func(ci *pfs.CommitInfo) error {
			commitInfos = append(commitInfos, ci)
			return nil
		}))
		for i := 1; i < len(commitInfos); i++ {
			require.Equal(t, commitInfos[i].ParentCommit, commitInfos[i-1].Commit)
		}
	})

	suite.Run("OffsetRead", func(t *testing.T) {
		// TODO(2.0 optional): Decide on how to expose offset read.
		t.Skip("Offset read exists (inefficient), just need to decide on how to expose it in V2")
		// t.Parallel()
		// env := testpachd.NewRealEnv(t, dockertestenv.NewTestDBConfig(t))

		// repo := "test"
		// require.NoError(t, env.PachClient.CreateRepo(pfs.DefaultProjectName,repo))
		// commit, err := env.PachClient.StartProjectCommit(pfs.DefaultProjectName,repo, "")
		// require.NoError(t, err)
		// fileData := "foo\n"
		// require.NoError(t, env.PachClient.PutFile(commit, "foo", strings.NewReader(fileData)))
		// require.NoError(t, env.PachClient.PutFile(commit, "foo", strings.NewReader(fileData)))

		// var buffer bytes.Buffer
		// require.NoError(t, env.PachClient.GetFile(commit, "foo", int64(len(fileData)*2)+1, 0, &buffer))
		// require.Equal(t, "", buffer.String())

		// require.NoError(t, finishCommit(env.PachClient, repo, commit.Branch.Name, commit.ID))

		// buffer.Reset()
		// require.NoError(t, env.PachClient.GetFile(commit, "foo", int64(len(fileData)*2)+1, 0, &buffer))
		// require.Equal(t, "", buffer.String())
	})

	suite.Run("Branch2", func(t *testing.T) {
		t.Parallel()
		ctx := pctx.TestContext(t)
		env := realenv.NewRealEnv(ctx, t, dockertestenv.NewTestDBConfig(t))
		project := tu.UniqueString("project")
		require.NoError(t, env.PachClient.CreateProject(project))
		repo := "test"
		require.NoError(t, env.PachClient.CreateRepo(project, repo))

		commit, err := env.PachClient.StartCommit(project, repo, "branch1")
		require.NoError(t, err)
		require.NoError(t, env.PachClient.PutFile(commit, "foo", strings.NewReader("bar")))
		require.NoError(t, finishProjectCommit(env.PachClient, project, repo, commit.Branch.Name, commit.Id))

		expectedBranches := []string{"branch1", "branch2", "branch3"}
		expectedCommits := []*pfs.Commit{}
		for _, branch := range expectedBranches {
			require.NoError(t, env.PachClient.CreateBranch(project, repo, branch, commit.Branch.Name, commit.Id, nil))
			commitInfo, err := env.PachClient.InspectCommit(project, repo, branch, "")
			require.NoError(t, err)
			expectedCommits = append(expectedCommits, commitInfo.Commit)
		}

		branchInfos, err := env.PachClient.ListBranch(project, repo)
		require.NoError(t, err)
		require.Equal(t, len(expectedBranches), len(branchInfos))
		for i, branchInfo := range branchInfos {
			// branches should return in newest-first order
			require.Equal(t, expectedBranches[len(branchInfos)-i-1], branchInfo.GetBranch().GetName())
			require.Equal(t, project, branchInfo.GetBranch().GetRepo().GetProject().GetName())
			// each branch should have a different commit id (from the transaction
			// that moved the branch head)
			headCommit := expectedCommits[len(branchInfos)-i-1]
			require.Equal(t, headCommit, branchInfo.Head)

			// ensure that the branch has the file from the original commit
			var buffer bytes.Buffer
			require.NoError(t, env.PachClient.GetFile(headCommit, "foo", &buffer))
			require.Equal(t, "bar", buffer.String())
		}

		commit2, err := env.PachClient.StartCommit(project, repo, "branch1")
		require.NoError(t, err)
		require.NoError(t, finishProjectCommit(env.PachClient, project, repo, "branch1", ""))

		commit2Info, err := env.PachClient.InspectCommit(project, repo, "branch1", "")
		require.NoError(t, err)
		require.Equal(t, expectedCommits[0], commit2Info.ParentCommit)

		// delete the last branch
		lastBranch := expectedBranches[len(expectedBranches)-1]
		require.YesError(t, env.PachClient.DeleteBranch(pfs.DefaultProjectName, repo, lastBranch, false))
		require.NoError(t, env.PachClient.DeleteBranch(project, repo, lastBranch, false))
		branchInfos, err = env.PachClient.ListBranch(project, repo)
		require.NoError(t, err)
		require.Equal(t, 2, len(branchInfos))
		require.Equal(t, "branch2", branchInfos[0].Branch.Name)
		require.Equal(t, expectedCommits[1], branchInfos[0].Head)
		require.Equal(t, "branch1", branchInfos[1].Branch.Name)
		require.Equal(t, commit2, branchInfos[1].Head)
	})

	suite.Run("DeleteNonexistentBranch", func(t *testing.T) {
		t.Parallel()
		ctx := pctx.TestContext(t)
		env := realenv.NewRealEnv(ctx, t, dockertestenv.NewTestDBConfig(t))

		repo := "test"
		require.NoError(t, env.PachClient.CreateRepo(pfs.DefaultProjectName, repo))
		require.NoError(t, env.PachClient.DeleteBranch(pfs.DefaultProjectName, repo, "doesnt_exist", false))
	})

	suite.Run("SubscribeCommit", func(t *testing.T) {
		t.Parallel()
		ctx := pctx.TestContext(t)
		env := realenv.NewRealEnv(ctx, t, dockertestenv.NewTestDBConfig(t))

		project := tu.UniqueString("project")
		require.NoError(t, env.PachClient.CreateProject(project))

		repo := "test"
		require.NoError(t, env.PachClient.CreateRepo(project, repo))

		numCommits := 10

		// create some commits that shouldn't affect the below SubscribeCommit call
		// reproduces #2469
		for i := 0; i < numCommits; i++ {
			commit, err := env.PachClient.StartCommit(project, repo, "master-v1")
			require.NoError(t, err)
			require.NoError(t, finishProjectCommit(env.PachClient, project, repo, commit.Branch.Name, commit.Id))
		}

		require.NoErrorWithinT(t, 60*time.Second, func() error {
			var eg errgroup.Group
			nextCommitChan := make(chan *pfs.Commit, numCommits)
			eg.Go(func() error {
				var count int
				err := env.PachClient.SubscribeCommit(client.NewRepo(project, repo), "master", "", pfs.CommitState_STARTED, func(ci *pfs.CommitInfo) error {
					commit := <-nextCommitChan
					require.Equal(t, commit, ci.Commit)
					count++
					if count == numCommits {
						return errutil.ErrBreak
					}
					return nil
				})
				return err
			})
			eg.Go(func() error {
				for i := 0; i < numCommits; i++ {
					commit, err := env.PachClient.StartCommit(project, repo, "master")
					require.NoError(t, err)
					require.NoError(t, finishProjectCommit(env.PachClient, project, repo, commit.Branch.Name, commit.Id))
					nextCommitChan <- commit
				}
				return nil
			})

			return errors.EnsureStack(eg.Wait())
		})
	})

	suite.Run("InspectRepoSimple", func(t *testing.T) {
		t.Parallel()
		ctx := pctx.TestContext(t)
		env := realenv.NewRealEnv(ctx, t, dockertestenv.NewTestDBConfig(t))

		repo := "test"
		require.NoError(t, env.PachClient.CreateRepo(pfs.DefaultProjectName, repo))

		commit, err := env.PachClient.StartCommit(pfs.DefaultProjectName, repo, "branch")
		require.NoError(t, err)

		file1Content := "foo\n"
		require.NoError(t, env.PachClient.PutFile(commit, "foo", strings.NewReader(file1Content)))

		file2Content := "bar\n"
		require.NoError(t, env.PachClient.PutFile(commit, "bar", strings.NewReader(file2Content)))

		require.NoError(t, finishCommit(env.PachClient, repo, commit.Branch.Name, commit.Id))

		info, err := env.PachClient.InspectRepo(pfs.DefaultProjectName, repo)
		require.NoError(t, err)

		// Size should be 0 because the files were not added to master
		require.Equal(t, int(info.Details.SizeBytes), 0)
	})

	suite.Run("InspectRepoComplex", func(t *testing.T) {
		t.Parallel()
		ctx := pctx.TestContext(t)
		env := realenv.NewRealEnv(ctx, t, dockertestenv.NewTestDBConfig(t))

		repo := "test"
		require.NoError(t, env.PachClient.CreateRepo(pfs.DefaultProjectName, repo))

		commit, err := env.PachClient.StartCommit(pfs.DefaultProjectName, repo, "master")
		require.NoError(t, err)

		numFiles := 100
		minFileSize := 1000
		maxFileSize := 2000
		totalSize := 0

		for i := 0; i < numFiles; i++ {
			fileContent := random.String(rand.Intn(maxFileSize-minFileSize) + minFileSize)
			fileContent += "\n"
			fileName := fmt.Sprintf("file_%d", i)
			totalSize += len(fileContent)

			require.NoError(t, env.PachClient.PutFile(commit, fileName, strings.NewReader(fileContent)))

		}

		require.NoError(t, finishCommit(env.PachClient, repo, commit.Branch.Name, commit.Id))

		info, err := env.PachClient.InspectRepo(pfs.DefaultProjectName, repo)
		require.NoError(t, err)

		require.Equal(t, totalSize, int(info.Details.SizeBytes))

		infos, err := env.PachClient.ListRepo()
		require.NoError(t, err)
		require.Equal(t, 1, len(infos))
	})

	suite.Run("Create", func(t *testing.T) {
		// TODO: Implement put file split writer in V2?
		t.Skip("Put file split writer not implemented in V2")
		// t.Parallel()
		// env := testpachd.NewRealEnv(t, dockertestenv.NewTestDBConfig(t))

		// repo := "test"
		// require.NoError(t, env.PachClient.CreateRepo(pfs.DefaultProjectName,repo))
		// commit, err := env.PachClient.StartProjectCommit(pfs.DefaultProjectName,repo, "")
		// require.NoError(t, err)
		// w, err := env.PachClient.PutFileSplitWriter(repo, commit.Branch.Name, commit.ID, "foo", pfs.Delimiter_NONE, 0, 0, 0, false)
		// require.NoError(t, err)
		// require.NoError(t, w.Close())
		// require.NoError(t, finishCommit(env.PachClient, repo, commit.Branch.Name, commit.ID))
		// _, err = env.PachClient.InspectFile(commit, "foo")
		// require.NoError(t, err)
	})

	suite.Run("GetFile", func(t *testing.T) {
		t.Parallel()
		ctx := pctx.TestContext(t)
		env := realenv.NewRealEnv(ctx, t, dockertestenv.NewTestDBConfig(t))

		repo := tu.UniqueString("test")
		require.NoError(t, env.PachClient.CreateRepo(pfs.DefaultProjectName, repo))
		commit, err := env.PachClient.StartCommit(pfs.DefaultProjectName, repo, "master")
		require.NoError(t, err)
		require.NoError(t, env.PachClient.PutFile(commit, "dir/file", strings.NewReader("foo\n")))
		checks := func() {
			var buffer bytes.Buffer
			require.NoError(t, env.PachClient.GetFile(commit, "dir/file", &buffer))
			require.Equal(t, "foo\n", buffer.String())
		}
		checks()
		require.NoError(t, finishCommit(env.PachClient, repo, commit.Branch.Name, commit.Id))
		checks()
		t.Run("InvalidCommit", func(t *testing.T) {
			buffer := bytes.Buffer{}
			err = env.PachClient.GetFile(client.NewCommit(pfs.DefaultProjectName, repo, "", "aninvalidcommitid"), "dir/file", &buffer)
			require.YesError(t, err)
		})
		t.Run("Directory", func(t *testing.T) {
			buffer := bytes.Buffer{}
			err = env.PachClient.GetFile(commit, "dir", &buffer)
			require.YesError(t, err)
		})
		t.Run("WithOffset", func(t *testing.T) {
			repo := "repo"
			require.NoError(t, env.PachClient.CreateRepo(pfs.DefaultProjectName, repo))

			commit, err := env.PachClient.StartCommit(pfs.DefaultProjectName, repo, "master")
			require.NoError(t, err)

			file := "file"
			data := "data"
			require.NoError(t, env.PachClient.PutFile(commit, file, strings.NewReader(data)))

			require.NoError(t, finishCommit(env.PachClient, repo, commit.Branch.Name, commit.Id))

			for i := 0; i <= len(data); i++ {
				var b bytes.Buffer
				require.NoError(t, env.PachClient.GetFile(commit, "file", &b, client.WithOffset(int64(i))))
				if i < len(data) {
					require.Equal(t, data[i:], b.String())
				} else {
					require.Equal(t, "", b.String())
				}
			}
		})
	})

	suite.Run("ManyPutsSingleFileSingleCommit", func(t *testing.T) {
		t.Parallel()
		ctx := pctx.TestContext(t)
		env := realenv.NewRealEnv(ctx, t, dockertestenv.NewTestDBConfig(t))

		if testing.Short() {
			t.Skip("Skipping long tests in short mode")
		}
		repo := "test"
		require.NoError(t, env.PachClient.CreateRepo(pfs.DefaultProjectName, repo))

		commit1, err := env.PachClient.StartCommit(pfs.DefaultProjectName, repo, "master")
		require.NoError(t, err)

		rawMessage := `{
		"level":"debug",
		"message":{
			"thing":"foo"
		},
		"timing":[1,3,34,6,7]
	}`
		numObjs := 500
		numGoros := 10
		var expectedOutput []byte
		var wg sync.WaitGroup
		for j := 0; j < numGoros; j++ {
			wg.Add(1)
			go func() {
				for i := 0; i < numObjs/numGoros; i++ {
					if err := env.PachClient.PutFile(commit1, "foo", strings.NewReader(rawMessage), client.WithAppendPutFile()); err != nil {
						panic(err)
					}
				}
				wg.Done()
			}()
		}
		for i := 0; i < numObjs; i++ {
			expectedOutput = append(expectedOutput, []byte(rawMessage)...)
		}
		wg.Wait()
		require.NoError(t, finishCommit(env.PachClient, repo, commit1.Branch.Name, commit1.Id))

		var buffer bytes.Buffer
		require.NoError(t, env.PachClient.GetFile(commit1, "foo", &buffer))
		require.Equal(t, string(expectedOutput), buffer.String())
	})

	suite.Run("PutFileValidCharacters", func(t *testing.T) {
		t.Parallel()
		ctx := pctx.TestContext(t)
		env := realenv.NewRealEnv(ctx, t, dockertestenv.NewTestDBConfig(t))

		repo := "test"
		require.NoError(t, env.PachClient.CreateRepo(pfs.DefaultProjectName, repo))

		commit, err := env.PachClient.StartCommit(pfs.DefaultProjectName, repo, "master")
		require.NoError(t, err)

		// null characters error because when you `ls` files with null characters
		// they truncate things after the null character leading to strange results
		require.YesError(t, env.PachClient.PutFile(commit, "foo\x00bar", strings.NewReader("foobar\n")))

		// Boundary tests for valid character range
		require.YesError(t, env.PachClient.PutFile(commit, "\x1ffoobar", strings.NewReader("foobar\n")))
		require.NoError(t, env.PachClient.PutFile(commit, "foo\x20bar", strings.NewReader("foobar\n")))
		require.NoError(t, env.PachClient.PutFile(commit, "foobar\x7e", strings.NewReader("foobar\n")))
		require.YesError(t, env.PachClient.PutFile(commit, "foo\x7fbar", strings.NewReader("foobar\n")))

		// Random character tests outside and inside valid character range
		require.YesError(t, env.PachClient.PutFile(commit, "foobar\x0b", strings.NewReader("foobar\n")))
		require.NoError(t, env.PachClient.PutFile(commit, "\x41foobar", strings.NewReader("foobar\n")))

		// Glob character test
		require.YesError(t, env.PachClient.PutFile(commit, "foobar*", strings.NewReader("foobar\n")))
	})

	suite.Run("PutFileValidPaths", func(t *testing.T) {
		t.Parallel()
		ctx := pctx.TestContext(t)
		env := realenv.NewRealEnv(ctx, t, dockertestenv.NewTestDBConfig(t))
		repo := "test"
		require.NoError(t, env.PachClient.CreateRepo(pfs.DefaultProjectName, repo))
		// Duplicate paths, different tags.
		branch := "branch-1"
		require.NoError(t, env.PachClient.WithModifyFileClient(client.NewCommit(pfs.DefaultProjectName, repo, branch, ""), func(mf client.ModifyFile) error {
			require.NoError(t, mf.PutFile("foo", strings.NewReader("foo\n"), client.WithDatumPutFile("tag1")))
			require.NoError(t, mf.PutFile("foo", strings.NewReader("foo\n"), client.WithDatumPutFile("tag2")))
			return nil
		}))
		commitInfo, err := env.PachClient.WaitCommit(pfs.DefaultProjectName, repo, branch, "")
		require.NoError(t, err)
		require.NotEqual(t, "", commitInfo.Error)
		// Directory and file path collision.
		branch = "branch-2"
		require.NoError(t, env.PachClient.WithModifyFileClient(client.NewCommit(pfs.DefaultProjectName, repo, branch, ""), func(mf client.ModifyFile) error {
			require.NoError(t, mf.PutFile("foo/bar", strings.NewReader("foo\n")))
			require.NoError(t, mf.PutFile("foo", strings.NewReader("foo\n")))
			return nil
		}))
		commitInfo, err = env.PachClient.WaitCommit(pfs.DefaultProjectName, repo, branch, "")
		require.NoError(t, err)
		require.NotEqual(t, "", commitInfo.Error)
	})

	suite.Run("BigListFile", func(t *testing.T) {
		t.Parallel()
		ctx := pctx.TestContext(t)
		env := realenv.NewRealEnv(ctx, t, dockertestenv.NewTestDBConfig(t))
		repo := "test"
		require.NoError(t, env.PachClient.CreateRepo(pfs.DefaultProjectName, repo))
		commit, err := env.PachClient.StartCommit(pfs.DefaultProjectName, repo, "master")
		require.NoError(t, err)
		var eg errgroup.Group
		for i := 0; i < 25; i++ {
			for j := 0; j < 25; j++ {
				i := i
				j := j
				eg.Go(func() error {
					return env.PachClient.PutFile(commit, fmt.Sprintf("dir%d/file%d", i, j), strings.NewReader("foo\n"))
				})
			}
		}
		require.NoError(t, eg.Wait())
		require.NoError(t, finishCommit(env.PachClient, repo, commit.Branch.Name, commit.Id))
		for i := 0; i < 25; i++ {
			files, err := env.PachClient.ListFileAll(commit, fmt.Sprintf("dir%d", i))
			require.NoError(t, err)
			require.Equal(t, 25, len(files))
		}
	})

	suite.Run("StartCommitLatestOnBranch", func(t *testing.T) {
		t.Parallel()
		ctx := pctx.TestContext(t)
		env := realenv.NewRealEnv(ctx, t, dockertestenv.NewTestDBConfig(t))

		repo := "test"
		require.NoError(t, env.PachClient.CreateRepo(pfs.DefaultProjectName, repo))

		commit1, err := env.PachClient.StartCommit(pfs.DefaultProjectName, repo, "master")
		require.NoError(t, err)
		require.NoError(t, finishCommit(env.PachClient, repo, commit1.Branch.Name, commit1.Id))

		commit2, err := env.PachClient.StartCommit(pfs.DefaultProjectName, repo, "master")
		require.NoError(t, err)

		require.NoError(t, finishCommit(env.PachClient, repo, commit2.Branch.Name, commit2.Id))

		commit3, err := env.PachClient.StartCommit(pfs.DefaultProjectName, repo, "master")
		require.NoError(t, err)
		require.NoError(t, finishCommit(env.PachClient, repo, commit3.Branch.Name, commit3.Id))

		commitInfo, err := env.PachClient.InspectCommit(pfs.DefaultProjectName, repo, "master", "")
		require.NoError(t, err)
		require.Equal(t, commit3.Id, commitInfo.Commit.Id)
	})

	suite.Run("CreateBranchTwice", func(t *testing.T) {
		t.Parallel()
		ctx := pctx.TestContext(t)
		env := realenv.NewRealEnv(ctx, t, dockertestenv.NewTestDBConfig(t))

		repo := "test"
		require.NoError(t, env.PachClient.CreateRepo(pfs.DefaultProjectName, repo))

		commit1, err := env.PachClient.StartCommit(pfs.DefaultProjectName, repo, "foo")
		require.NoError(t, err)
		require.NoError(t, finishCommit(env.PachClient, repo, commit1.Branch.Name, commit1.Id))
		require.NoError(t, env.PachClient.CreateBranch(pfs.DefaultProjectName, repo, "master", "", commit1.Id, nil))

		commit2, err := env.PachClient.StartCommit(pfs.DefaultProjectName, repo, "foo")
		require.NoError(t, err)
		require.NoError(t, finishCommit(env.PachClient, repo, commit2.Branch.Name, commit2.Id))
		require.NoError(t, env.PachClient.CreateBranch(pfs.DefaultProjectName, repo, "master", "", commit2.Id, nil))

		branchInfos, err := env.PachClient.ListBranch(pfs.DefaultProjectName, repo)
		require.NoError(t, err)

		// branches should be returned newest-first
		require.Equal(t, 2, len(branchInfos))
		require.Equal(t, "master", branchInfos[0].Branch.Name)
		require.Equal(t, commit2.Id, branchInfos[0].Head.Id) // aliased branch should have the same commit ID
		require.Equal(t, "foo", branchInfos[1].Branch.Name)
		require.Equal(t, commit2.Id, branchInfos[1].Head.Id) // original branch should remain unchanged
	})

	suite.Run("WaitCommitSet", func(t *testing.T) {
		t.Parallel()
		ctx := pctx.TestContext(t)
		env := realenv.NewRealEnv(ctx, t, dockertestenv.NewTestDBConfig(t))

		require.NoError(t, env.PachClient.CreateRepo(pfs.DefaultProjectName, "A"))
		require.NoError(t, env.PachClient.CreateRepo(pfs.DefaultProjectName, "B"))
		require.NoError(t, env.PachClient.CreateBranch(pfs.DefaultProjectName, "B", "master", "", "", []*pfs.Branch{client.NewBranch(pfs.DefaultProjectName, "A", "master")}))
		require.NoError(t, finishCommit(env.PachClient, "B", "master", ""))

		ACommit, err := env.PachClient.StartCommit(pfs.DefaultProjectName, "A", "master")
		require.NoError(t, err)
		BCommit := client.NewCommit(pfs.DefaultProjectName, "B", "master", ACommit.Id)
		require.NoError(t, finishCommit(env.PachClient, "A", "master", ""))
		require.NoError(t, finishCommit(env.PachClient, "B", "master", ""))

		commitInfos, err := env.PachClient.WaitCommitSetAll(ACommit.Id)
		require.NoError(t, err)
		require.Equal(t, 2, len(commitInfos))
		require.Equal(t, ACommit, commitInfos[0].Commit)
		require.Equal(t, BCommit, commitInfos[1].Commit)
	})

	// WaitCommitSet2 implements the following DAG:
	// A ─▶ B ─▶ C ─▶ D
	suite.Run("WaitCommitSet2", func(t *testing.T) {
		t.Parallel()
		ctx := pctx.TestContext(t)
		env := realenv.NewRealEnv(ctx, t, dockertestenv.NewTestDBConfig(t))

		require.NoError(t, env.PachClient.CreateRepo(pfs.DefaultProjectName, "A"))
		require.NoError(t, env.PachClient.CreateRepo(pfs.DefaultProjectName, "B"))
		require.NoError(t, env.PachClient.CreateRepo(pfs.DefaultProjectName, "C"))
		require.NoError(t, env.PachClient.CreateRepo(pfs.DefaultProjectName, "D"))

		// Create branches and finish the default head commits on the downstream branches
		require.NoError(t, env.PachClient.CreateBranch(pfs.DefaultProjectName, "B", "master", "", "", []*pfs.Branch{client.NewBranch(pfs.DefaultProjectName, "A", "master")}))
		require.NoError(t, finishCommit(env.PachClient, "B", "master", ""))
		require.NoError(t, env.PachClient.CreateBranch(pfs.DefaultProjectName, "C", "master", "", "", []*pfs.Branch{client.NewBranch(pfs.DefaultProjectName, "B", "master")}))
		require.NoError(t, finishCommit(env.PachClient, "C", "master", ""))
		require.NoError(t, env.PachClient.CreateBranch(pfs.DefaultProjectName, "D", "master", "", "", []*pfs.Branch{client.NewBranch(pfs.DefaultProjectName, "C", "master")}))
		require.NoError(t, finishCommit(env.PachClient, "D", "master", ""))

		ACommit, err := env.PachClient.StartCommit(pfs.DefaultProjectName, "A", "master")
		require.NoError(t, err)
		require.NoError(t, finishCommit(env.PachClient, "A", "master", ""))

		// do the other commits in a goro so we can block for them
		done := make(chan struct{})
		go func() {
			defer close(done)
			require.NoError(t, finishCommit(env.PachClient, "B", "master", ""))
			require.NoError(t, finishCommit(env.PachClient, "C", "master", ""))
			require.NoError(t, finishCommit(env.PachClient, "D", "master", ""))
		}()

		// Wait for the commits to finish
		commitInfos, err := env.PachClient.WaitCommitSetAll(ACommit.Id)
		require.NoError(t, err)
		BCommit := client.NewCommit(pfs.DefaultProjectName, "B", "master", ACommit.Id)
		CCommit := client.NewCommit(pfs.DefaultProjectName, "C", "master", ACommit.Id)
		DCommit := client.NewCommit(pfs.DefaultProjectName, "D", "master", ACommit.Id)
		require.Equal(t, 4, len(commitInfos))
		require.Equal(t, ACommit, commitInfos[0].Commit)
		require.Equal(t, BCommit, commitInfos[1].Commit)
		require.Equal(t, CCommit, commitInfos[2].Commit)
		require.Equal(t, DCommit, commitInfos[3].Commit)
		<-done
	})

	// A
	//  ╲
	//   ◀
	//    C
	//   ◀
	//  ╱
	// B
	suite.Run("WaitCommitSet3", func(t *testing.T) {
		t.Parallel()
		ctx := pctx.TestContext(t)
		env := realenv.NewRealEnv(ctx, t, dockertestenv.NewTestDBConfig(t))

		require.NoError(t, env.PachClient.CreateRepo(pfs.DefaultProjectName, "A"))
		require.NoError(t, env.PachClient.CreateRepo(pfs.DefaultProjectName, "B"))
		require.NoError(t, env.PachClient.CreateRepo(pfs.DefaultProjectName, "C"))

		require.NoError(t, env.PachClient.CreateBranch(pfs.DefaultProjectName, "C", "master", "", "", []*pfs.Branch{client.NewBranch(pfs.DefaultProjectName, "A", "master"), client.NewBranch(pfs.DefaultProjectName, "B", "master")}))
		require.NoError(t, finishCommit(env.PachClient, "C", "master", ""))

		ACommit, err := env.PachClient.StartCommit(pfs.DefaultProjectName, "A", "master")
		require.NoError(t, err)
		require.NoError(t, finishCommit(env.PachClient, "A", ACommit.Branch.Name, ACommit.Id))
		require.NoError(t, finishCommit(env.PachClient, "C", "master", ""))
		BCommit, err := env.PachClient.StartCommit(pfs.DefaultProjectName, "B", "master")
		require.NoError(t, err)
		require.NoError(t, finishCommit(env.PachClient, "B", BCommit.Branch.Name, BCommit.Id))
		require.NoError(t, finishCommit(env.PachClient, "C", "master", ""))

		BCommit, err = env.PachClient.StartCommit(pfs.DefaultProjectName, "B", "master")
		require.NoError(t, err)
		require.NoError(t, finishCommit(env.PachClient, "B", BCommit.Branch.Name, BCommit.Id))
		require.NoError(t, finishCommit(env.PachClient, "C", "master", ""))

		// The first two commits will be A and B, but they aren't deterministically sorted
		commitInfos, err := env.PachClient.WaitCommitSetAll(ACommit.Id)
		require.NoError(t, err)
		require.Equal(t, 3, len(commitInfos))
		require.Equal(t, client.NewCommit(pfs.DefaultProjectName, "C", "master", ACommit.Id), commitInfos[2].Commit)
		commitInfos, err = env.PachClient.WaitCommitSetAll(BCommit.Id)
		require.NoError(t, err)
		require.Equal(t, 3, len(commitInfos))
		require.Equal(t, client.NewCommit(pfs.DefaultProjectName, "C", "master", BCommit.Id), commitInfos[2].Commit)
	})

	suite.Run("WaitCommitSetWithNoDownstreamRepos", func(t *testing.T) {
		t.Parallel()
		ctx := pctx.TestContext(t)
		env := realenv.NewRealEnv(ctx, t, dockertestenv.NewTestDBConfig(t))

		repo := "test"
		require.NoError(t, env.PachClient.CreateRepo(pfs.DefaultProjectName, repo))
		commit, err := env.PachClient.StartCommit(pfs.DefaultProjectName, repo, "master")
		require.NoError(t, err)
		require.NoError(t, finishCommit(env.PachClient, repo, commit.Branch.Name, commit.Id))
		commitInfos, err := env.PachClient.WaitCommitSetAll(commit.Id)
		require.NoError(t, err)
		require.Equal(t, 1, len(commitInfos))
		require.Equal(t, commit, commitInfos[0].Commit)
	})

	suite.Run("WaitOpenCommit", func(t *testing.T) {
		t.Parallel()
		ctx := pctx.TestContext(t)
		env := realenv.NewRealEnv(ctx, t, dockertestenv.NewTestDBConfig(t))

		require.NoError(t, env.PachClient.CreateRepo(pfs.DefaultProjectName, "A"))
		require.NoError(t, env.PachClient.CreateRepo(pfs.DefaultProjectName, "B"))
		require.NoError(t, env.PachClient.CreateBranch(pfs.DefaultProjectName, "B", "master", "", "", []*pfs.Branch{client.NewBranch(pfs.DefaultProjectName, "A", "master")}))
		require.NoError(t, finishCommit(env.PachClient, "B", "master", ""))
		commit, err := env.PachClient.StartCommit(pfs.DefaultProjectName, "A", "master")
		require.NoError(t, err)

		// do the other commits in a goro so we can block for them
		eg, _ := errgroup.WithContext(context.Background())
		eg.Go(func() error {
			time.Sleep(3 * time.Second)
			if err := finishCommit(env.PachClient, "A", "master", ""); err != nil {
				return err
			}
			return finishCommit(env.PachClient, "B", "master", "")
		})

		t.Cleanup(func() {
			require.NoError(t, eg.Wait())
		})

		// Wait for the commit to finish
		commitInfos, err := env.PachClient.WaitCommitSetAll(commit.Id)
		require.NoError(t, err)
		require.Equal(t, 2, len(commitInfos))
		require.Equal(t, commit, commitInfos[0].Commit)
		require.Equal(t, client.NewCommit(pfs.DefaultProjectName, "B", "master", commit.Id), commitInfos[1].Commit)
	})

	suite.Run("WaitUninvolvedBranch", func(t *testing.T) {
		t.Parallel()
		ctx := pctx.TestContext(t)
		env := realenv.NewRealEnv(ctx, t, dockertestenv.NewTestDBConfig(t))

		require.NoError(t, env.PachClient.CreateRepo(pfs.DefaultProjectName, "A"))
		require.NoError(t, env.PachClient.CreateRepo(pfs.DefaultProjectName, "B"))
		require.NoError(t, env.PachClient.CreateBranch(pfs.DefaultProjectName, "B", "master", "", "", nil))
		commit, err := env.PachClient.StartCommit(pfs.DefaultProjectName, "A", "master")
		require.NoError(t, err)

		// Blocking on a commit that doesn't exist does not work
		_, err = env.PachClient.WaitCommit(pfs.DefaultProjectName, "B", "master", commit.Id)
		require.YesError(t, err)
	})

	suite.Run("WaitNonExistentBranch", func(t *testing.T) {
		t.Parallel()
		ctx := pctx.TestContext(t)
		env := realenv.NewRealEnv(ctx, t, dockertestenv.NewTestDBConfig(t))
		require.NoError(t, env.PachClient.CreateRepo(pfs.DefaultProjectName, "A"))
		_, err := env.PachClient.StartCommit(pfs.DefaultProjectName, "A", "master")
		require.NoError(t, err)
		_, err = env.PachClient.WaitCommit(pfs.DefaultProjectName, "A", "foo", "")
		require.YesError(t, err)
	})

	suite.Run("EmptyWait", func(t *testing.T) {
		t.Parallel()
		ctx := pctx.TestContext(t)
		env := realenv.NewRealEnv(ctx, t, dockertestenv.NewTestDBConfig(t))
		_, err := env.PachClient.WaitCommitSetAll("")
		require.YesError(t, err)
	})

	suite.Run("WaitNonExistentCommitSet", func(t *testing.T) {
		t.Parallel()
		ctx := pctx.TestContext(t)
		env := realenv.NewRealEnv(ctx, t, dockertestenv.NewTestDBConfig(t))
		_, err := env.PachClient.WaitCommitSetAll("fake-commitset")
		require.YesError(t, err)
		require.True(t, pfsserver.IsCommitSetNotFoundErr(err))
	})

	suite.Run("PutFileSplit", func(t *testing.T) {
		// TODO(2.0 optional): Implement put file split.
		t.Skip("Put file split not implemented in V2")
		//	t.Parallel()
		//  env := testpachd.NewRealEnv(t, dockertestenv.NewTestDBConfig(t))
		//
		//	if testing.Short() {
		//		t.Skip("Skipping integration tests in short mode")
		//	}
		//
		//	repo := "test"
		//	require.NoError(t, env.PachClient.CreateRepo(pfs.DefaultProjectName,repo))
		//	commit, err := env.PachClient.StartProjectCommit(pfs.DefaultProjectName,repo, "master")
		//	require.NoError(t, err)
		//	_, err = env.PachClient.PutFileSplit(repo, commit.ID, "none", pfs.Delimiter_NONE, 0, 0, 0, false, strings.NewReader("foo\nbar\nbuz\n"))
		//	require.NoError(t, err)
		//	_, err = env.PachClient.PutFileSplit(repo, commit.ID, "line", pfs.Delimiter_LINE, 0, 0, 0, false, strings.NewReader("foo\nbar\nbuz\n"))
		//	require.NoError(t, err)
		//	_, err = env.PachClient.PutFileSplit(repo, commit.ID, "line", pfs.Delimiter_LINE, 0, 0, 0, false, strings.NewReader("foo\nbar\nbuz\n"))
		//	require.NoError(t, err)
		//	_, err = env.PachClient.PutFileSplit(repo, commit.ID, "line2", pfs.Delimiter_LINE, 2, 0, 0, false, strings.NewReader("foo\nbar\nbuz\nfiz\n"))
		//	require.NoError(t, err)
		//	_, err = env.PachClient.PutFileSplit(repo, commit.ID, "line3", pfs.Delimiter_LINE, 0, 8, 0, false, strings.NewReader("foo\nbar\nbuz\nfiz\n"))
		//	require.NoError(t, err)
		//	_, err = env.PachClient.PutFileSplit(repo, commit.ID, "json", pfs.Delimiter_JSON, 0, 0, 0, false, strings.NewReader("{}{}{}{}{}{}{}{}{}{}"))
		//	require.NoError(t, err)
		//	_, err = env.PachClient.PutFileSplit(repo, commit.ID, "json", pfs.Delimiter_JSON, 0, 0, 0, false, strings.NewReader("{}{}{}{}{}{}{}{}{}{}"))
		//	require.NoError(t, err)
		//	_, err = env.PachClient.PutFileSplit(repo, commit.ID, "json2", pfs.Delimiter_JSON, 2, 0, 0, false, strings.NewReader("{}{}{}{}"))
		//	require.NoError(t, err)
		//	_, err = env.PachClient.PutFileSplit(repo, commit.ID, "json3", pfs.Delimiter_JSON, 0, 4, 0, false, strings.NewReader("{}{}{}{}"))
		//	require.NoError(t, err)
		//
		//	files, err := env.PachClient.ListFileAll(repo, commit.ID, "line2")
		//	require.NoError(t, err)
		//	require.Equal(t, 2, len(files))
		//	for _, fileInfo := range files {
		//		require.Equal(t, uint64(8), fileInfo.SizeBytes)
		//	}
		//
		//	require.NoError(t, finishCommit(env.PachClient, repo, commit.ID))
		//	commit2, err := env.PachClient.StartProjectCommit(pfs.DefaultProjectName,repo, "master")
		//	require.NoError(t, err)
		//	_, err = env.PachClient.PutFileSplit(repo, commit2.ID, "line", pfs.Delimiter_LINE, 0, 0, 0, false, strings.NewReader("foo\nbar\nbuz\n"))
		//	require.NoError(t, err)
		//	_, err = env.PachClient.PutFileSplit(repo, commit2.ID, "json", pfs.Delimiter_JSON, 0, 0, 0, false, strings.NewReader("{}{}{}{}{}{}{}{}{}{}"))
		//	require.NoError(t, err)
		//
		//	files, err = env.PachClient.ListFileAll(repo, commit2.ID, "line")
		//	require.NoError(t, err)
		//	require.Equal(t, 9, len(files))
		//	for _, fileInfo := range files {
		//		require.Equal(t, uint64(4), fileInfo.SizeBytes)
		//	}
		//
		//	require.NoError(t, finishCommit(env.PachClient, repo, commit2.ID))
		//	fileInfo, err := env.PachClient.InspectFile(repo, commit.ID, "none")
		//	require.NoError(t, err)
		//	require.Equal(t, pfs.FileType_FILE, fileInfo.FileType)
		//	files, err = env.PachClient.ListFileAll(repo, commit.ID, "line")
		//	require.NoError(t, err)
		//	require.Equal(t, 6, len(files))
		//	for _, fileInfo := range files {
		//		require.Equal(t, uint64(4), fileInfo.SizeBytes)
		//	}
		//	files, err = env.PachClient.ListFileAll(repo, commit2.ID, "line")
		//	require.NoError(t, err)
		//	require.Equal(t, 9, len(files))
		//	for _, fileInfo := range files {
		//		require.Equal(t, uint64(4), fileInfo.SizeBytes)
		//	}
		//	files, err = env.PachClient.ListFileAll(repo, commit.ID, "line2")
		//	require.NoError(t, err)
		//	require.Equal(t, 2, len(files))
		//	for _, fileInfo := range files {
		//		require.Equal(t, uint64(8), fileInfo.SizeBytes)
		//	}
		//	files, err = env.PachClient.ListFileAll(repo, commit.ID, "line3")
		//	require.NoError(t, err)
		//	require.Equal(t, 2, len(files))
		//	for _, fileInfo := range files {
		//		require.Equal(t, uint64(8), fileInfo.SizeBytes)
		//	}
		//	files, err = env.PachClient.ListFileAll(repo, commit.ID, "json")
		//	require.NoError(t, err)
		//	require.Equal(t, 20, len(files))
		//	for _, fileInfo := range files {
		//		require.Equal(t, uint64(2), fileInfo.SizeBytes)
		//	}
		//	files, err = env.PachClient.ListFileAll(repo, commit2.ID, "json")
		//	require.NoError(t, err)
		//	require.Equal(t, 30, len(files))
		//	for _, fileInfo := range files {
		//		require.Equal(t, uint64(2), fileInfo.SizeBytes)
		//	}
		//	files, err = env.PachClient.ListFileAll(repo, commit.ID, "json2")
		//	require.NoError(t, err)
		//	require.Equal(t, 2, len(files))
		//	for _, fileInfo := range files {
		//		require.Equal(t, uint64(4), fileInfo.SizeBytes)
		//	}
		//	files, err = env.PachClient.ListFileAll(repo, commit.ID, "json3")
		//	require.NoError(t, err)
		//	require.Equal(t, 2, len(files))
		//	for _, fileInfo := range files {
		//		require.Equal(t, uint64(4), fileInfo.SizeBytes)
		//	}
	})

	suite.Run("PutFileSplitBig", func(t *testing.T) {
		// TODO(2.0 optional): Implement put file split.
		t.Skip("Put file split not implemented in V2")
		//	t.Parallel()
		//  env := testpachd.NewRealEnv(t, dockertestenv.NewTestDBConfig(t))
		//
		//	if testing.Short() {
		//		t.Skip("Skipping integration tests in short mode")
		//	}
		//
		//	// create repos
		//	repo := "test"
		//	require.NoError(t, env.PachClient.CreateRepo(pfs.DefaultProjectName,repo))
		//	commit, err := env.PachClient.StartProjectCommit(pfs.DefaultProjectName,repo, "master")
		//	require.NoError(t, err)
		//	w, err := env.PachClient.PutFileSplitWriter(repo, commit.ID, "line", pfs.Delimiter_LINE, 0, 0, 0, false)
		//	require.NoError(t, err)
		//	for i := 0; i < 1000; i++ {
		//		_, err = w.Write([]byte("foo\n"))
		//		require.NoError(t, err)
		//	}
		//	require.NoError(t, w.Close())
		//	require.NoError(t, finishCommit(env.PachClient, repo, commit.ID))
		//	files, err := env.PachClient.ListFileAll(repo, commit.ID, "line")
		//	require.NoError(t, err)
		//	require.Equal(t, 1000, len(files))
		//	for _, fileInfo := range files {
		//		require.Equal(t, uint64(4), fileInfo.SizeBytes)
		//	}
	})

	suite.Run("PutFileSplitCSV", func(t *testing.T) {
		// TODO(2.0 optional): Implement put file split.
		t.Skip("Put file split not implemented in V2")
		//	t.Parallel()
		//  env := testpachd.NewRealEnv(t, dockertestenv.NewTestDBConfig(t))
		//
		//	// create repos
		//	repo := "test"
		//	require.NoError(t, env.PachClient.CreateRepo(pfs.DefaultProjectName,repo))
		//	_, err := env.PachClient.PutFileSplit(repo, "master", "data", pfs.Delimiter_CSV, 0, 0, 0, false,
		//		// Weird, but this is actually two lines ("is\na" is quoted, so one cell)
		//		strings.NewReader("this,is,a,test\n"+
		//			"\"\"\"this\"\"\",\"is\nonly\",\"a,test\"\n"))
		//	require.NoError(t, err)
		//	fileInfos, err := env.PachClient.ListFileAll(repo, "master", "/data")
		//	require.NoError(t, err)
		//	require.Equal(t, 2, len(fileInfos))
		//	var contents bytes.Buffer
		//	env.PachClient.GetFile(repo, "master", "/data/0000000000000000", &contents)
		//	require.Equal(t, "this,is,a,test\n", contents.String())
		//	contents.Reset()
		//	env.PachClient.GetFile(repo, "master", "/data/0000000000000001", &contents)
		//	require.Equal(t, "\"\"\"this\"\"\",\"is\nonly\",\"a,test\"\n", contents.String())
	})

	suite.Run("PutFileSplitSQL", func(t *testing.T) {
		// TODO(2.0 optional): Implement put file split.
		t.Skip("Put file split not implemented in V2")
		//	t.Parallel()
		//  env := testpachd.NewRealEnv(t, dockertestenv.NewTestDBConfig(t))
		//
		//	// create repos
		//	repo := "test"
		//	require.NoError(t, env.PachClient.CreateRepo(pfs.DefaultProjectName,repo))
		//
		//	_, err := env.PachClient.PutFileSplit(repo, "master", "/sql", pfs.Delimiter_SQL, 0, 0, 0,
		//		false, strings.NewReader(tu.TestPGDump))
		//	require.NoError(t, err)
		//	fileInfos, err := env.PachClient.ListFileAll(repo, "master", "/sql")
		//	require.NoError(t, err)
		//	require.Equal(t, 5, len(fileInfos))
		//
		//	// Get one of the SQL records & validate it
		//	var contents bytes.Buffer
		//	env.PachClient.GetFile(repo, "master", "/sql/0000000000000000", &contents)
		//	// Validate that the recieved pgdump file creates the cars table
		//	require.Matches(t, "CREATE TABLE public\\.cars", contents.String())
		//	// Validate the SQL header more generally by passing the output of GetFile
		//	// back through the SQL library & confirm that it parses correctly but only
		//	// has one row
		//	pgReader := sql.NewPGDumpReader(bufio.NewReader(bytes.NewReader(contents.Bytes())))
		//	record, err := pgReader.ReadRow()
		//	require.NoError(t, err)
		//	require.Equal(t, "Tesla\tRoadster\t2008\tliterally a rocket\n", string(record))
		//	_, err = pgReader.ReadRow()
		//	require.YesError(t, err)
		//	require.True(t, errors.Is(err, io.EOF))
		//
		//	// Create a new commit that overwrites all existing data & puts it back with
		//	// --header-records=1
		//	commit, err := env.PachClient.StartProjectCommit(pfs.DefaultProjectName,repo, "master")
		//	require.NoError(t, err)
		//	require.NoError(t, env.PachClient.DeleteFile(repo, commit.ID, "/sql"))
		//	_, err = env.PachClient.PutFileSplit(repo, commit.ID, "/sql", pfs.Delimiter_SQL, 0, 0, 1,
		//		false, strings.NewReader(tu.TestPGDump))
		//	require.NoError(t, err)
		//	require.NoError(t, finishCommit(env.PachClient, repo, commit.ID))
		//	fileInfos, err = env.PachClient.ListFileAll(repo, "master", "/sql")
		//	require.NoError(t, err)
		//	require.Equal(t, 4, len(fileInfos))
		//
		//	// Get one of the SQL records & validate it
		//	contents.Reset()
		//	env.PachClient.GetFile(repo, "master", "/sql/0000000000000003", &contents)
		//	// Validate a that the recieved pgdump file creates the cars table
		//	require.Matches(t, "CREATE TABLE public\\.cars", contents.String())
		//	// Validate the SQL header more generally by passing the output of GetFile
		//	// back through the SQL library & confirm that it parses correctly but only
		//	// has one row
		//	pgReader = sql.NewPGDumpReader(bufio.NewReader(strings.NewReader(contents.String())))
		//	record, err = pgReader.ReadRow()
		//	require.NoError(t, err)
		//	require.Equal(t, "Tesla\tRoadster\t2008\tliterally a rocket\n", string(record))
		//	record, err = pgReader.ReadRow()
		//	require.NoError(t, err)
		//	require.Equal(t, "Toyota\tCorolla\t2005\tgreatest car ever made\n", string(record))
		//	_, err = pgReader.ReadRow()
		//	require.YesError(t, err)
		//	require.True(t, errors.Is(err, io.EOF))
	})

	suite.Run("DiffFile", func(t *testing.T) {
		t.Parallel()
		ctx := pctx.TestContext(t)
		env := realenv.NewRealEnv(ctx, t, dockertestenv.NewTestDBConfig(t))

		repo := "test"
		require.NoError(t, env.PachClient.CreateRepo(pfs.DefaultProjectName, repo))

		// Write foo
		c1, err := env.PachClient.StartCommit(pfs.DefaultProjectName, repo, "master")
		require.NoError(t, err)
		require.NoError(t, env.PachClient.PutFile(c1, "foo", strings.NewReader("foo\n"), client.WithAppendPutFile()))
		checks := func() {
			newFis, oldFis, err := env.PachClient.DiffFileAll(c1, "", nil, "", false)
			require.NoError(t, err)
			require.Equal(t, 0, len(oldFis))
			require.Equal(t, 2, len(newFis))
			require.Equal(t, "/foo", newFis[1].File.Path)
		}
		checks()
		require.NoError(t, finishCommit(env.PachClient, repo, c1.Branch.Name, c1.Id))
		checks()

		// Change the value of foo
		c2, err := env.PachClient.StartCommit(pfs.DefaultProjectName, repo, "master")
		require.NoError(t, err)
		require.NoError(t, env.PachClient.DeleteFile(c2, "/foo"))
		require.NoError(t, env.PachClient.PutFile(c2, "foo", strings.NewReader("not foo\n"), client.WithAppendPutFile()))
		checks = func() {
			newFis, oldFis, err := env.PachClient.DiffFileAll(c2, "", nil, "", false)
			require.NoError(t, err)
			require.Equal(t, 2, len(oldFis))
			require.Equal(t, "/foo", oldFis[1].File.Path)
			require.Equal(t, 2, len(newFis))
			require.Equal(t, "/foo", newFis[1].File.Path)
		}
		checks()
		require.NoError(t, finishCommit(env.PachClient, repo, c2.Branch.Name, c2.Id))
		checks()

		// Write bar
		c3, err := env.PachClient.StartCommit(pfs.DefaultProjectName, repo, "master")
		require.NoError(t, err)
		require.NoError(t, env.PachClient.PutFile(c3, "/bar", strings.NewReader("bar\n"), client.WithAppendPutFile()))
		checks = func() {
			newFis, oldFis, err := env.PachClient.DiffFileAll(c3, "", nil, "", false)
			require.NoError(t, err)
			require.Equal(t, 1, len(oldFis))
			require.Equal(t, 2, len(newFis))
			require.Equal(t, "/bar", newFis[1].File.Path)
		}
		checks()
		require.NoError(t, finishCommit(env.PachClient, repo, c3.Branch.Name, c3.Id))
		checks()

		// Delete bar
		c4, err := env.PachClient.StartCommit(pfs.DefaultProjectName, repo, "master")
		require.NoError(t, err)
		require.NoError(t, env.PachClient.DeleteFile(c4, "/bar"))
		checks = func() {
			newFis, oldFis, err := env.PachClient.DiffFileAll(c4, "", nil, "", false)
			require.NoError(t, err)
			require.Equal(t, 2, len(oldFis))
			require.Equal(t, "/bar", oldFis[1].File.Path)
			require.Equal(t, 1, len(newFis))
		}
		checks()
		require.NoError(t, finishCommit(env.PachClient, repo, c4.Branch.Name, c4.Id))
		checks()

		// Write dir/fizz and dir/buzz
		c5, err := env.PachClient.StartCommit(pfs.DefaultProjectName, repo, "master")
		require.NoError(t, err)
		require.NoError(t, env.PachClient.PutFile(c5, "/dir/fizz", strings.NewReader("fizz\n"), client.WithAppendPutFile()))
		require.NoError(t, env.PachClient.PutFile(c5, "/dir/buzz", strings.NewReader("buzz\n"), client.WithAppendPutFile()))
		checks = func() {
			newFis, oldFis, err := env.PachClient.DiffFileAll(c5, "", nil, "", false)
			require.NoError(t, err)
			require.Equal(t, 1, len(oldFis))
			require.Equal(t, 4, len(newFis))
		}
		checks()
		require.NoError(t, finishCommit(env.PachClient, repo, c5.Branch.Name, c5.Id))
		checks()

		// Modify dir/fizz
		c6, err := env.PachClient.StartCommit(pfs.DefaultProjectName, repo, "master")
		require.NoError(t, err)
		require.NoError(t, env.PachClient.PutFile(c6, "/dir/fizz", strings.NewReader("fizz\n"), client.WithAppendPutFile()))
		checks = func() {
			newFis, oldFis, err := env.PachClient.DiffFileAll(c6, "", nil, "", false)
			require.NoError(t, err)
			require.Equal(t, 3, len(oldFis))
			require.Equal(t, "/dir/fizz", oldFis[2].File.Path)
			require.Equal(t, 3, len(newFis))
			require.Equal(t, "/dir/fizz", newFis[2].File.Path)
		}
		checks()
		require.NoError(t, finishCommit(env.PachClient, repo, c6.Branch.Name, c6.Id))
		checks()
	})

	suite.Run("GlobFile", func(t *testing.T) {
		t.Parallel()
		ctx := pctx.TestContext(t)
		env := realenv.NewRealEnv(ctx, t, dockertestenv.NewTestDBConfig(t))

		if testing.Short() {
			t.Skip("Skipping integration tests in short mode")
		}
		project := tu.UniqueString("prj-")
		require.NoError(t, env.PachClient.CreateProject(project))

		repo := "test"
		require.NoError(t, env.PachClient.CreateRepo(project, repo))
		commit := client.NewCommit(project, repo, "master", "")

		// Write foo
		numFiles := 100
		_, err := env.PachClient.StartCommit(project, repo, "master")
		require.NoError(t, err)

		require.NoError(t, env.PachClient.WithModifyFileClient(commit, func(mf client.ModifyFile) error {
			for i := 0; i < numFiles; i++ {
				require.NoError(t, mf.PutFile(fmt.Sprintf("file%d", i), strings.NewReader("1")))
				require.NoError(t, mf.PutFile(fmt.Sprintf("dir1/file%d", i), strings.NewReader("2")))
				require.NoError(t, mf.PutFile(fmt.Sprintf("dir2/dir3/file%d", i), strings.NewReader("3")))
			}
			return nil
		}))

		checks := func() {
			fileInfos, err := env.PachClient.GlobFileAll(commit, "*")
			require.NoError(t, err)
			require.Equal(t, numFiles+2, len(fileInfos))
			fileInfos, err = env.PachClient.GlobFileAll(commit, "file*")
			require.NoError(t, err)
			require.Equal(t, numFiles, len(fileInfos))
			fileInfos, err = env.PachClient.GlobFileAll(commit, "dir1/*")
			require.NoError(t, err)
			require.Equal(t, numFiles, len(fileInfos))
			fileInfos, err = env.PachClient.GlobFileAll(commit, "dir2/dir3/*")
			require.NoError(t, err)
			require.Equal(t, numFiles, len(fileInfos))
			fileInfos, err = env.PachClient.GlobFileAll(commit, "*/*")
			require.NoError(t, err)
			require.Equal(t, numFiles+1, len(fileInfos))

			var output strings.Builder
			rc, err := env.PachClient.GetFileTAR(commit, "*")
			require.NoError(t, err)
			defer rc.Close()
			require.NoError(t, tarutil.ConcatFileContent(&output, rc))

			require.Equal(t, numFiles*3, len(output.String()))

			output = strings.Builder{}
			rc, err = env.PachClient.GetFileTAR(commit, "dir2/dir3/file1?")
			require.NoError(t, err)
			defer rc.Close()
			require.NoError(t, tarutil.ConcatFileContent(&output, rc))
			require.Equal(t, 10, len(output.String()))

			output = strings.Builder{}
			rc, err = env.PachClient.GetFileTAR(commit, "**file1?")
			require.NoError(t, err)
			defer rc.Close()
			require.NoError(t, tarutil.ConcatFileContent(&output, rc))
			require.Equal(t, 30, len(output.String()))

			output = strings.Builder{}
			rc, err = env.PachClient.GetFileTAR(commit, "**file1")
			require.NoError(t, err)
			defer rc.Close()
			require.NoError(t, tarutil.ConcatFileContent(&output, rc))
			require.True(t, strings.Contains(output.String(), "1"))
			require.True(t, strings.Contains(output.String(), "2"))
			require.True(t, strings.Contains(output.String(), "3"))

			output = strings.Builder{}
			rc, err = env.PachClient.GetFileTAR(commit, "**file1")
			require.NoError(t, err)
			defer rc.Close()
			require.NoError(t, tarutil.ConcatFileContent(&output, rc))
			match, err := regexp.Match("[123]", []byte(output.String()))
			require.NoError(t, err)
			require.True(t, match)

			output = strings.Builder{}
			rc, err = env.PachClient.GetFileTAR(commit, "dir?")
			require.NoError(t, err)
			defer rc.Close()
			require.NoError(t, tarutil.ConcatFileContent(&output, rc))

			output = strings.Builder{}
			rc, err = env.PachClient.GetFileTAR(commit, "")
			require.NoError(t, err)
			defer rc.Close()
			require.NoError(t, tarutil.ConcatFileContent(&output, rc))

			output = strings.Builder{}
			err = env.PachClient.GetFile(commit, "garbage", &output)
			require.YesError(t, err)
		}
		checks()
		require.NoError(t, finishProjectCommit(env.PachClient, project, repo, "master", ""))
		checks()

		_, err = env.PachClient.StartCommit(project, repo, "master")
		require.NoError(t, err)

		err = env.PachClient.DeleteFile(commit, "/")
		require.NoError(t, err)
		checks = func() {
			fileInfos, err := env.PachClient.GlobFileAll(commit, "**")
			require.NoError(t, err)
			require.Equal(t, 0, len(fileInfos))
		}
		checks()
		require.NoError(t, finishProjectCommit(env.PachClient, project, repo, "master", ""))
		checks()
	})

	suite.Run("GlobFile2", func(t *testing.T) {
		t.Parallel()
		ctx := pctx.TestContext(t)
		env := realenv.NewRealEnv(ctx, t, dockertestenv.NewTestDBConfig(t))

		if testing.Short() {
			t.Skip("Skipping integration tests in short mode")
		}

		repo := "test"
		require.NoError(t, env.PachClient.CreateRepo(pfs.DefaultProjectName, repo))
		commit := client.NewCommit(pfs.DefaultProjectName, repo, "master", "")

		_, err := env.PachClient.StartCommit(pfs.DefaultProjectName, repo, "master")
		require.NoError(t, err)
		expectedFileNames := []string{}
		for i := 0; i < 100; i++ {
			filename := fmt.Sprintf("/%d", i)
			require.NoError(t, env.PachClient.PutFile(commit, filename, strings.NewReader(filename)))

			if strings.HasPrefix(filename, "/1") {
				expectedFileNames = append(expectedFileNames, filename)
			}
		}
		require.NoError(t, finishCommit(env.PachClient, repo, "master", ""))

		actualFileNames := []string{}
		require.NoError(t, env.PachClient.GlobFile(commit, "/1*", func(fileInfo *pfs.FileInfo) error {
			actualFileNames = append(actualFileNames, fileInfo.File.Path)
			return nil
		}))

		sort.Strings(expectedFileNames)
		sort.Strings(actualFileNames)
		require.Equal(t, expectedFileNames, actualFileNames)
	})

	suite.Run("GlobFile3", func(t *testing.T) {
		t.Parallel()
		ctx := pctx.TestContext(t)
		env := realenv.NewRealEnv(ctx, t, dockertestenv.NewTestDBConfig(t))

		repo := "test"
		require.NoError(t, env.PachClient.CreateRepo(pfs.DefaultProjectName, repo))
		commit1, err := env.PachClient.StartCommit(pfs.DefaultProjectName, repo, "master")
		require.NoError(t, err)
		require.NoError(t, env.PachClient.PutFile(commit1, "/dir1/file1.1", &bytes.Buffer{}))
		require.NoError(t, env.PachClient.PutFile(commit1, "/dir1/file1.2", &bytes.Buffer{}))
		require.NoError(t, env.PachClient.PutFile(commit1, "/dir2/file2.1", &bytes.Buffer{}))
		require.NoError(t, env.PachClient.PutFile(commit1, "/dir2/file2.2", &bytes.Buffer{}))
		require.NoError(t, finishCommit(env.PachClient, repo, commit1.Branch.Name, commit1.Id))
		globFile := func(pattern string) []string {
			var fis []*pfs.FileInfo
			require.NoError(t, env.PachClient.GlobFile(commit1, pattern, func(fi *pfs.FileInfo) error {
				fis = append(fis, fi)
				return nil
			}))
			return finfosToPaths(fis)
		}
		assert.ElementsMatch(t, []string{"/dir1/file1.2", "/dir2/file2.2"}, globFile("**.2"))
		assert.ElementsMatch(t, []string{"/dir1/file1.1", "/dir1/file1.2"}, globFile("/dir1/*"))
		assert.ElementsMatch(t, []string{"/dir1/", "/dir2/"}, globFile("/*"))
		assert.ElementsMatch(t, []string{"/"}, globFile("/"))
	})

	// GetFileGlobOrder checks that GetFile(glob) streams data back in the
	// right order. GetFile(glob) is supposed to return a stream of data of the
	// form file1 + file2 + .. + fileN, where file1 is the lexicographically lowest
	// file matching 'glob', file2 is the next lowest, etc.
	suite.Run("GetFileTARGlobOrder", func(t *testing.T) {
		t.Parallel()
		ctx := pctx.TestContext(t)
		env := realenv.NewRealEnv(ctx, t, dockertestenv.NewTestDBConfig(t))

		repo := "test"
		require.NoError(t, env.PachClient.CreateRepo(pfs.DefaultProjectName, repo))

		var expected bytes.Buffer
		commit, err := env.PachClient.StartCommit(pfs.DefaultProjectName, repo, "master")
		require.NoError(t, err)
		for i := 0; i < 25; i++ {
			next := fmt.Sprintf("%d,%d,%d,%d\n", 4*i, (4*i)+1, (4*i)+2, (4*i)+3)
			expected.WriteString(next)
			require.NoError(t, env.PachClient.PutFile(commit, fmt.Sprintf("/data/%010d", i), strings.NewReader(next)))
		}
		require.NoError(t, finishCommit(env.PachClient, repo, commit.Branch.Name, commit.Id))

		var output bytes.Buffer
		rc, err := env.PachClient.GetFileTAR(commit, "/data/*")
		require.NoError(t, err)
		defer rc.Close()
		require.NoError(t, tarutil.ConcatFileContent(&output, rc))

		require.Equal(t, expected.String(), output.String())
	})

	suite.Run("PathRange", func(t *testing.T) {
		t.Parallel()
		ctx := pctx.TestContext(t)
		env := realenv.NewRealEnv(ctx, t, dockertestenv.NewTestDBConfig(t))

		repo := "test"
		require.NoError(t, env.PachClient.CreateRepo(pfs.DefaultProjectName, repo))
		masterCommit := client.NewCommit(pfs.DefaultProjectName, repo, "master", "")
		var paths []string
		for i := 0; i < 3; i++ {
			paths = append(paths, fmt.Sprintf("/dir%v/", i))
			for j := 0; j < 3; j++ {
				path := fmt.Sprintf("/dir%v/file%v", i, j)
				require.NoError(t, env.PachClient.PutFile(masterCommit, path, &bytes.Buffer{}))
				paths = append(paths, path)
			}
		}

		type test struct {
			pathRange     *pfs.PathRange
			expectedPaths []string
		}
		var tests []*test
		for i := 1; i < len(paths); i++ {
			for j := 0; j+i < len(paths); j += i {
				tests = append(tests, &test{
					pathRange: &pfs.PathRange{
						Lower: paths[j],
						Upper: paths[j+i],
					},
					expectedPaths: paths[j : j+i],
				})
			}
		}
		for i, test := range tests {
			t.Run(fmt.Sprintf("%d", i), func(t *testing.T) {
				c, err := env.PachClient.PfsAPIClient.GlobFile(ctx, &pfs.GlobFileRequest{
					Commit:    masterCommit,
					Pattern:   "**",
					PathRange: test.pathRange,
				})
				require.NoError(t, err)
				expectedPaths := test.expectedPaths
				require.NoError(t, grpcutil.ForEach[*pfs.FileInfo](c, func(fi *pfs.FileInfo) error {
					require.Equal(t, expectedPaths[0], fi.File.Path)
					expectedPaths = expectedPaths[1:]
					return nil
				}))
				require.Equal(t, 0, len(expectedPaths))
			})
		}
	})

	suite.Run("ApplyWriteOrder", func(t *testing.T) {
		t.Parallel()
		ctx := pctx.TestContext(t)
		env := realenv.NewRealEnv(ctx, t, dockertestenv.NewTestDBConfig(t))

		if testing.Short() {
			t.Skip("Skipping integration tests in short mode")
		}

		repo := "test"
		require.NoError(t, env.PachClient.CreateRepo(pfs.DefaultProjectName, repo))
		commit := client.NewCommit(pfs.DefaultProjectName, repo, "master", "")

		// Test that fails when records are applied in lexicographic order
		// rather than mod revision order.
		_, err := env.PachClient.StartCommit(pfs.DefaultProjectName, repo, "master")
		require.NoError(t, err)
		require.NoError(t, env.PachClient.PutFile(commit, "/file", strings.NewReader("")))
		err = env.PachClient.DeleteFile(commit, "/")
		require.NoError(t, err)
		require.NoError(t, finishCommit(env.PachClient, repo, "master", ""))
		fileInfos, err := env.PachClient.GlobFileAll(commit, "**")
		require.NoError(t, err)
		require.Equal(t, 0, len(fileInfos))
	})

	suite.Run("Overwrite", func(t *testing.T) {
		// TODO(2.0 optional): Implement put file split.
		t.Skip("Put file split not implemented in V2")
		//	t.Parallel()
		//  env := testpachd.NewRealEnv(t, dockertestenv.NewTestDBConfig(t))
		//
		//	if testing.Short() {
		//		t.Skip("Skipping integration tests in short mode")
		//	}
		//
		//	repo := "test"
		//	require.NoError(t, env.PachClient.CreateRepo(pfs.DefaultProjectName,repo))
		//
		//	// Write foo
		//	_, err := env.PachClient.StartProjectCommit(pfs.DefaultProjectName,repo, "master")
		//	require.NoError(t, err)
		//	_, err = env.PachClient.PutFile(repo, "master", "file1", strings.NewReader("foo"))
		//	require.NoError(t, err)
		//	_, err = env.PachClient.PutFileSplit(repo, "master", "file2", pfs.Delimiter_LINE, 0, 0, 0, false, strings.NewReader("foo\nbar\nbuz\n"))
		//	require.NoError(t, err)
		//	_, err = env.PachClient.PutFileSplit(repo, "master", "file3", pfs.Delimiter_LINE, 0, 0, 0, false, strings.NewReader("foo\nbar\nbuz\n"))
		//	require.NoError(t, err)
		//	require.NoError(t, finishCommit(env.PachClient, repo, "master"))
		//	_, err = env.PachClient.StartProjectCommit(pfs.DefaultProjectName,repo, "master")
		//	require.NoError(t, err)
		//	_, err = env.PachClient.PutFile(repo, "master", "file1", strings.NewReader("bar"))
		//	require.NoError(t, err)
		//	require.NoError(t, env.PachClient.PutFile(repo, "master", "file2", strings.NewReader("buzz")))
		//	require.NoError(t, err)
		//	_, err = env.PachClient.PutFileSplit(repo, "master", "file3", pfs.Delimiter_LINE, 0, 0, 0, true, strings.NewReader("0\n1\n2\n"))
		//	require.NoError(t, err)
		//	require.NoError(t, finishCommit(env.PachClient, repo, "master"))
		//	var buffer bytes.Buffer
		//	require.NoError(t, env.PachClient.GetFile(repo, "master", "file1", &buffer))
		//	require.Equal(t, "bar", buffer.String())
		//	buffer.Reset()
		//	require.NoError(t, env.PachClient.GetFile(repo, "master", "file2", &buffer))
		//	require.Equal(t, "buzz", buffer.String())
		//	fileInfos, err := env.PachClient.ListFileAll(repo, "master", "file3")
		//	require.NoError(t, err)
		//	require.Equal(t, 3, len(fileInfos))
		//	for i := 0; i < 3; i++ {
		//		buffer.Reset()
		//		require.NoError(t, env.PachClient.GetFile(repo, "master", fmt.Sprintf("file3/%016x", i), &buffer))
		//		require.Equal(t, fmt.Sprintf("%d\n", i), buffer.String())
		//	}
	})

	suite.Run("FindCommits", func(t *testing.T) {
		t.Parallel()
		ctx, cf := context.WithTimeout(pctx.TestContext(t), time.Minute)
		defer cf()
		env := realenv.NewRealEnv(ctx, t, dockertestenv.NewTestDBConfig(t))

		repo := "test"
		require.NoError(t, env.PachClient.CreateRepo(pfs.DefaultProjectName, repo))

		commit1, err := env.PachClient.StartCommit(pfs.DefaultProjectName, repo, "master")
		require.NoError(t, err)
		require.NoError(t, env.PachClient.PutFile(commit1, "/files/a", strings.NewReader("foo")))
		require.NoError(t, env.PachClient.PutFile(commit1, "/files/b", strings.NewReader("bar")))
		require.NoError(t, finishCommit(env.PachClient, repo, commit1.Branch.Name, commit1.Id))

		commit2, err := env.PachClient.StartCommit(pfs.DefaultProjectName, repo, "master")
		require.NoError(t, err)
		require.NoError(t, env.PachClient.PutFile(commit2, "/files/c", strings.NewReader("baz")))
		require.NoError(t, finishCommit(env.PachClient, repo, commit2.Branch.Name, commit2.Id))

		commit3, err := env.PachClient.StartCommit(pfs.DefaultProjectName, repo, "master")
		require.NoError(t, err)
		require.NoError(t, env.PachClient.PutFile(commit3, "/files/b", strings.NewReader("foo")))
		require.NoError(t, finishCommit(env.PachClient, repo, commit3.Branch.Name, commit3.Id))

		commit4, err := env.PachClient.StartCommit(pfs.DefaultProjectName, repo, "master")
		require.NoError(t, err)
		require.NoError(t, env.PachClient.DeleteFile(commit4, "/files/b"))
		require.NoError(t, finishCommit(env.PachClient, repo, commit4.Branch.Name, commit4.Id))

		resp, err := env.PachClient.FindCommits(&pfs.FindCommitsRequest{FilePath: "/files/b", Start: commit4, Limit: 0})
		require.NoError(t, err)

		require.Equal(t, []*pfs.Commit{commit4, commit3, commit1}, resp.FoundCommits)
		require.Equal(t, uint32(4), resp.CommitsSearched)
		require.Equal(t, commit1, resp.LastSearchedCommit)
	})

	suite.Run("FindCommitsLimit", func(t *testing.T) {
		t.Parallel()
		ctx, cf := context.WithTimeout(pctx.TestContext(t), time.Minute)
		defer cf()
		env := realenv.NewRealEnv(ctx, t, dockertestenv.NewTestDBConfig(t))

		repo := "test"
		require.NoError(t, env.PachClient.CreateRepo(pfs.DefaultProjectName, repo))

		commit1, err := env.PachClient.StartCommit(pfs.DefaultProjectName, repo, "master")
		require.NoError(t, err)
		require.NoError(t, env.PachClient.PutFile(commit1, "/files/a", strings.NewReader("foo")))
		require.NoError(t, env.PachClient.PutFile(commit1, "/files/b", strings.NewReader("bar")))
		require.NoError(t, finishCommit(env.PachClient, repo, commit1.Branch.Name, commit1.Id))

		commit2, err := env.PachClient.StartCommit(pfs.DefaultProjectName, repo, "master")
		require.NoError(t, err)
		require.NoError(t, env.PachClient.PutFile(commit2, "/files/b", strings.NewReader("foo")))
		require.NoError(t, finishCommit(env.PachClient, repo, commit2.Branch.Name, commit2.Id))

		resp, err := env.PachClient.FindCommits(&pfs.FindCommitsRequest{FilePath: "/files/b", Start: commit2, Limit: 1})
		require.NoError(t, err)

		require.Equal(t, []*pfs.Commit{commit2}, resp.FoundCommits)
		require.Equal(t, uint32(1), resp.CommitsSearched)
		require.Equal(t, commit2, resp.LastSearchedCommit)
	})

	suite.Run("FindCommitsOpenCommit", func(t *testing.T) {
		t.Parallel()
		ctx, cf := context.WithTimeout(pctx.TestContext(t), time.Minute)
		defer cf()
		env := realenv.NewRealEnv(ctx, t, dockertestenv.NewTestDBConfig(t))

		repo := "test"
		require.NoError(t, env.PachClient.CreateRepo(pfs.DefaultProjectName, repo))

		commit1, err := env.PachClient.StartCommit(pfs.DefaultProjectName, repo, "master")
		require.NoError(t, err)

		_, err = env.PachClient.FindCommits(&pfs.FindCommitsRequest{FilePath: "/files/b", Start: commit1, Limit: 1})
		require.YesError(t, err)
		s, ok := status.FromError(err)
		require.True(t, ok, "returned error must be a gRPC status")
		var sawResourceInfo bool
		for _, d := range s.Details() {
			switch d := d.(type) {
			case *errdetails.ResourceInfo:
				require.Equal(t, d.ResourceType, "pfs:commit")
<<<<<<< HEAD
				require.Equal(t, d.ResourceName, commit1.ID)
=======
				require.Equal(t, d.ResourceName, commit1.Id)
>>>>>>> c88fdc3d
				require.Equal(t, d.Description, "commit not finished")
				sawResourceInfo = true
			}
		}
		require.True(t, sawResourceInfo, "must have seen resource info in error details")
	})

	suite.Run("CopyFile", func(t *testing.T) {
		t.Parallel()
		ctx := pctx.TestContext(t)
		env := realenv.NewRealEnv(ctx, t, dockertestenv.NewTestDBConfig(t))

		repo := "test"
		require.NoError(t, env.PachClient.CreateRepo(pfs.DefaultProjectName, repo))

		masterCommit, err := env.PachClient.StartCommit(pfs.DefaultProjectName, repo, "master")
		require.NoError(t, err)
		numFiles := 5
		for i := 0; i < numFiles; i++ {
			require.NoError(t, env.PachClient.PutFile(masterCommit, fmt.Sprintf("files/%d", i), strings.NewReader(fmt.Sprintf("foo %d\n", i))))
		}
		require.NoError(t, finishCommit(env.PachClient, repo, masterCommit.Branch.Name, masterCommit.Id))

		for i := 0; i < numFiles; i++ {
			_, err = env.PachClient.InspectFile(masterCommit, fmt.Sprintf("files/%d", i))
			require.NoError(t, err)
		}

		otherCommit, err := env.PachClient.StartCommit(pfs.DefaultProjectName, repo, "other")
		require.NoError(t, err)
		require.NoError(t, env.PachClient.CopyFile(otherCommit, "files", masterCommit, "files", client.WithAppendCopyFile()))
		require.NoError(t, env.PachClient.CopyFile(otherCommit, "file0", masterCommit, "files/0", client.WithAppendCopyFile()))
		require.NoError(t, env.PachClient.CopyFile(otherCommit, "all", masterCommit, "/", client.WithAppendCopyFile()))
		require.NoError(t, finishCommit(env.PachClient, repo, otherCommit.Branch.Name, otherCommit.Id))

		for i := 0; i < numFiles; i++ {
			_, err = env.PachClient.InspectFile(otherCommit, fmt.Sprintf("files/%d", i))
			require.NoError(t, err)
		}
		for i := 0; i < numFiles; i++ {
			_, err = env.PachClient.InspectFile(otherCommit, fmt.Sprintf("all/files/%d", i))
			require.NoError(t, err)
		}
		_, err = env.PachClient.InspectFile(otherCommit, "files/0")
		require.NoError(t, err)
	})

	suite.Run("PropagateBranch", func(t *testing.T) {
		t.Parallel()
		ctx := pctx.TestContext(t)
		env := realenv.NewRealEnv(ctx, t, dockertestenv.NewTestDBConfig(t))

		repo1 := "test1"
		require.NoError(t, env.PachClient.CreateRepo(pfs.DefaultProjectName, repo1))
		repo2 := "test2"
		require.NoError(t, env.PachClient.CreateRepo(pfs.DefaultProjectName, repo2))
		require.NoError(t, env.PachClient.CreateBranch(pfs.DefaultProjectName, repo2, "master", "", "", []*pfs.Branch{client.NewBranch(pfs.DefaultProjectName, repo1, "master")}))
		commit, err := env.PachClient.StartCommit(pfs.DefaultProjectName, repo1, "master")
		require.NoError(t, err)
		require.NoError(t, finishCommit(env.PachClient, repo1, commit.Branch.Name, commit.Id))
		commits, err := env.PachClient.ListCommitByRepo(client.NewRepo(pfs.DefaultProjectName, repo2))
		require.NoError(t, err)
		require.Equal(t, 2, len(commits))
	})

	// BackfillBranch implements the following DAG:
	//
	// A ──▶ C
	//  ╲   ◀
	//   ╲ ╱
	//    ╳
	//   ╱ ╲
	// 	╱   ◀
	// B ──▶ D
	suite.Run("BackfillBranch", func(t *testing.T) {
		t.Parallel()
		ctx := pctx.TestContext(t)
		env := realenv.NewRealEnv(ctx, t, dockertestenv.NewTestDBConfig(t))

		require.NoError(t, env.PachClient.CreateRepo(pfs.DefaultProjectName, "A"))
		require.NoError(t, env.PachClient.CreateRepo(pfs.DefaultProjectName, "B"))
		require.NoError(t, env.PachClient.CreateRepo(pfs.DefaultProjectName, "C"))
		require.NoError(t, env.PachClient.CreateRepo(pfs.DefaultProjectName, "D"))
		require.NoError(t, env.PachClient.CreateBranch(pfs.DefaultProjectName, "C", "master", "", "", []*pfs.Branch{client.NewBranch(pfs.DefaultProjectName, "A", "master"), client.NewBranch(pfs.DefaultProjectName, "B", "master")}))
		require.NoError(t, finishCommit(env.PachClient, "C", "master", ""))
		_, err := env.PachClient.StartCommit(pfs.DefaultProjectName, "A", "master")
		require.NoError(t, err)
		require.NoError(t, finishCommit(env.PachClient, "A", "master", ""))
		require.NoError(t, finishCommit(env.PachClient, "C", "master", ""))
		_, err = env.PachClient.StartCommit(pfs.DefaultProjectName, "B", "master")
		require.NoError(t, err)
		require.NoError(t, finishCommit(env.PachClient, "B", "master", ""))
		require.NoError(t, finishCommit(env.PachClient, "C", "master", ""))
		commits, err := env.PachClient.ListCommitByRepo(client.NewRepo(pfs.DefaultProjectName, "C"))
		require.NoError(t, err)
		require.Equal(t, 3, len(commits))

		// Create a branch in D, it should receive a single commit for the heads of `A` and `B`.
		require.NoError(t, env.PachClient.CreateBranch(pfs.DefaultProjectName, "D", "master", "", "", []*pfs.Branch{client.NewBranch(pfs.DefaultProjectName, "A", "master"), client.NewBranch(pfs.DefaultProjectName, "B", "master")}))
		commits, err = env.PachClient.ListCommitByRepo(client.NewRepo(pfs.DefaultProjectName, "D"))
		require.NoError(t, err)
		require.Equal(t, 1, len(commits))
	})

	// UpdateBranch tests the following DAG:
	//
	// A ─▶ B ─▶ C
	//
	// Then updates it to:
	//
	// A ─▶ B ─▶ C
	//      ▲
	// D ───╯
	//
	suite.Run("UpdateBranch", func(t *testing.T) {
		t.Parallel()
		ctx := pctx.TestContext(t)
		env := realenv.NewRealEnv(ctx, t, dockertestenv.NewTestDBConfig(t))

		require.NoError(t, env.PachClient.CreateRepo(pfs.DefaultProjectName, "A"))
		require.NoError(t, env.PachClient.CreateRepo(pfs.DefaultProjectName, "B"))
		require.NoError(t, env.PachClient.CreateRepo(pfs.DefaultProjectName, "C"))
		require.NoError(t, env.PachClient.CreateRepo(pfs.DefaultProjectName, "D"))
		require.NoError(t, env.PachClient.CreateBranch(pfs.DefaultProjectName, "B", "master", "", "", []*pfs.Branch{client.NewBranch(pfs.DefaultProjectName, "A", "master")}))
		require.NoError(t, finishCommit(env.PachClient, "B", "master", ""))
		require.NoError(t, env.PachClient.CreateBranch(pfs.DefaultProjectName, "C", "master", "", "", []*pfs.Branch{client.NewBranch(pfs.DefaultProjectName, "B", "master")}))
		require.NoError(t, finishCommit(env.PachClient, "C", "master", ""))

		_, err := env.PachClient.StartCommit(pfs.DefaultProjectName, "A", "master")
		require.NoError(t, err)
		require.NoError(t, finishCommit(env.PachClient, "A", "master", ""))
		require.NoError(t, finishCommit(env.PachClient, "B", "master", ""))
		require.NoError(t, finishCommit(env.PachClient, "C", "master", ""))

		_, err = env.PachClient.StartCommit(pfs.DefaultProjectName, "D", "master")
		require.NoError(t, err)
		require.NoError(t, finishCommit(env.PachClient, "D", "master", ""))

		require.NoError(t, env.PachClient.CreateBranch(pfs.DefaultProjectName, "B", "master", "", "", []*pfs.Branch{client.NewBranch(pfs.DefaultProjectName, "A", "master"), client.NewBranch(pfs.DefaultProjectName, "D", "master")}))
		require.NoError(t, finishCommit(env.PachClient, "B", "master", ""))
		require.NoError(t, finishCommit(env.PachClient, "C", "master", ""))
		cCommitInfo, err := env.PachClient.InspectCommit(pfs.DefaultProjectName, "C", "master", "")
		require.NoError(t, err)

		commitInfos, err := env.PachClient.InspectCommitSet(cCommitInfo.Commit.Id)
		require.NoError(t, err)
		require.Equal(t, 4, len(commitInfos))
	})

	suite.Run("BranchProvenance", func(t *testing.T) {
		t.Parallel()

		tests := [][]struct {
			name       string
			directProv []string
			err        bool
			expectProv map[string][]string
			expectSubv map[string][]string
		}{{
			{name: "A"},
			{name: "B", directProv: []string{"A"}},
			{name: "C", directProv: []string{"B"}},
			{name: "D", directProv: []string{"C", "A"},
				expectProv: map[string][]string{"A": nil, "B": {"A"}, "C": {"B", "A"}, "D": {"A", "B", "C"}},
				expectSubv: map[string][]string{"A": {"B", "C", "D"}, "B": {"C", "D"}, "C": {"D"}, "D": {}}},
			// A ─▶ B ─▶ C ─▶ D
			// ╰─────────────⬏
			{name: "B",
				expectProv: map[string][]string{"A": {}, "B": {}, "C": {"B"}, "D": {"A", "B", "C"}},
				expectSubv: map[string][]string{"A": {"D"}, "B": {"C", "D"}, "C": {"D"}, "D": {}}},
			// A    B ─▶ C ─▶ D
			// ╰─────────────⬏
		}, {
			{name: "A"},
			{name: "B", directProv: []string{"A"}},
			{name: "C", directProv: []string{"A", "B"}},
			{name: "D", directProv: []string{"C"},
				expectProv: map[string][]string{"A": {}, "B": {"A"}, "C": {"A", "B"}, "D": {"A", "B", "C"}},
				expectSubv: map[string][]string{"A": {"B", "C", "D"}, "B": {"C", "D"}, "C": {"D"}, "D": {}}},
			// A ─▶ B ─▶ C ─▶ D
			// ╰────────⬏
			{name: "C", directProv: []string{"B"},
				expectProv: map[string][]string{"A": {}, "B": {"A"}, "C": {"A", "B"}, "D": {"A", "B", "C"}},
				expectSubv: map[string][]string{"A": {"B", "C", "D"}, "B": {"C", "D"}, "C": {"D"}, "D": {}}},
			// A ─▶ B ─▶ C ─▶ D
		}, {
			{name: "A"},
			{name: "B"},
			{name: "C", directProv: []string{"A", "B"}},
			{name: "D", directProv: []string{"C"}},
			{name: "E", directProv: []string{"A", "D"},
				expectProv: map[string][]string{"A": {}, "B": {}, "C": {"A", "B"}, "D": {"A", "B", "C"}, "E": {"A", "B", "C", "D"}},
				expectSubv: map[string][]string{"A": {"C", "D", "E"}, "B": {"C", "D", "E"}, "C": {"D", "E"}, "D": {"E"}, "E": {}}},
			// A    B ─▶ C ─▶ D ─▶ E
			// ├────────⬏          ▲
			// ╰───────────────────╯
			{name: "C", directProv: []string{"B"},
				expectProv: map[string][]string{"A": {}, "B": {}, "C": {"B"}, "D": {"B", "C"}, "E": {"A", "B", "C", "D"}},
				expectSubv: map[string][]string{"A": {"E"}, "B": {"C", "D", "E"}, "C": {"D", "E"}, "D": {"E"}, "E": {}}},
			// A    B ─▶ C ─▶ D ─▶ E
			// ╰──────────────────⬏
		},
		// {
		// 	{name: "A", directProv: []string{"A"}, err: true},
		// 	{name: "A"},
		// 	{name: "A", directProv: []string{"A"}, err: true},
		// 	{name: "B", directProv: []string{"A"}},
		// 	{name: "A", directProv: []string{"B"}, err: true},
		// },
		}
		for i, test := range tests {
			test := test
			t.Run(fmt.Sprintf("%d", i), func(t *testing.T) {
				t.Parallel()
				ctx := pctx.TestContext(t)
				env := realenv.NewRealEnv(ctx, t, dockertestenv.NewTestDBConfig(t))

				for _, repo := range []string{"A", "B", "C", "D", "E"} {
					require.NoError(t, env.PachClient.CreateRepo(pfs.DefaultProjectName, repo))
				}
				for iStep, step := range test {
					var provenance []*pfs.Branch
					for _, repo := range step.directProv {
						provenance = append(provenance, client.NewBranch(pfs.DefaultProjectName, repo, "master"))
					}
					err := env.PachClient.CreateBranch(pfs.DefaultProjectName, step.name, "master", "", "", provenance)
					if step.err {
						require.YesError(t, err, "%d> CreateBranch(\"%s\", %v)", iStep, step.name, step.directProv)
					} else {
						require.NoError(t, err, "%d> CreateBranch(\"%s\", %v)", iStep, step.name, step.directProv)
					}
					require.NoError(t, env.PachClient.FsckFastExit())
					for repo, expectedProv := range step.expectProv {
						bi, err := env.PachClient.InspectBranch(pfs.DefaultProjectName, repo, "master")
						require.NoError(t, err)
						sort.Strings(expectedProv)
						require.Equal(t, len(expectedProv), len(bi.Provenance))
						for _, b := range bi.Provenance {
							i := sort.SearchStrings(expectedProv, b.Repo.Name)
							if i >= len(expectedProv) || expectedProv[i] != b.Repo.Name {
								t.Fatalf("provenance for %s contains: %s, but should only contain: %v", repo, b.Repo.Name, expectedProv)
							}
						}
					}
					for repo, expectedSubv := range step.expectSubv {
						bi, err := env.PachClient.InspectBranch(pfs.DefaultProjectName, repo, "master")
						require.NoError(t, err)
						sort.Strings(expectedSubv)
						require.Equal(t, len(expectedSubv), len(bi.Subvenance))
						for _, b := range bi.Subvenance {
							i := sort.SearchStrings(expectedSubv, b.Repo.Name)
							if i >= len(expectedSubv) || expectedSubv[i] != b.Repo.Name {
								t.Fatalf("subvenance for %s contains: %s, but should only contain: %v", repo, b.Repo.Name, expectedSubv)
							}
						}
					}
				}
			})
		}

		// t.Run("1", func(t *testing.T) {
		// 	require.NoError(t, env.PachClient.CreateRepo(pfs.DefaultProjectName,"A"))
		// 	require.NoError(t, env.PachClient.CreateRepo(pfs.DefaultProjectName,"B"))
		// 	require.NoError(t, env.PachClient.CreateRepo(pfs.DefaultProjectName,"C"))
		// 	require.NoError(t, env.PachClient.CreateRepo(pfs.DefaultProjectName,"D"))

		// 	require.NoError(t, env.PachClient.CreateProjectBranch(pfs.DefaultProjectName,"B", "master", "", []*pfs.Branch{client.NewProjectBranch(pfs.DefaultProjectName,"A", "master")}))
		// 	require.NoError(t, env.PachClient.CreateProjectBranch(pfs.DefaultProjectName,"C", "master", "", []*pfs.Branch{client.NewProjectBranch(pfs.DefaultProjectName,"B", "master")}))
		// 	require.NoError(t, env.PachClient.CreateProjectBranch(pfs.DefaultProjectName,"D", "master", "", []*pfs.Branch{client.NewProjectBranch(pfs.DefaultProjectName,"C", "master"), client.NewProjectBranch(pfs.DefaultProjectName,"A", "master")}))

		// 	aMaster, err := env.PachClient.InspectProjectBranch(pfs.DefaultProjectName,"A", "master")
		// 	require.NoError(t, err)
		// 	require.Equal(t, 3, len(aMaster.Subvenance))

		// 	cMaster, err := env.PachClient.InspectProjectBranch(pfs.DefaultProjectName,"C", "master")
		// 	require.NoError(t, err)
		// 	require.Equal(t, 2, len(cMaster.Provenance))

		// 	dMaster, err := env.PachClient.InspectProjectBranch(pfs.DefaultProjectName,"D", "master")
		// 	require.NoError(t, err)
		// 	require.Equal(t, 3, len(dMaster.Provenance))

		// 	require.NoError(t, env.PachClient.CreateProjectBranch(pfs.DefaultProjectName,"B", "master", "", nil))

		// 	aMaster, err = env.PachClient.InspectProjectBranch(pfs.DefaultProjectName,"A", "master")
		// 	require.NoError(t, err)
		// 	require.Equal(t, 1, len(aMaster.Subvenance))

		// 	cMaster, err = env.PachClient.InspectProjectBranch(pfs.DefaultProjectName,"C", "master")
		// 	require.NoError(t, err)
		// 	require.Equal(t, 1, len(cMaster.Provenance))

		// 	dMaster, err = env.PachClient.InspectProjectBranch(pfs.DefaultProjectName,"D", "master")
		// 	require.NoError(t, err)
		// 	require.Equal(t, 3, len(dMaster.Provenance))
		// })
		// t.Run("2", func(t *testing.T) {
		// 	require.NoError(t, env.PachClient.CreateRepo(pfs.DefaultProjectName,"A"))
		// 	require.NoError(t, env.PachClient.CreateRepo(pfs.DefaultProjectName,"B"))
		// 	require.NoError(t, env.PachClient.CreateRepo(pfs.DefaultProjectName,"C"))
		// 	require.NoError(t, env.PachClient.CreateRepo(pfs.DefaultProjectName,"D"))

		// 	require.NoError(t, env.PachClient.CreateProjectBranch(pfs.DefaultProjectName,"B", "master", "", []*pfs.Branch{client.NewProjectBranch(pfs.DefaultProjectName,"A", "master")}))
		// 	require.NoError(t, env.PachClient.CreateProjectBranch(pfs.DefaultProjectName,"C", "master", "", []*pfs.Branch{client.NewProjectBranch(pfs.DefaultProjectName,"B", "master"), client.NewProjectBranch(pfs.DefaultProjectName,"A", "master")}))
		// 	require.NoError(t, env.PachClient.CreateProjectBranch(pfs.DefaultProjectName,"D", "master", "", []*pfs.Branch{client.NewProjectBranch(pfs.DefaultProjectName,"C", "master")}))
		// })
	})

	suite.Run("ChildCommits", func(t *testing.T) {
		t.Parallel()
		ctx := pctx.TestContext(t)
		env := realenv.NewRealEnv(ctx, t, dockertestenv.NewTestDBConfig(t))

		require.NoError(t, env.PachClient.CreateRepo(pfs.DefaultProjectName, "A"))
		require.NoError(t, env.PachClient.CreateBranch(pfs.DefaultProjectName, "A", "master", "", "", nil))
		aRepo := client.NewRepo(pfs.DefaultProjectName, "A")

		// Small helper function wrapping env.PachClient.InspectCommit, because it's called a lot
		inspect := func(repo, branch, commit string) *pfs.CommitInfo {
			commitInfo, err := env.PachClient.InspectCommit(pfs.DefaultProjectName, repo, branch, commit)
			require.NoError(t, err)
			return commitInfo
		}

		commit1, err := env.PachClient.StartCommit(pfs.DefaultProjectName, "A", "master")
		require.NoError(t, err)
		commits, err := env.PachClient.ListCommit(aRepo, aRepo.NewCommit("master", ""), nil, 0)
		require.NoError(t, err)
		t.Logf("%v", commits)
		require.NoError(t, finishCommit(env.PachClient, "A", "master", ""))

		commit2, err := env.PachClient.StartCommit(pfs.DefaultProjectName, "A", "master")
		require.NoError(t, err)

		// Inspect commit 1 and 2
		commit1Info, commit2Info := inspect("A", commit1.Branch.Name, commit1.Id), inspect("A", commit2.Branch.Name, commit2.Id)
		require.Equal(t, commit1.Id, commit2Info.ParentCommit.Id)
		require.ImagesEqual(t, []*pfs.Commit{commit2}, commit1Info.ChildCommits, CommitToID)

		// Delete commit 2 and make sure it's removed from commit1.ChildCommits
		require.NoError(t, env.PachClient.DropCommitSet(commit2.Id))
		commit1Info = inspect("A", commit1.Branch.Name, commit1.Id)
		require.ElementsEqualUnderFn(t, nil, commit1Info.ChildCommits, CommitToID)

		// Re-create commit2, and create a third commit also extending from commit1.
		// Make sure both appear in commit1.children
		commit2, err = env.PachClient.StartCommit(pfs.DefaultProjectName, "A", "master")
		require.NoError(t, err)
		require.NoError(t, finishCommit(env.PachClient, "A", commit2.Branch.Name, commit2.Id))
		commit3, err := env.PachClient.PfsAPIClient.StartCommit(env.PachClient.Ctx(), &pfs.StartCommitRequest{
			Branch: client.NewBranch(pfs.DefaultProjectName, "A", "foo"),
			Parent: commit1,
		})
		require.NoError(t, err)
		commit1Info = inspect("A", commit1.Branch.Name, commit1.Id)
		require.ImagesEqual(t, []*pfs.Commit{commit2, commit3}, commit1Info.ChildCommits, CommitToID)

		// Delete commit3 and make sure commit1 has the right children
		require.NoError(t, env.PachClient.DropCommitSet(commit3.Id))
		commit1Info = inspect("A", commit1.Branch.Name, commit1.Id)
		require.ImagesEqual(t, []*pfs.Commit{commit2}, commit1Info.ChildCommits, CommitToID)

		// Create a downstream branch in a different repo, then commit to "A" and
		// make sure the new HEAD commit is in the parent's children (i.e. test
		// propagateBranches)
		require.NoError(t, env.PachClient.CreateRepo(pfs.DefaultProjectName, "B"))
		require.NoError(t, env.PachClient.CreateBranch(pfs.DefaultProjectName, "B", "master", "", "", []*pfs.Branch{
			client.NewBranch(pfs.DefaultProjectName, "A", "master"),
		}))
		bCommit1 := inspect("B", "master", "")
		commit3, err = env.PachClient.StartCommit(pfs.DefaultProjectName, "A", "master")
		require.NoError(t, err)
		require.NoError(t, finishCommit(env.PachClient, "A", commit3.Branch.Name, commit3.Id))
		// Re-inspect bCommit1, which has been updated by StartCommit
		bCommit1, bCommit2 := inspect("B", bCommit1.Commit.Branch.Name, bCommit1.Commit.Id), inspect("B", "master", "")
		require.Equal(t, bCommit1.Commit.Id, bCommit2.ParentCommit.Id)
		require.ImagesEqual(t, []*pfs.Commit{bCommit2.Commit}, bCommit1.ChildCommits, CommitToID)

		// create a new branch in a different repo, then update it so that two commits
		// are generated. Make sure the second commit is in the parent's children
		require.NoError(t, env.PachClient.CreateRepo(pfs.DefaultProjectName, "C"))
		require.NoError(t, env.PachClient.CreateBranch(pfs.DefaultProjectName, "C", "master", "", "", []*pfs.Branch{
			client.NewBranch(pfs.DefaultProjectName, "A", "master"),
		}))
		cCommit1 := inspect("C", "master", "") // Get new commit's ID
		require.NoError(t, env.PachClient.CreateBranch(pfs.DefaultProjectName, "C", "master", "", "", []*pfs.Branch{
			client.NewBranch(pfs.DefaultProjectName, "A", "master"),
			client.NewBranch(pfs.DefaultProjectName, "B", "master"),
		}))
		// Re-inspect cCommit1, which has been updated by CreateBranch
		cCommit1, cCommit2 := inspect("C", cCommit1.Commit.Branch.Name, cCommit1.Commit.Id), inspect("C", "master", "")
		require.Equal(t, cCommit1.Commit.Id, cCommit2.ParentCommit.Id)
		require.ImagesEqual(t, []*pfs.Commit{cCommit2.Commit}, cCommit1.ChildCommits, CommitToID)
	})

	suite.Run("StartCommitFork", func(t *testing.T) {
		t.Parallel()
		ctx := pctx.TestContext(t)
		env := realenv.NewRealEnv(ctx, t, dockertestenv.NewTestDBConfig(t))

		require.NoError(t, env.PachClient.CreateRepo(pfs.DefaultProjectName, "A"))
		commit, err := env.PachClient.StartCommit(pfs.DefaultProjectName, "A", "master")
		require.NoError(t, err)
		require.NoError(t, finishCommit(env.PachClient, "A", commit.Branch.Name, commit.Id))
		commit2, err := env.PachClient.PfsAPIClient.StartCommit(env.PachClient.Ctx(), &pfs.StartCommitRequest{
			Branch: client.NewBranch(pfs.DefaultProjectName, "A", "master2"),
			Parent: client.NewCommit(pfs.DefaultProjectName, "A", "master", ""),
		})
		require.NoError(t, err)
		require.NoError(t, finishCommit(env.PachClient, "A", commit2.Branch.Name, commit2.Id))

		aRepo := client.NewRepo(pfs.DefaultProjectName, "A")
		commitInfos, err := env.PachClient.ListCommit(aRepo, nil, nil, 0)
		require.NoError(t, err)
		commits := []*pfs.Commit{}
		for _, ci := range commitInfos {
			commits = append(commits, ci.Commit)
		}
		require.ImagesEqual(t, []*pfs.Commit{commit, commit2}, commits, CommitToID)
	})

	// UpdateBranchNewOutputCommit tests the following corner case:
	// A ──▶ C
	// B
	//
	// Becomes:
	//
	// A  ╭▶ C
	// B ─╯
	//
	// C should create a new output commit to process its unprocessed inputs in B
	suite.Run("UpdateBranchNewOutputCommit", func(t *testing.T) {
		t.Parallel()
		ctx := pctx.TestContext(t)
		env := realenv.NewRealEnv(ctx, t, dockertestenv.NewTestDBConfig(t))

		require.NoError(t, env.PachClient.CreateRepo(pfs.DefaultProjectName, "A"))
		require.NoError(t, env.PachClient.CreateRepo(pfs.DefaultProjectName, "B"))
		require.NoError(t, env.PachClient.CreateRepo(pfs.DefaultProjectName, "C"))
		require.NoError(t, env.PachClient.CreateBranch(pfs.DefaultProjectName, "A", "master", "", "", nil))
		require.NoError(t, env.PachClient.CreateBranch(pfs.DefaultProjectName, "B", "master", "", "", nil))
		require.NoError(t, env.PachClient.CreateBranch(pfs.DefaultProjectName, "C", "master", "", "",
			[]*pfs.Branch{client.NewBranch(pfs.DefaultProjectName, "A", "master")}))
		// Create commits in A and B
		commit, err := env.PachClient.StartCommit(pfs.DefaultProjectName, "A", "master")
		require.NoError(t, err)
		require.NoError(t, finishCommit(env.PachClient, "A", commit.Branch.Name, commit.Id))
		commit, err = env.PachClient.StartCommit(pfs.DefaultProjectName, "B", "master")
		require.NoError(t, err)
		require.NoError(t, finishCommit(env.PachClient, "B", commit.Branch.Name, commit.Id))
		// Check for first output commit in C (plus the old empty head commit)
		cRepo := client.NewRepo(pfs.DefaultProjectName, "C")
		commits, err := env.PachClient.ListCommit(cRepo, cRepo.NewCommit("master", ""), nil, 0)
		require.NoError(t, err)
		require.Equal(t, 2, len(commits))
		// Update the provenance of C/master and make sure it creates a new commit
		require.NoError(t, env.PachClient.CreateBranch(pfs.DefaultProjectName, "C", "master", "", "",
			[]*pfs.Branch{client.NewBranch(pfs.DefaultProjectName, "B", "master")}))
		commits, err = env.PachClient.ListCommit(cRepo, cRepo.NewCommit("master", ""), nil, 0)
		require.NoError(t, err)
		require.Equal(t, 3, len(commits))
	})

	// SquashCommitSetMultipleChildrenSingleCommit tests that when you have the
	// following commit graph in a repo:
	// c   d
	//  ↘ ↙
	//   b
	//   ↓
	//   a
	//
	// and you delete commit 'b', what you end up with is:
	//
	// c   d
	//  ↘ ↙
	//   a
	suite.Run("SquashCommitSetMultipleChildrenSingleCommit", func(t *testing.T) {
		t.Parallel()
		ctx := pctx.TestContext(t)
		env := realenv.NewRealEnv(ctx, t, dockertestenv.NewTestDBConfig(t))

		require.NoError(t, env.PachClient.CreateRepo(pfs.DefaultProjectName, "repo"))
		require.NoError(t, env.PachClient.CreateBranch(pfs.DefaultProjectName, "repo", "master", "", "", nil))

		// Create commits 'a' and 'b'
		a, err := env.PachClient.StartCommit(pfs.DefaultProjectName, "repo", "master")
		require.NoError(t, err)
		require.NoError(t, finishCommit(env.PachClient, "repo", a.Branch.Name, a.Id))
		b, err := env.PachClient.StartCommit(pfs.DefaultProjectName, "repo", "master")
		require.NoError(t, err)
		require.NoError(t, finishCommit(env.PachClient, "repo", b.Branch.Name, b.Id))

		// Create 'd' by aliasing 'b' into another branch (force a new CommitSet rather than extending 'b')
		_, err = env.PachClient.PfsAPIClient.CreateBranch(env.PachClient.Ctx(), &pfs.CreateBranchRequest{
			Branch:       client.NewBranch(pfs.DefaultProjectName, "repo", "master2"),
			Head:         client.NewCommit(pfs.DefaultProjectName, "repo", "master", ""),
			NewCommitSet: true,
		})
		require.NoError(t, err)
		d, err := env.PachClient.StartCommit(pfs.DefaultProjectName, "repo", "master2")
		require.NoError(t, err)
		require.NoError(t, finishCommit(env.PachClient, "repo", d.Branch.Name, d.Id))

		// Create 'c'
		c, err := env.PachClient.StartCommit(pfs.DefaultProjectName, "repo", "master")
		require.NoError(t, err)
		require.NoError(t, finishCommit(env.PachClient, "repo", c.Branch.Name, c.Id))

		// Collect info re: a, b, c, and d, and make sure that the parent/child
		// relationships are all correct
		aInfo, err := env.PachClient.InspectCommit(pfs.DefaultProjectName, "repo", a.Branch.Name, a.Id)
		require.NoError(t, err)
		bInfo, err := env.PachClient.InspectCommit(pfs.DefaultProjectName, "repo", b.Branch.Name, b.Id)
		require.NoError(t, err)
		cInfo, err := env.PachClient.InspectCommit(pfs.DefaultProjectName, "repo", c.Branch.Name, c.Id)
		require.NoError(t, err)
		dInfo, err := env.PachClient.InspectCommit(pfs.DefaultProjectName, "repo", "master2", "")
		require.NoError(t, err)

		require.NotNil(t, aInfo.ParentCommit) // this should be the empty default head
		require.ImagesEqual(t, []*pfs.Commit{b}, aInfo.ChildCommits, CommitToID)

		require.Equal(t, a.Id, bInfo.ParentCommit.Id)
		require.ImagesEqual(t, []*pfs.Commit{c, d}, bInfo.ChildCommits, CommitToID)

		require.Equal(t, b.Id, cInfo.ParentCommit.Id)
		require.Equal(t, 0, len(cInfo.ChildCommits))

		require.Equal(t, b.Id, dInfo.ParentCommit.Id)
		require.Equal(t, 0, len(dInfo.ChildCommits))

		// Delete commit 'b'
		require.NoError(t, env.PachClient.SquashCommitSet(b.Id))

		// Collect info re: a, c, and d, and make sure that the parent/child
		// relationships are still correct
		aInfo, err = env.PachClient.InspectCommit(pfs.DefaultProjectName, "repo", a.Branch.Name, a.Id)
		require.NoError(t, err)
		cInfo, err = env.PachClient.InspectCommit(pfs.DefaultProjectName, "repo", c.Branch.Name, c.Id)
		require.NoError(t, err)
		dInfo, err = env.PachClient.InspectCommit(pfs.DefaultProjectName, "repo", d.Branch.Name, d.Id)
		require.NoError(t, err)

		require.NotNil(t, aInfo.ParentCommit)
		require.ImagesEqual(t, []*pfs.Commit{c, d}, aInfo.ChildCommits, CommitToID)

		require.Equal(t, a.Id, cInfo.ParentCommit.Id)
		require.Equal(t, 0, len(cInfo.ChildCommits))

		require.Equal(t, a.Id, dInfo.ParentCommit.Id)
		require.Equal(t, 0, len(dInfo.ChildCommits))
	})

	// Tests that when you have the following commit graph in a *downstream* repo:
	//
	//    ↙f
	//   c
	//   ↓↙e
	//   b
	//   ↓↙d
	//   a
	//
	// and you delete commits 'b', what you end up with
	// is:
	//     f
	//     ↓
	// d e c
	//  ↘↓↙
	//   a
	// This makes sure that multiple live children are re-pointed at a live parent
	// if appropriate
	suite.Run("SquashCommitSetMultiLevelChildrenSimple", func(t *testing.T) {
		t.Parallel()
		ctx := pctx.TestContext(t)
		env := realenv.NewRealEnv(ctx, t, dockertestenv.NewTestDBConfig(t))
		project := tu.UniqueString("prj-")
		require.NoError(t, env.PachClient.CreateProject(project))
		// Create main repo (will have the commit graphs above)
		require.NoError(t, env.PachClient.CreateRepo(project, "repo"))
		repoProto := client.NewRepo(project, "repo")
		_, err := env.PachClient.StartCommit(project, "repo", "master")
		require.NoError(t, err)
		// Create commit 'a'
		aInfo, err := env.PachClient.InspectCommit(project, "repo", "master", "")
		require.NoError(t, err)
		a := aInfo.Commit
		require.NoError(t, finishProjectCommit(env.PachClient, project, "repo", a.Branch.Name, a.Id))
		// Create 'd'
		resp, err := env.PachClient.PfsAPIClient.StartCommit(env.PachClient.Ctx(), &pfs.StartCommitRequest{
			Branch: client.NewBranch(project, "repo", "fod"),
			Parent: a,
		})
		require.NoError(t, err)
		d := client.NewCommit(project, "repo", resp.Branch.Name, resp.Id)
		require.NoError(t, finishProjectCommit(env.PachClient, project, "repo", resp.Branch.Name, resp.Id))
		// Create 'b'
		// (a & b have same prov commit in upstream2, so this is the commit that will
		// be deleted, as both b and c are provenant on it)
		squashMeCommit, err := env.PachClient.StartCommit(project, "repo", "master")
		require.NoError(t, err)
		require.NoError(t, finishProjectCommit(env.PachClient, project, "repo", "master", ""))
		bInfo, err := env.PachClient.InspectCommit(project, "repo", "master", "")
		require.NoError(t, err)
		b := bInfo.Commit
		require.NoError(t, finishProjectCommit(env.PachClient, project, "repo", b.Branch.Name, b.Id))
		require.Equal(t, b.Id, squashMeCommit.Id)
		// Create 'e'
		resp, err = env.PachClient.PfsAPIClient.StartCommit(env.PachClient.Ctx(), &pfs.StartCommitRequest{
			Branch: client.NewBranch(project, "repo", "foe"),
			Parent: b,
		})
		require.NoError(t, err)
		e := client.NewCommit(project, "repo", resp.Branch.Name, resp.Id)
		require.NoError(t, finishProjectCommit(env.PachClient, project, "repo", resp.Branch.Name, resp.Id))
		// Create 'c'
		_, err = env.PachClient.StartCommit(project, "repo", "master")
		require.NoError(t, err)
		require.NoError(t, finishProjectCommit(env.PachClient, project, "repo", "master", ""))
		cInfo, err := env.PachClient.InspectCommit(project, "repo", "master", "")
		require.NoError(t, err)
		c := cInfo.Commit
		require.NoError(t, finishProjectCommit(env.PachClient, project, "repo", c.Branch.Name, c.Id))
		// Create 'f'
		resp, err = env.PachClient.PfsAPIClient.StartCommit(env.PachClient.Ctx(), &pfs.StartCommitRequest{
			Branch: client.NewBranch(project, "repo", "fof"),
			Parent: c,
		})
		require.NoError(t, err)
		f := client.NewCommit(project, "repo", resp.Branch.Name, resp.Id)
		require.NoError(t, finishProjectCommit(env.PachClient, project, "repo", resp.Branch.Name, resp.Id))
		// Make sure child/parent relationships are as shown in first diagram
		commits, err := env.PachClient.ListCommit(repoProto, nil, nil, 0)
		require.NoError(t, err)
		require.Equal(t, 6, len(commits))
		aInfo, err = env.PachClient.InspectCommit(project, "repo", a.Branch.Name, a.Id)
		require.NoError(t, err)
		bInfo, err = env.PachClient.InspectCommit(project, "repo", b.Branch.Name, b.Id)
		require.NoError(t, err)
		cInfo, err = env.PachClient.InspectCommit(project, "repo", c.Branch.Name, c.Id)
		require.NoError(t, err)
		dInfo, err := env.PachClient.InspectCommit(project, "repo", d.Branch.Name, d.Id)
		require.NoError(t, err)
		eInfo, err := env.PachClient.InspectCommit(project, "repo", e.Branch.Name, e.Id)
		require.NoError(t, err)
		fInfo, err := env.PachClient.InspectCommit(project, "repo", f.Branch.Name, f.Id)
		require.NoError(t, err)
		require.Nil(t, aInfo.ParentCommit)
		require.Equal(t, a.Id, bInfo.ParentCommit.Id)
		require.Equal(t, a.Id, dInfo.ParentCommit.Id)
		require.Equal(t, b.Id, cInfo.ParentCommit.Id)
		require.Equal(t, b.Id, eInfo.ParentCommit.Id)
		require.Equal(t, c.Id, fInfo.ParentCommit.Id)
		require.ImagesEqual(t, []*pfs.Commit{b, d}, aInfo.ChildCommits, CommitToID)
		require.ImagesEqual(t, []*pfs.Commit{c, e}, bInfo.ChildCommits, CommitToID)
		require.ImagesEqual(t, []*pfs.Commit{f}, cInfo.ChildCommits, CommitToID)
		require.Nil(t, dInfo.ChildCommits)
		require.Nil(t, eInfo.ChildCommits)
		require.Nil(t, fInfo.ChildCommits)
		// Delete b
		require.NoError(t, env.PachClient.SquashCommitSet(squashMeCommit.Id))
		// Re-read commit info to get new parents/children
		aInfo, err = env.PachClient.InspectCommit(project, "repo", a.Branch.Name, a.Id)
		require.NoError(t, err)
		cInfo, err = env.PachClient.InspectCommit(project, "repo", c.Branch.Name, c.Id)
		require.NoError(t, err)
		dInfo, err = env.PachClient.InspectCommit(project, "repo", d.Branch.Name, d.Id)
		require.NoError(t, err)
		eInfo, err = env.PachClient.InspectCommit(project, "repo", e.Branch.Name, e.Id)
		require.NoError(t, err)
		fInfo, err = env.PachClient.InspectCommit(project, "repo", f.Branch.Name, f.Id)
		require.NoError(t, err)
		// The head of master should be 'c'
		// Make sure child/parent relationships are as shown in second diagram. Note
		// that after 'b' is deleted, SquashCommitSet does not create a new commit (c has
		// an alias for the deleted commit in upstream1)
		commits, err = env.PachClient.ListCommit(client.NewRepo(project, "repo"), nil, nil, 0)
		require.NoError(t, err)
		require.Equal(t, 5, len(commits))
		require.Nil(t, aInfo.ParentCommit)
		require.Equal(t, a.Id, cInfo.ParentCommit.Id)
		require.Equal(t, a.Id, dInfo.ParentCommit.Id)
		require.Equal(t, a.Id, eInfo.ParentCommit.Id)
		require.Equal(t, c.Id, fInfo.ParentCommit.Id)
		require.ImagesEqual(t, []*pfs.Commit{d, e, c}, aInfo.ChildCommits, CommitToID)
		require.ImagesEqual(t, []*pfs.Commit{f}, cInfo.ChildCommits, CommitToID)
		require.Nil(t, dInfo.ChildCommits)
		require.Nil(t, eInfo.ChildCommits)
		require.Nil(t, fInfo.ChildCommits)
		masterInfo, err := env.PachClient.InspectBranch(project, "repo", "master")
		require.NoError(t, err)
		require.Equal(t, c.Id, masterInfo.Head.Id)
	})

	// Tests that when you have the following commit graph in a *downstream* repo:
	//
	//   g
	//   ↓↙f
	//   c
	//   ↓↙e
	//   b
	//   ↓↙d
	//   a
	//
	// and you delete commits 'b' and 'c' (in a single call), what you end up with
	// is:
	//
	// d e f g
	//  ↘↓↙ ↙
	//   a
	// This makes sure that multiple live children are re-pointed at a live parent
	// if appropriate
	suite.Run("SquashCommitSetMultiLevelChildrenComplex", func(t *testing.T) {
		t.Parallel()
		env := realenv.NewRealEnv(pctx.TestContext(t), t, dockertestenv.NewTestDBConfig(t))
		require.NoError(t, env.PachClient.CreateRepo(pfs.DefaultProjectName, "upstream1"))
		require.NoError(t, env.PachClient.CreateRepo(pfs.DefaultProjectName, "upstream2"))
		// commit to both inputs
		_, err := env.PachClient.StartCommit(pfs.DefaultProjectName, "upstream1", "master")
		require.NoError(t, err)
		require.NoError(t, finishCommit(env.PachClient, "upstream1", "master", ""))
		_, err = env.PachClient.StartCommit(pfs.DefaultProjectName, "upstream2", "master")
		require.NoError(t, err)
		require.NoError(t, finishCommit(env.PachClient, "upstream2", "master", ""))
		// Create main repo (will have the commit graphs above)
		require.NoError(t, env.PachClient.CreateRepo(pfs.DefaultProjectName, "repo"))
		require.NoError(t, env.PachClient.CreateBranch(pfs.DefaultProjectName, "repo", "master", "", "", []*pfs.Branch{
			client.NewBranch(pfs.DefaultProjectName, "upstream1", "master"),
			client.NewBranch(pfs.DefaultProjectName, "upstream2", "master"),
		}))
		repoProto := client.NewRepo(pfs.DefaultProjectName, "repo")
		// Create commit 'a'
		aInfo, err := env.PachClient.InspectCommit(pfs.DefaultProjectName, "repo", "master", "")
		require.NoError(t, err)
		a := aInfo.Commit
		require.NoError(t, finishCommit(env.PachClient, "repo", a.Branch.Name, a.Id))
		// Create 'd'
		resp, err := env.PachClient.PfsAPIClient.StartCommit(env.PachClient.Ctx(), &pfs.StartCommitRequest{
			Branch: client.NewBranch(pfs.DefaultProjectName, "repo", "fod"),
			Parent: a,
		})
		require.NoError(t, err)
		d := client.NewCommit(pfs.DefaultProjectName, "repo", resp.Branch.Name, resp.Id)
		require.NoError(t, finishCommit(env.PachClient, "repo", resp.Branch.Name, resp.Id))
		// Create 'b'
		// (a & b have same prov commit in upstream2, so this is the commit that will
		// be deleted, as both b and c are provenant on it)
		bSquashMeCommit, err := env.PachClient.StartCommit(pfs.DefaultProjectName, "upstream1", "master")
		require.NoError(t, err)
		require.NoError(t, finishCommit(env.PachClient, "upstream1", "master", ""))
		bInfo, err := env.PachClient.InspectCommit(pfs.DefaultProjectName, "repo", "master", "")
		require.NoError(t, err)
		b := bInfo.Commit
		require.NoError(t, finishCommit(env.PachClient, "repo", b.Branch.Name, b.Id))
		require.Equal(t, b.Id, bSquashMeCommit.Id)
		// Create 'e'
		resp, err = env.PachClient.PfsAPIClient.StartCommit(env.PachClient.Ctx(), &pfs.StartCommitRequest{
			Branch: client.NewBranch(pfs.DefaultProjectName, "repo", "foe"),
			Parent: b,
		})
		require.NoError(t, err)
		e := client.NewCommit(pfs.DefaultProjectName, "repo", resp.Branch.Name, resp.Id)
		require.NoError(t, finishCommit(env.PachClient, "repo", resp.Branch.Name, resp.Id))
		// Create 'c'
		_, err = env.PachClient.StartCommit(pfs.DefaultProjectName, "upstream2", "master")
		require.NoError(t, err)
		require.NoError(t, finishCommit(env.PachClient, "upstream2", "master", ""))
		cInfo, err := env.PachClient.InspectCommit(pfs.DefaultProjectName, "repo", "master", "")
		require.NoError(t, err)
		cSquashMeToo := cInfo.Commit
		require.NoError(t, finishCommit(env.PachClient, "repo", cSquashMeToo.Branch.Name, cSquashMeToo.Id))
		// Create 'f'
		resp, err = env.PachClient.PfsAPIClient.StartCommit(env.PachClient.Ctx(), &pfs.StartCommitRequest{
			Branch: client.NewBranch(pfs.DefaultProjectName, "repo", "fof"),
			Parent: cSquashMeToo,
		})
		require.NoError(t, err)
		f := client.NewCommit(pfs.DefaultProjectName, "repo", resp.Branch.Name, resp.Id)
		require.NoError(t, finishCommit(env.PachClient, "repo", resp.Branch.Name, resp.Id))
		// Make sure child/parent relationships are as shown in first diagram
		commits, err := env.PachClient.ListCommit(repoProto, nil, nil, 0)
		require.NoError(t, err)
		require.Equal(t, 6, len(commits))
		aInfo, err = env.PachClient.InspectCommit(pfs.DefaultProjectName, "repo", a.Branch.Name, a.Id)
		require.NoError(t, err)
		bInfo, err = env.PachClient.InspectCommit(pfs.DefaultProjectName, "repo", b.Branch.Name, b.Id)
		require.NoError(t, err)
		cInfo, err = env.PachClient.InspectCommit(pfs.DefaultProjectName, "repo", cSquashMeToo.Branch.Name, cSquashMeToo.Id)
		require.NoError(t, err)
		dInfo, err := env.PachClient.InspectCommit(pfs.DefaultProjectName, "repo", d.Branch.Name, d.Id)
		require.NoError(t, err)
		eInfo, err := env.PachClient.InspectCommit(pfs.DefaultProjectName, "repo", e.Branch.Name, e.Id)
		require.NoError(t, err)
		fInfo, err := env.PachClient.InspectCommit(pfs.DefaultProjectName, "repo", f.Branch.Name, f.Id)
		require.NoError(t, err)
		require.Nil(t, aInfo.ParentCommit)
		require.Equal(t, a.Id, bInfo.ParentCommit.Id)
		require.Equal(t, a.Id, dInfo.ParentCommit.Id)
		require.Equal(t, b.Id, cInfo.ParentCommit.Id)
		require.Equal(t, b.Id, eInfo.ParentCommit.Id)
		require.Equal(t, cSquashMeToo.Id, fInfo.ParentCommit.Id)
		require.ImagesEqual(t, []*pfs.Commit{b, d}, aInfo.ChildCommits, CommitToID)
		require.ImagesEqual(t, []*pfs.Commit{cSquashMeToo, e}, bInfo.ChildCommits, CommitToID)
		require.ImagesEqual(t, []*pfs.Commit{f}, cInfo.ChildCommits, CommitToID)
		require.Nil(t, dInfo.ChildCommits)
		require.Nil(t, eInfo.ChildCommits)
		require.Nil(t, fInfo.ChildCommits)
		// Delete second commit in upstream1, which deletes b
		// didn't work, because commit set c depends on commit set b via repo.'c' on upstream1.'b'
		require.YesError(t, env.PachClient.SquashCommitSet(bSquashMeCommit.Id))
		// now squash commit sets c
		require.YesError(t, env.PachClient.SquashCommitSet(cSquashMeToo.Id))
		// still doesn't work, because we would be deleting the heads of upstream1 & upstream2. To successfully squash, we need to push another commit set.
		txn, err := env.PachClient.StartTransaction()
		require.NoError(t, err)
		txnClient := env.PachClient.WithTransaction(txn)
		_, err = txnClient.StartCommit(pfs.DefaultProjectName, "upstream1", "master")
		require.NoError(t, err)
		_, err = txnClient.StartCommit(pfs.DefaultProjectName, "upstream2", "master")
		require.NoError(t, err)
		_, err = env.PachClient.FinishTransaction(txn)
		require.NoError(t, err)
		require.NoError(t, finishCommit(env.PachClient, "upstream1", "master", ""))
		require.NoError(t, finishCommit(env.PachClient, "upstream2", "master", ""))
		require.NoError(t, finishCommit(env.PachClient, "repo", "master", ""))
		// try squashing b & c again
		// now squash commit sets b & c
		require.NoError(t, env.PachClient.SquashCommitSet(cSquashMeToo.Id))
		require.NoError(t, env.PachClient.SquashCommitSet(bSquashMeCommit.Id))
		// Re-read commit info to get new parents/children
		aInfo, err = env.PachClient.InspectCommit(pfs.DefaultProjectName, "repo", a.Branch.Name, a.Id)
		require.NoError(t, err)
		dInfo, err = env.PachClient.InspectCommit(pfs.DefaultProjectName, "repo", d.Branch.Name, d.Id)
		require.NoError(t, err)
		eInfo, err = env.PachClient.InspectCommit(pfs.DefaultProjectName, "repo", e.Branch.Name, e.Id)
		require.NoError(t, err)
		fInfo, err = env.PachClient.InspectCommit(pfs.DefaultProjectName, "repo", f.Branch.Name, f.Id)
		require.NoError(t, err)
		gInfo, err := env.PachClient.InspectCommit(pfs.DefaultProjectName, "repo", "master", "")
		require.NoError(t, err)
		// The head of master should be 'c'
		// Make sure child/parent relationships are as shown in second diagram. Note
		// that after 'b' is deleted, SquashCommitSet does not create a new commit (c has
		// an alias for the deleted commit in upstream1)
		commits, err = env.PachClient.ListCommit(client.NewRepo(pfs.DefaultProjectName, "repo"), nil, nil, 0)
		require.NoError(t, err)
		require.Equal(t, 5, len(commits))
		require.Nil(t, aInfo.ParentCommit)
		require.Equal(t, a.Id, dInfo.ParentCommit.Id)
		require.Equal(t, a.Id, eInfo.ParentCommit.Id)
		require.Equal(t, a.Id, fInfo.ParentCommit.Id)
		require.Equal(t, a.Id, gInfo.ParentCommit.Id)
		require.ImagesEqual(t, []*pfs.Commit{d, e, f, gInfo.Commit}, aInfo.ChildCommits, CommitToID)
		require.Nil(t, dInfo.ChildCommits)
		require.Nil(t, eInfo.ChildCommits)
		require.Nil(t, fInfo.ChildCommits)
		require.Nil(t, gInfo.ChildCommits)
		masterInfo, err := env.PachClient.InspectBranch(pfs.DefaultProjectName, "repo", "master")
		require.NoError(t, err)
		require.Equal(t, gInfo.Commit.Id, masterInfo.Head.Id)
	})

	suite.Run("CommitState", func(t *testing.T) {
		t.Parallel()
		ctx := pctx.TestContext(t)
		env := realenv.NewRealEnv(ctx, t, dockertestenv.NewTestDBConfig(t))

		// two input repos, one with many commits (logs), and one with few (schema)
		require.NoError(t, env.PachClient.CreateRepo(pfs.DefaultProjectName, "A"))
		require.NoError(t, env.PachClient.CreateRepo(pfs.DefaultProjectName, "B"))

		require.NoError(t, env.PachClient.CreateBranch(pfs.DefaultProjectName, "B", "master", "", "", []*pfs.Branch{client.NewBranch(pfs.DefaultProjectName, "A", "master")}))

		// Start a commit on A/master, this will create a non-ready commit on B/master.
		_, err := env.PachClient.StartCommit(pfs.DefaultProjectName, "A", "master")
		require.NoError(t, err)

		ctx, cancel := context.WithTimeout(context.Background(), time.Second*10)
		defer cancel()
		_, err = env.PachClient.PfsAPIClient.InspectCommit(ctx, &pfs.InspectCommitRequest{
			Commit: client.NewCommit(pfs.DefaultProjectName, "B", "master", ""),
			Wait:   pfs.CommitState_READY,
		})
		require.YesError(t, err)

		// Finish the commit on A/master, that will make the B/master ready.
		require.NoError(t, finishCommit(env.PachClient, "A", "master", ""))

		ctx, cancel = context.WithTimeout(context.Background(), time.Second*10)
		defer cancel()
		_, err = env.PachClient.PfsAPIClient.InspectCommit(ctx, &pfs.InspectCommitRequest{
			Commit: client.NewCommit(pfs.DefaultProjectName, "B", "master", ""),
			Wait:   pfs.CommitState_READY,
		})
		require.NoError(t, err)

		// Create a new branch C/master with A/master as provenance. It should start out ready.
		require.NoError(t, env.PachClient.CreateRepo(pfs.DefaultProjectName, "C"))
		require.NoError(t, env.PachClient.CreateBranch(pfs.DefaultProjectName, "C", "master", "", "", []*pfs.Branch{client.NewBranch(pfs.DefaultProjectName, "A", "master")}))

		ctx, cancel = context.WithTimeout(context.Background(), time.Second*10)
		defer cancel()
		_, err = env.PachClient.PfsAPIClient.InspectCommit(ctx, &pfs.InspectCommitRequest{
			Commit: client.NewCommit(pfs.DefaultProjectName, "C", "master", ""),
			Wait:   pfs.CommitState_READY,
		})
		require.NoError(t, err)
	})

	suite.Run("SubscribeStates", func(t *testing.T) {
		t.Parallel()
		ctx := pctx.TestContext(t)
		env := realenv.NewRealEnv(ctx, t, dockertestenv.NewTestDBConfig(t))

		require.NoError(t, env.PachClient.CreateRepo(pfs.DefaultProjectName, "A"))
		require.NoError(t, env.PachClient.CreateRepo(pfs.DefaultProjectName, "B"))
		require.NoError(t, env.PachClient.CreateRepo(pfs.DefaultProjectName, "C"))

		require.NoError(t, env.PachClient.CreateBranch(pfs.DefaultProjectName, "B", "master", "", "", []*pfs.Branch{client.NewBranch(pfs.DefaultProjectName, "A", "master")}))
		require.NoError(t, finishCommit(env.PachClient, "B", "master", ""))
		require.NoError(t, env.PachClient.CreateBranch(pfs.DefaultProjectName, "C", "master", "", "", []*pfs.Branch{client.NewBranch(pfs.DefaultProjectName, "B", "master")}))
		require.NoError(t, finishCommit(env.PachClient, "C", "master", ""))

		ctx, cancel := pctx.WithCancel(env.PachClient.Ctx())
		defer cancel()
		pachClient := env.PachClient.WithCtx(ctx)

		var readyCommitsB, readyCommitsC int64
		go func() {
			_ = pachClient.SubscribeCommit(client.NewRepo(pfs.DefaultProjectName, "B"), "master", "", pfs.CommitState_READY, func(ci *pfs.CommitInfo) error {
				atomic.AddInt64(&readyCommitsB, 1)
				return nil
			})
		}()
		go func() {
			_ = pachClient.SubscribeCommit(client.NewRepo(pfs.DefaultProjectName, "C"), "master", "", pfs.CommitState_READY, func(ci *pfs.CommitInfo) error {
				atomic.AddInt64(&readyCommitsC, 1)
				return nil
			})
		}()
		_, err := pachClient.StartCommit(pfs.DefaultProjectName, "A", "master")
		require.NoError(t, err)
		require.NoError(t, pachClient.FinishCommit(pfs.DefaultProjectName, "A", "master", ""))

		require.NoErrorWithinTRetry(t, time.Second*10, func() error {
			if atomic.LoadInt64(&readyCommitsB) != 2 {
				return errors.Errorf("wrong number of ready commits")
			}
			return nil
		})

		require.NoError(t, pachClient.FinishCommit(pfs.DefaultProjectName, "B", "master", ""))

		require.NoErrorWithinTRetry(t, time.Second*10, func() error {
			if atomic.LoadInt64(&readyCommitsC) != 2 {
				return errors.Errorf("wrong number of ready commits")
			}
			return nil
		})
	})

	suite.Run("PutFileCommit", func(t *testing.T) {
		t.Parallel()
		ctx := pctx.TestContext(t)
		env := realenv.NewRealEnv(ctx, t, dockertestenv.NewTestDBConfig(t))

		numFiles := 25
		repo := "repo"
		require.NoError(t, env.PachClient.CreateRepo(pfs.DefaultProjectName, repo))
		commit := client.NewCommit(pfs.DefaultProjectName, repo, "master", "")

		var eg errgroup.Group
		for i := 0; i < numFiles; i++ {
			i := i
			eg.Go(func() error {
				return env.PachClient.PutFile(commit, fmt.Sprintf("%d", i), strings.NewReader(fmt.Sprintf("%d", i)))
			})
		}
		require.NoError(t, eg.Wait())

		for i := 0; i < numFiles; i++ {
			var b bytes.Buffer
			require.NoError(t, env.PachClient.GetFile(commit, fmt.Sprintf("%d", i), &b))
			require.Equal(t, fmt.Sprintf("%d", i), b.String())
		}

		bi, err := env.PachClient.InspectBranch(pfs.DefaultProjectName, repo, "master")
		require.NoError(t, err)

		eg = errgroup.Group{}
		for i := 0; i < numFiles; i++ {
			i := i
			eg.Go(func() error {
				return env.PachClient.CopyFile(commit, fmt.Sprintf("%d", (i+1)%numFiles), bi.Head, fmt.Sprintf("%d", i))
			})
		}
		require.NoError(t, eg.Wait())

		for i := 0; i < numFiles; i++ {
			var b bytes.Buffer
			require.NoError(t, env.PachClient.GetFile(commit, fmt.Sprintf("%d", (i+1)%numFiles), &b))
			require.Equal(t, fmt.Sprintf("%d", i), b.String())
		}

		eg = errgroup.Group{}
		for i := 0; i < numFiles; i++ {
			i := i
			eg.Go(func() error {
				return env.PachClient.DeleteFile(commit, fmt.Sprintf("%d", i))
			})
		}
		require.NoError(t, eg.Wait())

		fileInfos, err := env.PachClient.ListFileAll(commit, "")
		require.NoError(t, err)
		require.Equal(t, 0, len(fileInfos))
	})

	suite.Run("PutFileCommitNilBranch", func(t *testing.T) {
		t.Parallel()
		ctx := pctx.TestContext(t)
		env := realenv.NewRealEnv(ctx, t, dockertestenv.NewTestDBConfig(t))

		repo := "repo"
		require.NoError(t, env.PachClient.CreateRepo(pfs.DefaultProjectName, repo))
		require.NoError(t, env.PachClient.CreateBranch(pfs.DefaultProjectName, repo, "master", "", "", nil))
		commit := client.NewCommit(pfs.DefaultProjectName, repo, "master", "")

		require.NoError(t, env.PachClient.PutFile(commit, "file", strings.NewReader("file")))
	})

	suite.Run("PutFileCommitOverwrite", func(t *testing.T) {
		t.Parallel()
		ctx := pctx.TestContext(t)
		env := realenv.NewRealEnv(ctx, t, dockertestenv.NewTestDBConfig(t))

		numFiles := 5
		repo := "repo"
		require.NoError(t, env.PachClient.CreateRepo(pfs.DefaultProjectName, repo))
		commit := client.NewCommit(pfs.DefaultProjectName, repo, "master", "")

		for i := 0; i < numFiles; i++ {
			require.NoError(t, env.PachClient.PutFile(commit, "file", strings.NewReader(fmt.Sprintf("%d", i))))
		}

		var b bytes.Buffer
		require.NoError(t, env.PachClient.GetFile(commit, "file", &b))
		require.Equal(t, fmt.Sprintf("%d", numFiles-1), b.String())
	})

	suite.Run("WalkFile", func(t *testing.T) {
		t.Parallel()
		ctx := pctx.TestContext(t)
		env := realenv.NewRealEnv(ctx, t, dockertestenv.NewTestDBConfig(t))

		repo := "test"
		require.NoError(t, env.PachClient.CreateRepo(pfs.DefaultProjectName, repo))
		commit, err := env.PachClient.StartCommit(pfs.DefaultProjectName, repo, "master")
		require.NoError(t, err)
		require.NoError(t, env.PachClient.PutFile(commit, "dir/bar", strings.NewReader("bar")))
		require.NoError(t, env.PachClient.PutFile(commit, "dir/dir2/buzz", strings.NewReader("buzz")))
		require.NoError(t, env.PachClient.PutFile(commit, "foo", strings.NewReader("foo")))

		expectedPaths := []string{"/", "/dir/", "/dir/bar", "/dir/dir2/", "/dir/dir2/buzz", "/foo"}
		checks := func() {
			i := 0
			require.NoError(t, env.PachClient.WalkFile(commit, "", func(fi *pfs.FileInfo) error {
				require.Equal(t, expectedPaths[i], fi.File.Path)
				i++
				return nil
			}))
			require.Equal(t, len(expectedPaths), i)
		}
		checks()
		require.NoError(t, finishCommit(env.PachClient, repo, commit.Branch.Name, commit.Id))
		checks()
	})

	suite.Run("WalkFile2", func(t *testing.T) {
		t.Parallel()
		ctx := pctx.TestContext(t)
		env := realenv.NewRealEnv(ctx, t, dockertestenv.NewTestDBConfig(t))

		repo := "WalkFile2"
		require.NoError(t, env.PachClient.CreateRepo(pfs.DefaultProjectName, repo))
		commit1, err := env.PachClient.StartCommit(pfs.DefaultProjectName, repo, "master")
		require.NoError(t, err)
		require.NoError(t, env.PachClient.PutFile(commit1, "/dir1/file1.1", &bytes.Buffer{}))
		require.NoError(t, env.PachClient.PutFile(commit1, "/dir1/file1.2", &bytes.Buffer{}))
		require.NoError(t, env.PachClient.PutFile(commit1, "/dir2/file2.1", &bytes.Buffer{}))
		require.NoError(t, env.PachClient.PutFile(commit1, "/dir2/file2.2", &bytes.Buffer{}))
		require.NoError(t, finishCommit(env.PachClient, repo, commit1.Branch.Name, commit1.Id))
		walkFile := func(path string) []string {
			var fis []*pfs.FileInfo
			require.NoError(t, env.PachClient.WalkFile(commit1, path, func(fi *pfs.FileInfo) error {
				fis = append(fis, fi)
				return nil
			}))
			return finfosToPaths(fis)
		}
		assert.ElementsMatch(t, []string{"/dir1/", "/dir1/file1.1", "/dir1/file1.2"}, walkFile("/dir1"))
		assert.ElementsMatch(t, []string{"/dir1/file1.1"}, walkFile("/dir1/file1.1"))
		assert.Len(t, walkFile("/"), 7)
	})

	suite.Run("WalkFileEmpty", func(t *testing.T) {
		t.Parallel()
		ctx := pctx.TestContext(t)
		env := realenv.NewRealEnv(ctx, t, dockertestenv.NewTestDBConfig(t))

		repo := "test"
		latestCommit := client.NewCommit(pfs.DefaultProjectName, repo, "master", "")
		checks := func() {
			cb := func(fi *pfs.FileInfo) error {
				if assert.Equal(t, fi.FileType, pfs.FileType_DIR) && assert.Equal(t, fi.File.Path, "/") {
					return nil
				}
				return errors.New("should not have returned any file results for an empty commit")
			}
			checkNotFound := func(path string) {
				err := env.PachClient.WalkFile(latestCommit, path, cb)
				require.YesError(t, err)
				s := status.Convert(err)
				require.Equal(t, codes.NotFound, s.Code())
			}
			require.NoError(t, env.PachClient.WalkFile(latestCommit, "", cb))
			require.NoError(t, env.PachClient.WalkFile(latestCommit, "/", cb))
			checkNotFound("foo")
			checkNotFound("/foo")
			checkNotFound("foo/bar")
			checkNotFound("/foo/bar")
		}

		require.NoError(t, env.PachClient.CreateRepo(pfs.DefaultProjectName, repo))
		require.NoError(t, env.PachClient.CreateBranch(pfs.DefaultProjectName, repo, "master", "", "", nil))
		checks() // Test the default empty head commit

		_, err := env.PachClient.StartCommit(pfs.DefaultProjectName, repo, "master")
		require.NoError(t, err)
		checks() // Test an empty open commit

		require.NoError(t, finishCommit(env.PachClient, repo, "master", ""))
		checks() // Test an empty closed commit
	})

	suite.Run("ReadSizeLimited", func(t *testing.T) {
		// TODO(2.0 optional): Decide on how to expose offset read.
		t.Skip("Offset read exists (inefficient), just need to decide on how to expose it in V2")
		//	t.Parallel()
		//  env := testpachd.NewRealEnv(t, dockertestenv.NewTestDBConfig(t))
		//
		//	require.NoError(t, env.PachClient.CreateRepo(pfs.DefaultProjectName,"test"))
		//	require.NoError(t, env.PachClient.PutFile("test", "master", "", "file", strings.NewReader(strings.Repeat("a", 100*units.MB))))
		//
		//	var b bytes.Buffer
		//	require.NoError(t, env.PachClient.GetFile("test", "master", "", "file", 0, 2*units.MB, &b))
		//	require.Equal(t, 2*units.MB, b.Len())
		//
		//	b.Reset()
		//	require.NoError(t, env.PachClient.GetFile("test", "master", "", "file", 2*units.MB, 2*units.MB, &b))
		//	require.Equal(t, 2*units.MB, b.Len())
	})

	suite.Run("PutFileURL", func(t *testing.T) {
		t.Parallel()
		ctx := pctx.TestContext(t)
		env := realenv.NewRealEnv(ctx, t, dockertestenv.NewTestDBConfig(t))

		if testing.Short() {
			t.Skip("Skipping integration tests in short mode")
		}

		repo := "test"
		require.NoError(t, env.PachClient.CreateRepo(pfs.DefaultProjectName, repo))
		commit, err := env.PachClient.StartCommit(pfs.DefaultProjectName, repo, "master")
		require.NoError(t, err)
		require.NoError(t, env.PachClient.PutFileURL(commit, "readme", "https://raw.githubusercontent.com/pachyderm/pachyderm/master/README.md", false))
		check := func() {
			fileInfo, err := env.PachClient.InspectFile(commit, "readme")
			require.NoError(t, err)
			require.True(t, fileInfo.SizeBytes > 0)
		}
		check()
		require.NoError(t, finishCommit(env.PachClient, repo, commit.Branch.Name, commit.Id))
		check()
	})

	suite.Run("PutFilesURL", func(t *testing.T) {
		t.Parallel()
		ctx := pctx.TestContext(t)
		env := realenv.NewRealEnv(ctx, t, dockertestenv.NewTestDBConfig(t))

		repo := "repo"
		repoProto := client.NewRepo(pfs.DefaultProjectName, repo)
		require.NoError(t, env.PachClient.CreateRepo(pfs.DefaultProjectName, repo))
		commit, err := env.PachClient.StartCommit(pfs.DefaultProjectName, repo, "master")
		require.NoError(t, err)
		paths := []string{"README.md", "CHANGELOG.md", "CONTRIBUTING.md"}
		for _, path := range paths {
			url := fmt.Sprintf("https://raw.githubusercontent.com/pachyderm/pachyderm/master/%s", path)
			require.NoError(t, env.PachClient.PutFileURL(commit, path, url, false))
		}
		check := func() {
			cis, err := env.PachClient.ListCommit(repoProto, nil, nil, 0)
			require.NoError(t, err)
			require.Equal(t, 1, len(cis))

			for _, path := range paths {
				fileInfo, err := env.PachClient.InspectFile(repoProto.NewCommit("master", ""), path)
				require.NoError(t, err)
				require.True(t, fileInfo.SizeBytes > 0)
			}
		}
		check()
		require.NoError(t, finishCommit(env.PachClient, repo, commit.Branch.Name, commit.Id))
		check()
	})

	suite.Run("PutFilesObjURL", func(t *testing.T) {
		t.Parallel()
		ctx := pctx.TestContext(t)
		env := realenv.NewRealEnv(ctx, t, dockertestenv.NewTestDBConfig(t))

		repo := "repo"
		require.NoError(t, env.PachClient.CreateRepo(pfs.DefaultProjectName, repo))
		commit, err := env.PachClient.StartCommit(pfs.DefaultProjectName, repo, "master")
		require.NoError(t, err)
		bucket, url := dockertestenv.NewTestBucket(env.Context, t)
		paths := []string{"files/foo", "files/bar", "files/fizz"}
		for _, path := range paths {
			require.NoError(t, bucket.WriteAll(ctx, path, []byte(path), nil))
		}
		for _, p := range paths {
			objURL := url + p
			require.NoError(t, env.PachClient.PutFileURL(commit, p, objURL, false))
		}
		srcURL := url + "files"
		require.NoError(t, env.PachClient.PutFileURL(commit, "recursive", srcURL, true))
		check := func() {
			cis, err := env.PachClient.ListCommit(client.NewRepo(pfs.DefaultProjectName, repo), nil, nil, 0)
			require.NoError(t, err)
			require.Equal(t, 1, len(cis))

			for _, path := range paths {
				var b bytes.Buffer
				require.NoError(t, env.PachClient.GetFile(commit, path, &b))
				require.Equal(t, path, b.String())
				b.Reset()
				require.NoError(t, env.PachClient.GetFile(commit, filepath.Join("recursive", filepath.Base(path)), &b))
				require.Equal(t, path, b.String())
			}
		}
		check()
		require.NoError(t, finishCommit(env.PachClient, repo, commit.Branch.Name, commit.Id))
		check()
	})

	suite.Run("GetFilesObjURL", func(t *testing.T) {
		t.Parallel()
		ctx := pctx.TestContext(t)
		env := realenv.NewRealEnv(ctx, t, dockertestenv.NewTestDBConfig(t))

		repo := "repo"
		require.NoError(t, env.PachClient.CreateRepo(pfs.DefaultProjectName, repo))
		commit, err := env.PachClient.StartCommit(pfs.DefaultProjectName, repo, "master")
		require.NoError(t, err)
		paths := []string{"files/foo", "files/bar", "files/fizz"}
		for _, path := range paths {
			require.NoError(t, env.PachClient.PutFile(commit, path, strings.NewReader(path)))
		}
		check := func() {
			bucket, url := dockertestenv.NewTestBucket(ctx, t)
			for _, path := range paths {
				require.NoError(t, env.PachClient.GetFileURL(commit, path, url))
			}
			for _, path := range paths {
				data, err := bucket.ReadAll(ctx, path)
				require.NoError(t, err)
				require.True(t, bytes.Equal([]byte(path), data))
				require.NoError(t, bucket.Delete(ctx, path))
			}
			require.NoError(t, env.PachClient.GetFileURL(commit, "files/*", url))
			for _, path := range paths {
				data, err := bucket.ReadAll(ctx, path)
				require.NoError(t, err)
				require.True(t, bytes.Equal([]byte(path), data))
				require.NoError(t, bucket.Delete(ctx, path))
			}
			prefix := "/prefix"
			require.NoError(t, env.PachClient.GetFileURL(commit, "files/*", url+prefix))
			for _, path := range paths {
				data, err := bucket.ReadAll(ctx, prefix+"/"+path)
				require.NoError(t, err)
				require.True(t, bytes.Equal([]byte(path), data))
			}
		}
		check()
		require.NoError(t, finishCommit(env.PachClient, repo, commit.Branch.Name, commit.Id))
		check()
	})

	suite.Run("PutFileOutputRepo", func(t *testing.T) {
		t.Parallel()
		ctx := pctx.TestContext(t)
		env := realenv.NewRealEnv(ctx, t, dockertestenv.NewTestDBConfig(t))

		inputRepo, outputRepo := "input", "output"
		require.NoError(t, env.PachClient.CreateRepo(pfs.DefaultProjectName, inputRepo))
		require.NoError(t, env.PachClient.CreateRepo(pfs.DefaultProjectName, outputRepo))
		inCommit := client.NewCommit(pfs.DefaultProjectName, inputRepo, "master", "")
		outCommit := client.NewCommit(pfs.DefaultProjectName, outputRepo, "master", "")
		require.NoError(t, env.PachClient.CreateBranch(pfs.DefaultProjectName, outputRepo, "master", "", "", []*pfs.Branch{client.NewBranch(pfs.DefaultProjectName, inputRepo, "master")}))
		require.NoError(t, finishCommit(env.PachClient, outputRepo, "master", ""))
		require.NoError(t, env.PachClient.PutFile(inCommit, "foo", strings.NewReader("foo\n")))
		require.NoError(t, env.PachClient.PutFile(outCommit, "bar", strings.NewReader("bar\n")))
		require.NoError(t, finishCommit(env.PachClient, outputRepo, "master", ""))
		fileInfos, err := env.PachClient.ListFileAll(outCommit, "")
		require.NoError(t, err)
		require.Equal(t, 1, len(fileInfos))
		buf := &bytes.Buffer{}
		require.NoError(t, env.PachClient.GetFile(outCommit, "bar", buf))
		require.Equal(t, "bar\n", buf.String())
	})

	suite.Run("FileHistory", func(t *testing.T) {
		// TODO: There is no notion of file history in V2. We could potentially implement this, but
		// we would need to spend some time thinking about the performance characteristics.
		t.Skip("File history is not implemented in V2")
		//	t.Parallel()
		//  env := testpachd.NewRealEnv(t, dockertestenv.NewTestDBConfig(t))
		//
		//	var err error
		//
		//	repo := "test"
		//	require.NoError(t, env.PachClient.CreateRepo(pfs.DefaultProjectName,repo))
		//	numCommits := 10
		//	for i := 0; i < numCommits; i++ {
		//		_, err = env.PachClient.PutFile(repo, "master", "file", strings.NewReader("foo\n"))
		//		require.NoError(t, err)
		//	}
		//	fileInfos, err := env.PachClient.ListFileHistory(repo, "master", "file", -1)
		//	require.NoError(t, err)
		//	require.Equal(t, numCommits, len(fileInfos))
		//
		//	for i := 1; i < numCommits; i++ {
		//		fileInfos, err := env.PachClient.ListFileHistory(repo, "master", "file", int64(i))
		//		require.NoError(t, err)
		//		require.Equal(t, i, len(fileInfos))
		//	}
		//
		//	require.NoError(t, env.PachClient.DeleteFile(repo, "master", "file"))
		//	for i := 0; i < numCommits; i++ {
		//		_, err = env.PachClient.PutFile(repo, "master", "file", strings.NewReader("foo\n"))
		//		require.NoError(t, err)
		//		_, err = env.PachClient.PutFile(repo, "master", "unrelated", strings.NewReader("foo\n"))
		//		require.NoError(t, err)
		//	}
		//	fileInfos, err = env.PachClient.ListFileHistory(repo, "master", "file", -1)
		//	require.NoError(t, err)
		//	require.Equal(t, numCommits, len(fileInfos))
		//
		//	for i := 1; i < numCommits; i++ {
		//		fileInfos, err := env.PachClient.ListFileHistory(repo, "master", "file", int64(i))
		//		require.NoError(t, err)
		//		require.Equal(t, i, len(fileInfos))
		//	}
	})

	suite.Run("UpdateRepo", func(t *testing.T) {
		t.Parallel()
		ctx := pctx.TestContext(t)
		env := realenv.NewRealEnv(ctx, t, dockertestenv.NewTestDBConfig(t))

		var err error
		repo := "test"
		_, err = env.PachClient.PfsAPIClient.CreateRepo(
			env.PachClient.Ctx(),
			&pfs.CreateRepoRequest{
				Repo:   client.NewRepo(pfs.DefaultProjectName, repo),
				Update: true,
			},
		)
		require.NoError(t, err)
		ri, err := env.PachClient.InspectRepo(pfs.DefaultProjectName, repo)
		require.NoError(t, err)
		created, err := types.TimestampFromProto(ri.Created)
		require.NoError(t, err)
		desc := "foo"
		_, err = env.PachClient.PfsAPIClient.CreateRepo(
			env.PachClient.Ctx(),
			&pfs.CreateRepoRequest{
				Repo:        client.NewRepo(pfs.DefaultProjectName, repo),
				Update:      true,
				Description: desc,
			},
		)
		require.NoError(t, err)
		ri, err = env.PachClient.InspectRepo(pfs.DefaultProjectName, repo)
		require.NoError(t, err)
		newCreated, err := types.TimestampFromProto(ri.Created)
		require.NoError(t, err)
		require.Equal(t, created, newCreated)
		require.Equal(t, desc, ri.Description)
	})

	suite.Run("DeferredProcessing", func(t *testing.T) {
		t.Parallel()
		ctx := pctx.TestContext(t)
		env := realenv.NewRealEnv(ctx, t, dockertestenv.NewTestDBConfig(t))

		require.NoError(t, env.PachClient.CreateRepo(pfs.DefaultProjectName, "input"))
		require.NoError(t, env.PachClient.CreateRepo(pfs.DefaultProjectName, "output1"))
		require.NoError(t, env.PachClient.CreateRepo(pfs.DefaultProjectName, "output2"))
		require.NoError(t, env.PachClient.CreateBranch(pfs.DefaultProjectName, "output1", "staging", "", "", []*pfs.Branch{client.NewBranch(pfs.DefaultProjectName, "input", "master")}))
		require.NoError(t, finishCommit(env.PachClient, "output1", "staging", ""))
		require.NoError(t, env.PachClient.CreateBranch(pfs.DefaultProjectName, "output2", "staging", "", "", []*pfs.Branch{client.NewBranch(pfs.DefaultProjectName, "output1", "master")}))
		require.NoError(t, finishCommit(env.PachClient, "output2", "staging", ""))
		require.NoError(t, env.PachClient.PutFile(client.NewCommit(pfs.DefaultProjectName, "input", "staging", ""), "file", strings.NewReader("foo")))
		commitInfoA, err := env.PachClient.InspectCommit(pfs.DefaultProjectName, "input", "staging", "")
		require.NoError(t, err)
		commitsetID := commitInfoA.Commit.Id

		commitInfos, err := env.PachClient.WaitCommitSetAll(commitsetID)
		require.NoError(t, err)
		require.Equal(t, 1, len(commitInfos))
		require.Equal(t, commitInfoA.Commit, commitInfos[0].Commit)

		require.NoError(t, env.PachClient.CreateBranch(pfs.DefaultProjectName, "input", "master", "staging", "", nil))
		require.NoError(t, finishCommit(env.PachClient, "output1", "staging", ""))
		commitInfoB, err := env.PachClient.InspectCommit(pfs.DefaultProjectName, "input", "master", "")
		require.NoError(t, err)
		require.Equal(t, commitsetID, commitInfoB.Commit.Id)
		commitInfos, err = env.PachClient.WaitCommitSetAll(commitsetID)
		require.NoError(t, err)
		require.Equal(t, 1, len(commitInfos)) // only input@master. output1@staging should now have a commit that's provenant on input@master
		outputStagingCi, err := env.PachClient.InspectCommit(pfs.DefaultProjectName, "output1", "staging", "")
		require.NoError(t, err)
		require.Equal(t, commitInfoB.Commit.Repo, outputStagingCi.DirectProvenance[0].Repo)
		require.Equal(t, commitInfoB.Commit.Id, outputStagingCi.DirectProvenance[0].Id)
		// now kick off output2@staging by fast-forwarding output1@master -> output1@staging
		require.NoError(t, env.PachClient.CreateBranch(pfs.DefaultProjectName, "output1", "master", "staging", "", nil))
		require.NoError(t, finishCommit(env.PachClient, "output2", "staging", ""))
		output1Master, err := env.PachClient.InspectCommit(pfs.DefaultProjectName, "output1", "master", "")
		require.NoError(t, err)
		commitInfos, err = env.PachClient.WaitCommitSetAll(output1Master.Commit.Id)
		require.NoError(t, err)
		require.Equal(t, 2, len(commitInfos))
		output2StagingCi, err := env.PachClient.InspectCommit(pfs.DefaultProjectName, "output2", "staging", "")
		require.NoError(t, err)
		require.Equal(t, outputStagingCi.Commit.Repo, output2StagingCi.DirectProvenance[0].Repo)
		require.Equal(t, outputStagingCi.Commit.Id, output2StagingCi.DirectProvenance[0].Id)
	})

	suite.Run("SquashCommitEmptyChild", func(t *testing.T) {
		t.Parallel()
		ctx := pctx.TestContext(t)
		env := realenv.NewRealEnv(ctx, t, dockertestenv.NewTestDBConfig(t))

		repo := "repo"
		file := "foo"
		require.NoError(t, env.PachClient.CreateRepo(pfs.DefaultProjectName, repo))

		commitA, err := env.PachClient.StartCommit(pfs.DefaultProjectName, repo, "master")
		require.NoError(t, err)
		require.NoError(t, env.PachClient.PutFile(commitA, file, strings.NewReader("foo")))
		require.NoError(t, finishCommit(env.PachClient, repo, "master", ""))

		commitB, err := env.PachClient.StartCommit(pfs.DefaultProjectName, repo, "master")
		require.NoError(t, err)

		// squash fails, child is still open
		err = env.PachClient.SquashCommitSet(commitA.Id)
		require.YesError(t, err)
		require.Matches(t, "cannot squash until child commit .* is finished", err.Error())

		require.NoError(t, finishCommit(env.PachClient, repo, "master", ""))
		// wait until the commit is completely finished
		_, err = env.PachClient.WaitCommit(pfs.DefaultProjectName, repo, "master", "")
		require.NoError(t, err)

		// now squashing succeeds
		require.NoError(t, env.PachClient.SquashCommitSet(commitA.Id))

		var b bytes.Buffer
		require.NoError(t, env.PachClient.GetFile(commitB, file, &b))
		require.Equal(t, "foo", b.String())
	})

	suite.Run("ListAll", func(t *testing.T) {
		t.Parallel()
		ctx := pctx.TestContext(t)
		env := realenv.NewRealEnv(ctx, t, dockertestenv.NewTestDBConfig(t))

		require.NoError(t, env.PachClient.CreateRepo(pfs.DefaultProjectName, "repo1"))
		require.NoError(t, env.PachClient.CreateRepo(pfs.DefaultProjectName, "repo2"))
		commit1 := client.NewCommit(pfs.DefaultProjectName, "repo1", "master", "")
		commit2 := client.NewCommit(pfs.DefaultProjectName, "repo2", "master", "")
		require.NoError(t, env.PachClient.PutFile(commit1, "file1", strings.NewReader("1")))
		require.NoError(t, env.PachClient.PutFile(commit2, "file2", strings.NewReader("2")))
		require.NoError(t, env.PachClient.PutFile(commit1, "file3", strings.NewReader("3")))
		require.NoError(t, env.PachClient.PutFile(commit2, "file4", strings.NewReader("4")))

		cis, err := env.PachClient.ListCommitByRepo(client.NewRepo(pfs.DefaultProjectName, ""))
		require.NoError(t, err)
		require.Equal(t, 4, len(cis))

		bis, err := env.PachClient.ListBranch(pfs.DefaultProjectName, "")
		require.NoError(t, err)
		require.Equal(t, 2, len(bis))
	})

	suite.Run("MonkeyObjectStorage", func(t *testing.T) {
		// This test cannot be done in parallel because the monkey object client
		// modifies global state.
		ctx := pctx.TestContext(t)
		env := realenv.NewRealEnv(ctx, t, dockertestenv.NewTestDBConfig(t))
		seedStr := func(seed int64) string {
			return fmt.Sprint("seed: ", strconv.FormatInt(seed, 10))
		}
		monkeyRetry := func(t *testing.T, f func() error, errMsg string) {
			backoff.Retry(func() error { //nolint:errcheck
				err := f()
				if err != nil {
					require.True(t, obj.IsMonkeyError(err), "Expected monkey error (%s), %s", err.Error(), errMsg)
				}
				return err
			}, backoff.NewInfiniteBackOff())
		}
		seed := time.Now().UTC().UnixNano()
		obj.InitMonkeyTest(seed)
		iterations := 25
		repo := "input"
		require.NoError(t, env.PachClient.CreateRepo(pfs.DefaultProjectName, repo), seedStr(seed))
		filePrefix := "file"
		dataPrefix := "data"
		var commit *pfs.Commit
		var err error
		buf := &bytes.Buffer{}
		obj.EnableMonkeyTest()
		defer obj.DisableMonkeyTest()
		for i := 0; i < iterations; i++ {
			file := filePrefix + strconv.Itoa(i)
			data := dataPrefix + strconv.Itoa(i)
			// Retry start commit until it eventually succeeds.
			monkeyRetry(t, func() error {
				commit, err = env.PachClient.StartCommit(pfs.DefaultProjectName, repo, "master")
				return err
			}, seedStr(seed))
			// Retry put file until it eventually succeeds.
			monkeyRetry(t, func() error {
				if err := env.PachClient.PutFile(commit, file, strings.NewReader(data)); err != nil {
					// Verify that the file does not exist if an error occurred.
					obj.DisableMonkeyTest()
					defer obj.EnableMonkeyTest()
					buf.Reset()
					err := env.PachClient.GetFile(commit, file, buf)
					require.True(t, errutil.IsNotFoundError(err), seedStr(seed))
				}
				return err
			}, seedStr(seed))
			// Retry get file until it eventually succeeds (before commit is finished).
			monkeyRetry(t, func() error {
				buf.Reset()
				if err = env.PachClient.GetFile(commit, file, buf); err != nil {
					return err
				}
				require.Equal(t, data, buf.String(), seedStr(seed))
				return nil
			}, seedStr(seed))
			// Retry finish commit until it eventually succeeds.
			monkeyRetry(t, func() error {
				return finishCommit(env.PachClient, repo, commit.Branch.Name, commit.Id)
			}, seedStr(seed))
			// Retry get file until it eventually succeeds (after commit is finished).
			monkeyRetry(t, func() error {
				buf.Reset()
				if err = env.PachClient.GetFile(commit, file, buf); err != nil {
					return err
				}
				require.Equal(t, data, buf.String(), seedStr(seed))
				return nil
			}, seedStr(seed))
		}
	})

	suite.Run("FsckFix", func(t *testing.T) {
		// TODO(optional 2.0): force-deleting the repo no longer creates dangling references
		t.Skip("this test no longer creates invalid metadata")
		t.Parallel()
		ctx := pctx.TestContext(t)
		env := realenv.NewRealEnv(ctx, t, dockertestenv.NewTestDBConfig(t))

		input := "input"
		output1 := "output1"
		output2 := "output2"
		require.NoError(t, env.PachClient.CreateRepo(pfs.DefaultProjectName, input))
		require.NoError(t, env.PachClient.CreateRepo(pfs.DefaultProjectName, output1))
		require.NoError(t, env.PachClient.CreateRepo(pfs.DefaultProjectName, output2))
		require.NoError(t, env.PachClient.CreateBranch(pfs.DefaultProjectName, output1, "master", "", "", []*pfs.Branch{client.NewBranch(pfs.DefaultProjectName, input, "master")}))
		require.NoError(t, env.PachClient.CreateBranch(pfs.DefaultProjectName, output2, "master", "", "", []*pfs.Branch{client.NewBranch(pfs.DefaultProjectName, output1, "master")}))
		numCommits := 10
		for i := 0; i < numCommits; i++ {
			require.NoError(t, env.PachClient.PutFile(client.NewCommit(pfs.DefaultProjectName, input, "master", ""), "file", strings.NewReader("1")))
		}
		require.NoError(t, env.PachClient.DeleteRepo(pfs.DefaultProjectName, input, true))
		require.NoError(t, env.PachClient.CreateRepo(pfs.DefaultProjectName, input))
		require.NoError(t, env.PachClient.CreateBranch(pfs.DefaultProjectName, input, "master", "", "", nil))

		// Fsck should fail because ???
		require.YesError(t, env.PachClient.FsckFastExit())

		// Deleting output1 should fail because output2 is provenant on it
		require.YesError(t, env.PachClient.DeleteRepo(pfs.DefaultProjectName, output1, false))

		// Deleting should now work due to fixing, must delete 2 before 1 though.
		require.NoError(t, env.PachClient.DeleteRepo(pfs.DefaultProjectName, output2, false))
		require.NoError(t, env.PachClient.DeleteRepo(pfs.DefaultProjectName, output1, false))
	})

	suite.Run("PutFileAtomic", func(t *testing.T) {
		t.Parallel()
		ctx := pctx.TestContext(t)
		env := realenv.NewRealEnv(ctx, t, dockertestenv.NewTestDBConfig(t))

		c := env.PachClient
		test := "test"
		require.NoError(t, c.CreateRepo(pfs.DefaultProjectName, test))
		testRepo := client.NewRepo(pfs.DefaultProjectName, test)
		commit := testRepo.NewCommit("master", "")

		mfc, err := c.NewModifyFileClient(commit)
		require.NoError(t, err)
		require.NoError(t, mfc.PutFile("file1", strings.NewReader("1")))
		require.NoError(t, mfc.PutFile("file2", strings.NewReader("2")))
		require.NoError(t, mfc.Close())

		cis, err := c.ListCommit(testRepo, commit, nil, 0)
		require.NoError(t, err)
		require.Equal(t, 1, len(cis))
		var b bytes.Buffer
		require.NoError(t, c.GetFile(commit, "file1", &b))
		require.Equal(t, "1", b.String())
		b.Reset()
		require.NoError(t, c.GetFile(commit, "file2", &b))
		require.Equal(t, "2", b.String())

		mfc, err = c.NewModifyFileClient(commit)
		require.NoError(t, err)
		require.NoError(t, mfc.PutFile("file3", strings.NewReader("3")))
		require.NoError(t, err)
		require.NoError(t, mfc.DeleteFile("file1"))
		require.NoError(t, mfc.Close())

		cis, err = c.ListCommit(testRepo, commit, nil, 0)
		require.NoError(t, err)
		require.Equal(t, 2, len(cis))
		b.Reset()
		require.NoError(t, c.GetFile(commit, "file3", &b))
		require.Equal(t, "3", b.String())
		b.Reset()
		require.YesError(t, c.GetFile(commit, "file1", &b))

		mfc, err = c.NewModifyFileClient(commit)
		require.NoError(t, err)
		require.NoError(t, mfc.Close())
		cis, err = c.ListCommit(testRepo, commit, nil, 0)
		require.NoError(t, err)
		require.Equal(t, 3, len(cis))
	})

	suite.Run("TestTopologicalSortCommits", func(t *testing.T) {
		t.Run("Empty", func(t *testing.T) {
			require.True(t, len(server.TopologicalSort([]*pfs.CommitInfo{})) == 0)
		})
		t.Run("Fuzz", func(t *testing.T) {
			// TODO: update gopls for generics
			union := func(a map[string]struct{}, b map[string]struct{}) map[string]struct{} {
				c := make(map[string]struct{})
				for el := range a {
					c[el] = struct{}{}
				}
				for el := range b {
					c[el] = struct{}{}
				}
				return c
			}
			proj := "foo"
			makeCommit := func(i int) *pfs.Commit {
				return client.NewCommit(proj, fmt.Sprintf("%d", i), "", fmt.Sprintf("%d", i))
			}
			// commit.String() -> number of total transitive provenant commits
			totalProvenance := make(map[string]map[string]struct{})
			var cis []*pfs.CommitInfo
			total := 500
			for i := 0; i < total; i++ {
				totalProv := make(map[string]struct{})
				directProv := make([]*pfs.Commit, 0)
				if i > 0 {
					provCount := rand.Intn(i)
					for j := 0; j < provCount; j++ {
						k := rand.Intn(i)
						totalProv[makeCommit(k).String()] = struct{}{}
						totalProv = union(totalProv, totalProvenance[makeCommit(k).String()])
						directProv = append(directProv, makeCommit(k))
					}
				}
				ci := &pfs.CommitInfo{
					Commit:           makeCommit(i),
					DirectProvenance: directProv,
				}
				totalProvenance[makeCommit(i).String()] = totalProv
				cis = append(cis, ci)
			}
			// shuffle cis
			swaps := total / 2
			for i := 0; i < swaps; i++ {
				j, k := rand.Intn(total), rand.Intn(total)
				cis[j], cis[k] = cis[k], cis[j]
			}
			// assert sort works
			cis = server.TopologicalSort(cis)
			for i, ci := range cis {
				require.True(t, len(totalProvenance[ci.Commit.String()]) <= i)
			}
		})
	})

	const (
		inputRepo          = iota // create a new input repo
		inputBranch               // create a new branch on an existing input repo
		deleteInputBranch         // delete an input branch
		commit                    // commit to an input branch
		squashCommitSet           // squash a commitset from an input branch
		outputRepo                // create a new output repo, with master branch subscribed to random other branches
		outputBranch              // create a new output branch on an existing output repo
		deleteOutputBranch        // delete an output branch
	)

	suite.Run("FuzzProvenance", func(t *testing.T) {
		t.Parallel()
		ctx := pctx.TestContext(t)
		env := realenv.NewRealEnv(ctx, t, dockertestenv.NewTestDBConfig(t))

		seed := time.Now().UnixNano()
		t.Log("Random seed is", seed)
		r := rand.New(rand.NewSource(seed))

		_, err := env.PachClient.PfsAPIClient.DeleteAll(env.PachClient.Ctx(), &types.Empty{})
		require.NoError(t, err)
		nOps := 300
		opShares := []int{
			1, // inputRepo
			1, // inputBranch
			1, // deleteInputBranch
			5, // commit
			3, // squashCommitSet
			1, // outputRepo
			2, // outputBranch
			1, // deleteOutputBranch
		}
		total := 0
		for _, v := range opShares {
			total += v
		}
		var (
			inputRepos     []string
			inputBranches  []*pfs.Branch
			commits        []*pfs.Commit
			outputBranches []*pfs.Branch
		)
	OpLoop:
		for i := 0; i < nOps; i++ {
			roll := r.Intn(total)
			if i < 0 {
				roll = inputRepo
			}
			var op int
			for _op, v := range opShares {
				roll -= v
				if roll < 0 {
					op = _op
					break
				}
			}
			switch op {
			case inputRepo:
				repo := tu.UniqueString("repo")
				require.NoError(t, env.PachClient.CreateRepo(pfs.DefaultProjectName, repo))
				inputRepos = append(inputRepos, repo)
				require.NoError(t, env.PachClient.CreateBranch(pfs.DefaultProjectName, repo, "master", "", "", nil))
				inputBranches = append(inputBranches, client.NewBranch(pfs.DefaultProjectName, repo, "master"))
			case inputBranch:
				if len(inputRepos) == 0 {
					continue OpLoop
				}
				repo := inputRepos[r.Intn(len(inputRepos))]
				branch := tu.UniqueString("branch")
				require.NoError(t, env.PachClient.CreateBranch(pfs.DefaultProjectName, repo, branch, "", "", nil))
				inputBranches = append(inputBranches, client.NewBranch(pfs.DefaultProjectName, repo, branch))
			case deleteInputBranch:
				if len(inputBranches) == 0 {
					continue OpLoop
				}
				i := r.Intn(len(inputBranches))
				branch := inputBranches[i]
				err = env.PachClient.DeleteBranch(pfs.DefaultProjectName, branch.Repo.Name, branch.Name, false)
				// don't fail if the error was just that it couldn't delete the branch without breaking subvenance
				inputBranches = append(inputBranches[:i], inputBranches[i+1:]...)
				if err != nil && !strings.Contains(err.Error(), "break") {
					require.NoError(t, err)
				}
			case commit:
				if len(inputBranches) == 0 {
					continue OpLoop
				}
				branch := inputBranches[r.Intn(len(inputBranches))]
				commit, err := env.PachClient.StartCommit(pfs.DefaultProjectName, branch.Repo.Name, branch.Name)
				require.NoError(t, err)
				require.NoError(t, finishCommit(env.PachClient, branch.Repo.Name, branch.Name, commit.Id))
				// find and finish all commits in output branches, too
				infos, err := env.PachClient.InspectCommitSet(commit.Id)
				require.NoError(t, err)
				for _, info := range infos {
					if info.Commit.Id != commit.Id {
						continue
					}
					require.NoError(t, finishCommit(env.PachClient,
						info.Commit.Branch.Repo.Name, info.Commit.Branch.Name, commit.Id))
				}
				commits = append(commits, commit)
			case squashCommitSet:
				if len(commits) == 0 {
					continue OpLoop
				}
				i := r.Intn(len(commits))
				commit := commits[i]

				err := env.PachClient.SquashCommitSet(commit.Id)
				if pfsserver.IsSquashWithoutChildrenErr(err) {
					err = env.PachClient.DropCommitSet(commit.Id)
					if pfsserver.IsDropWithChildrenErr(err) {
						// The commitset cannot be squashed or dropped as some commits have children and some commits don't
						continue
					}
				} else if pfsserver.IsSquashWithSuvenanceErr(err) {
					// TODO(acohen4): destructure error and successfully squash all the dependent commit sets
					continue
				}
				require.NoError(t, err)
				commits = append(commits[:i], commits[i+1:]...)
				ris, err := env.PachClient.ListRepo()
				require.NoError(t, err)
				for _, ri := range ris {
					bis, err := env.PachClient.ListBranch(pfs.DefaultProjectName, ri.Repo.Name)
					require.NoError(t, err)
					for _, bi := range bis {
						branch := bi.Branch
						info, err := env.PachClient.InspectCommit(pfs.DefaultProjectName, branch.Repo.Name, branch.Name, "")
						require.NoError(t, err)
						if info.Finishing == nil {
							require.NoError(t, finishCommit(env.PachClient, branch.Repo.Name, branch.Name, ""))
						}
					}
				}
			case outputRepo:
				if len(inputBranches) == 0 {
					continue OpLoop
				}
				repo := tu.UniqueString("out")
				require.NoError(t, env.PachClient.CreateRepo(pfs.DefaultProjectName, repo))
				// outputRepos = append(outputRepos, repo)
				var provBranches []*pfs.Branch
				for num, i := range r.Perm(len(inputBranches))[:r.Intn(len(inputBranches))] {
					provBranches = append(provBranches, inputBranches[i])
					if num > 1 {
						break
					}
				}
				err = env.PachClient.CreateBranch(pfs.DefaultProjectName, repo, "master", "", "", provBranches)
				if err != nil {
					if pfsserver.IsInvalidBranchStructureErr(err) || strings.Contains(err.Error(), "cannot be in the provenance of its own branch") {
						continue
					}
					require.NoError(t, err)
				} else {
					outputBranches = append(outputBranches, client.NewBranch(pfs.DefaultProjectName, repo, "master"))
					if len(provBranches) > 0 {
						require.NoError(t, finishCommit(env.PachClient, repo, "master", ""))
					}
				}
			case deleteOutputBranch:
				if len(outputBranches) == 0 {
					continue OpLoop
				}
				i := r.Intn(len(outputBranches))
				branch := outputBranches[i]
				err = env.PachClient.DeleteBranch(pfs.DefaultProjectName, branch.Repo.Name, branch.Name, false)
				// don't fail if the error was just that it couldn't delete the branch without breaking subvenance
				outputBranches = append(outputBranches[:i], outputBranches[i+1:]...)
				if err != nil && !strings.Contains(err.Error(), "break") {
					require.NoError(t, err)
				}
			}
			require.NoError(t, env.PachClient.FsckFastExit())
		}
		// make sure we can delete at the end
		_, err = env.PachClient.PfsAPIClient.DeleteAll(env.PachClient.Ctx(), &types.Empty{})
		require.NoError(t, err)
	})

	// TestAtomicHistory repeatedly writes to a file while concurrently reading
	// its history. This checks for a regression where the repo would sometimes
	// lock.
	suite.Run("AtomicHistory", func(t *testing.T) {
		// TODO: There is no notion of file history in V2. We could potentially implement this, but
		// we would need to spend some time thinking about the performance characteristics.
		t.Skip("File history is not implemented in V2")
		//	t.Parallel()
		//  env := testpachd.NewRealEnv(t, dockertestenv.NewTestDBConfig(t))
		//
		//	repo := "test"
		//	require.NoError(t, env.PachClient.CreateRepo(pfs.DefaultProjectName,repo))
		//	require.NoError(t, env.PachClient.CreateProjectBranch(pfs.DefaultProjectName,repo, "master", "", nil))
		//	aSize := 1 * 1024 * 1024
		//	bSize := aSize + 1024
		//
		//	for i := 0; i < 10; i++ {
		//		// create a file of all A's
		//		a := strings.Repeat("A", aSize)
		//		_, err := env.PachClient.PutFile(repo, "master", "/file", strings.NewReader(a))
		//		require.NoError(t, err)
		//
		//		// sllowwwllly replace it with all B's
		//		ctx, cancel := context.WithCancel(context.Background())
		//		eg, ctx := errgroup.WithContext(ctx)
		//		eg.Go(func() error {
		//			b := strings.Repeat("B", bSize)
		//			r := SlowReader{underlying: strings.NewReader(b)}
		//			_, err := env.PachClient.PutFile(repo, "master", "/file", &r)
		//			cancel()
		//			return err
		//		})
		//
		//		// should pull /file when it's all A's
		//		eg.Go(func() error {
		//			for {
		//				fileInfos, err := env.PachClient.ListFileHistory(repo, "master", "/file", 1)
		//				require.NoError(t, err)
		//				require.Equal(t, len(fileInfos), 1)
		//
		//				// stop once B's have been written
		//				select {
		//				case <-ctx.Done():
		//					return nil
		//				default:
		//					time.Sleep(1 * time.Millisecond)
		//				}
		//			}
		//		})
		//
		//		require.NoError(t, eg.Wait())
		//
		//		// should pull /file when it's all B's
		//		fileInfos, err := env.PachClient.ListFileHistory(repo, "master", "/file", 1)
		//		require.NoError(t, err)
		//		require.Equal(t, 1, len(fileInfos))
		//		require.Equal(t, bSize, int(fileInfos[0].SizeBytes))
		//	}
	})

	// TestTrigger tests branch triggers
	// TODO: This test can be refactored to remove a lot of the boilerplate.
	suite.Run("Trigger", func(t *testing.T) {
		t.Parallel()
		ctx := pctx.TestContext(t)
		env := realenv.NewRealEnv(ctx, t, dockertestenv.NewTestDBConfig(t))
		c := env.PachClient

		t.Run("Simple", func(t *testing.T) {
			require.NoError(t, c.CreateRepo(pfs.DefaultProjectName, "test"))
			require.NoError(t, c.CreateBranchTrigger(pfs.DefaultProjectName, "test", "master", "", "", &pfs.Trigger{
				Branch: "staging",
				Size_:  "1B",
			}))
			require.NoError(t, c.PutFile(client.NewCommit(pfs.DefaultProjectName, "test", "staging", ""), "file", strings.NewReader("small")))
		})

		t.Run("SizeWithProvenance", func(t *testing.T) {
			require.NoError(t, c.CreateRepo(pfs.DefaultProjectName, "in"))
			require.NoError(t, c.CreateBranchTrigger(pfs.DefaultProjectName, "in", "trigger", "", "", &pfs.Trigger{
				Branch: "master",
				Size_:  "1K",
			}))
			inCommit := client.NewCommit(pfs.DefaultProjectName, "in", "master", "")
			bis, err := c.ListBranch(pfs.DefaultProjectName, "in")
			require.NoError(t, err)
			require.Equal(t, 1, len(bis))
			// Create a downstream branch
			require.NoError(t, c.CreateRepo(pfs.DefaultProjectName, "out"))
			require.NoError(t, c.CreateBranch(pfs.DefaultProjectName, "out", "master", "", "", []*pfs.Branch{client.NewBranch(pfs.DefaultProjectName, "in", "trigger")}))
			require.NoError(t, c.FinishCommit(pfs.DefaultProjectName, "out", "master", ""))
			require.NoError(t, c.CreateBranchTrigger(pfs.DefaultProjectName, "out", "trigger", "", "", &pfs.Trigger{
				Branch: "master",
				Size_:  "1K",
			}))
			// Write a small file, too small to trigger
			require.NoError(t, c.PutFile(inCommit, "file", strings.NewReader("small")))
			_, err = c.WaitCommit(pfs.DefaultProjectName, "in", "master", "")
			require.NoError(t, err)
			bi, err := c.InspectBranch(pfs.DefaultProjectName, "in", "master")
			require.NoError(t, err)
			head := bi.Head.Id
			bi, err = c.InspectBranch(pfs.DefaultProjectName, "in", "trigger")
			require.NoError(t, err)
			require.NotEqual(t, head, bi.Head.Id)
			bi, err = c.InspectBranch(pfs.DefaultProjectName, "out", "master")
			require.NoError(t, err)
			require.NotEqual(t, head, bi.Head.Id)
			bi, err = c.InspectBranch(pfs.DefaultProjectName, "out", "trigger")
			require.NoError(t, err)
			require.NotEqual(t, head, bi.Head.Id)

			require.NoError(t, c.PutFile(inCommit, "file", strings.NewReader(strings.Repeat("a", units.KB))))
			_, err = c.WaitCommit(pfs.DefaultProjectName, "in", "master", "")
			require.NoError(t, err)
			bi, err = c.InspectBranch(pfs.DefaultProjectName, "in", "master")
			require.NoError(t, err)
			head = bi.Head.Id

			bi, err = c.InspectBranch(pfs.DefaultProjectName, "in", "trigger")
			require.NoError(t, err)
			require.Equal(t, head, bi.Head.Id)

			// Output branch should have a commit now
			bi, err = c.InspectBranch(pfs.DefaultProjectName, "out", "master")
			require.NoError(t, err)
			require.NotEqual(t, head, bi.Head.Id)

			resolvedAlias, err := c.InspectCommit(pfs.DefaultProjectName, "in", "", bi.Head.Id)
			require.NoError(t, err)
			require.Equal(t, head, resolvedAlias.Commit.Id)

			// Put a file that will cause the trigger to go off
			require.NoError(t, c.PutFile(client.NewCommit(pfs.DefaultProjectName, "out", "master", ""), "file", strings.NewReader(strings.Repeat("a", units.KB))))
			require.NoError(t, c.FinishCommit(pfs.DefaultProjectName, "out", "master", ""))
			_, err = c.WaitCommit(pfs.DefaultProjectName, "out", "master", "")
			require.NoError(t, err)
			bi, err = c.InspectBranch(pfs.DefaultProjectName, "out", "master")
			require.NoError(t, err)
			head = bi.Head.Id

			// Output trigger should have triggered
			bi, err = c.InspectBranch(pfs.DefaultProjectName, "out", "trigger")
			require.NoError(t, err)
			require.Equal(t, head, bi.Head.Id)
		})

		t.Run("Cron", func(t *testing.T) {
			require.NoError(t, c.CreateRepo(pfs.DefaultProjectName, "cron"))
			require.NoError(t, c.CreateBranchTrigger(pfs.DefaultProjectName, "cron", "trigger", "", "", &pfs.Trigger{
				Branch:   "master",
				CronSpec: "* * * * *", // every minute
			}))
			cronCommit := client.NewCommit(pfs.DefaultProjectName, "cron", "master", "")
			// The first commit should always trigger a cron
			require.NoError(t, c.PutFile(cronCommit, "file1", strings.NewReader("foo")))
			_, err := c.WaitCommit(pfs.DefaultProjectName, "cron", "master", "")
			require.NoError(t, err)
			bi, err := c.InspectBranch(pfs.DefaultProjectName, "cron", "trigger")
			require.NoError(t, err)
			require.NotNil(t, bi.Head)
			head := bi.Head.Id

			// Second commit should not trigger the cron because less than a
			// minute has passed
			require.NoError(t, c.PutFile(cronCommit, "file2", strings.NewReader("bar")))
			_, err = c.WaitCommit(pfs.DefaultProjectName, "cron", "master", "")
			require.NoError(t, err)
			bi, err = c.InspectBranch(pfs.DefaultProjectName, "cron", "trigger")
			require.NoError(t, err)
			require.Equal(t, head, bi.Head.Id)

			time.Sleep(time.Minute)
			// Third commit should trigger the cron because a minute has passed
			require.NoError(t, c.PutFile(cronCommit, "file3", strings.NewReader("fizz")))
			_, err = c.WaitCommit(pfs.DefaultProjectName, "cron", "master", "")
			require.NoError(t, err)
			bi, err = c.InspectBranch(pfs.DefaultProjectName, "cron", "trigger")
			require.NoError(t, err)
			require.NotEqual(t, head, bi.Head.Id)
		})

		t.Run("Count", func(t *testing.T) {
			require.NoError(t, c.CreateRepo(pfs.DefaultProjectName, "count"))
			require.NoError(t, c.CreateBranchTrigger(pfs.DefaultProjectName, "count", "trigger", "", "", &pfs.Trigger{
				Branch:  "master",
				Commits: 2, // trigger every 2 commits
			}))

			bi, err := c.InspectBranch(pfs.DefaultProjectName, "count", "trigger")
			require.NoError(t, err)
			head := bi.Head

			masterHead := client.NewCommit(pfs.DefaultProjectName, "count", "master", "")
			// The first commit shouldn't trigger
			require.NoError(t, c.PutFile(masterHead, "file1", strings.NewReader("foo")))
			_, err = c.WaitCommit(pfs.DefaultProjectName, "count", "master", "")
			require.NoError(t, err)
			bi, err = c.InspectBranch(pfs.DefaultProjectName, "count", "trigger")
			require.NoError(t, err)
			require.Equal(t, head, bi.Head)

			// Second commit should trigger
			require.NoError(t, c.PutFile(masterHead, "file2", strings.NewReader("bar")))
			_, err = c.WaitCommit(pfs.DefaultProjectName, "count", "master", "")
			require.NoError(t, err)
			bi, err = c.InspectBranch(pfs.DefaultProjectName, "count", "trigger")
			require.NoError(t, err)
			require.NotEqual(t, head, bi.Head)
			head = bi.Head

			// The trigger commit should have the same ID as the master commit
			bi, err = c.InspectBranch(pfs.DefaultProjectName, "count", "master")
			require.NoError(t, err)
			require.Equal(t, head.Id, bi.Head.Id)

			// Third commit shouldn't trigger
			require.NoError(t, c.PutFile(masterHead, "file3", strings.NewReader("fizz")))
			_, err = c.WaitCommit(pfs.DefaultProjectName, "count", "master", "")
			require.NoError(t, err)
			bi, err = c.InspectBranch(pfs.DefaultProjectName, "count", "trigger")
			require.NoError(t, err)
			require.Equal(t, head, bi.Head)

			// Fourth commit should trigger
			require.NoError(t, c.PutFile(masterHead, "file4", strings.NewReader("buzz")))
			_, err = c.WaitCommit(pfs.DefaultProjectName, "count", "master", "")
			require.NoError(t, err)
			bi, err = c.InspectBranch(pfs.DefaultProjectName, "count", "trigger")
			require.NoError(t, err)
			require.NotEqual(t, head, bi.Head)
			head = bi.Head

			// The trigger commit should have the same ID as the master commit
			bi, err = c.InspectBranch(pfs.DefaultProjectName, "count", "master")
			require.NoError(t, err)
			require.Equal(t, head.Id, bi.Head.Id)
		})

		t.Run("Or", func(t *testing.T) {
			require.NoError(t, c.CreateRepo(pfs.DefaultProjectName, "or"))
			require.NoError(t, c.CreateBranchTrigger(pfs.DefaultProjectName, "or", "trigger", "", "", &pfs.Trigger{
				Branch:   "master",
				CronSpec: "* * * * *",
				Size_:    "100",
				Commits:  3,
			}))
			orCommit := client.NewCommit(pfs.DefaultProjectName, "or", "master", "")
			// This triggers, because the cron is satisfied
			require.NoError(t, c.PutFile(orCommit, "file1", strings.NewReader(strings.Repeat("a", 1))))
			_, err := c.WaitCommit(pfs.DefaultProjectName, "or", "master", "")
			require.NoError(t, err)
			bi, err := c.InspectBranch(pfs.DefaultProjectName, "or", "trigger")
			require.NoError(t, err)
			require.NotNil(t, bi.Head)
			head := bi.Head.Id
			// This one doesn't because none of them are satisfied
			require.NoError(t, c.PutFile(orCommit, "file2", strings.NewReader(strings.Repeat("a", 50))))
			_, err = c.WaitCommit(pfs.DefaultProjectName, "or", "master", "")
			require.NoError(t, err)
			bi, err = c.InspectBranch(pfs.DefaultProjectName, "or", "trigger")
			require.NoError(t, err)
			require.Equal(t, head, bi.Head.Id)
			// This one triggers because we hit 100 bytes
			require.NoError(t, c.PutFile(orCommit, "file3", strings.NewReader(strings.Repeat("a", 50))))
			_, err = c.WaitCommit(pfs.DefaultProjectName, "or", "master", "")
			require.NoError(t, err)
			bi, err = c.InspectBranch(pfs.DefaultProjectName, "or", "trigger")
			require.NoError(t, err)
			require.NotEqual(t, head, bi.Head.Id)
			head = bi.Head.Id

			// This one doesn't trigger
			require.NoError(t, c.PutFile(orCommit, "file4", strings.NewReader(strings.Repeat("a", 1))))
			_, err = c.WaitCommit(pfs.DefaultProjectName, "or", "master", "")
			require.NoError(t, err)
			bi, err = c.InspectBranch(pfs.DefaultProjectName, "or", "trigger")
			require.NoError(t, err)
			require.Equal(t, head, bi.Head.Id)
			// This one neither
			require.NoError(t, c.PutFile(orCommit, "file5", strings.NewReader(strings.Repeat("a", 1))))
			_, err = c.WaitCommit(pfs.DefaultProjectName, "or", "master", "")
			require.NoError(t, err)
			bi, err = c.InspectBranch(pfs.DefaultProjectName, "or", "trigger")
			require.NoError(t, err)
			require.Equal(t, head, bi.Head.Id)
			// This one does, because it's 3 commits
			require.NoError(t, c.PutFile(orCommit, "file6", strings.NewReader(strings.Repeat("a", 1))))
			_, err = c.WaitCommit(pfs.DefaultProjectName, "or", "master", "")
			require.NoError(t, err)
			bi, err = c.InspectBranch(pfs.DefaultProjectName, "or", "trigger")
			require.NoError(t, err)
			require.NotEqual(t, head, bi.Head.Id)
			head = bi.Head.Id

			// This one doesn't trigger
			require.NoError(t, c.PutFile(orCommit, "file7", strings.NewReader(strings.Repeat("a", 1))))
			_, err = c.WaitCommit(pfs.DefaultProjectName, "or", "master", "")
			require.NoError(t, err)
			bi, err = c.InspectBranch(pfs.DefaultProjectName, "or", "trigger")
			require.NoError(t, err)
			require.Equal(t, head, bi.Head.Id)

			time.Sleep(time.Minute)

			require.NoError(t, c.PutFile(orCommit, "file8", strings.NewReader(strings.Repeat("a", 1))))
			_, err = c.WaitCommit(pfs.DefaultProjectName, "or", "master", "")
			require.NoError(t, err)
			bi, err = c.InspectBranch(pfs.DefaultProjectName, "or", "trigger")
			require.NoError(t, err)
			require.NotEqual(t, head, bi.Head.Id)
		})

		t.Run("And", func(t *testing.T) {
			require.NoError(t, c.CreateRepo(pfs.DefaultProjectName, "and"))
			require.NoError(t, c.CreateBranchTrigger(pfs.DefaultProjectName, "and", "trigger", "", "", &pfs.Trigger{
				Branch:   "master",
				All:      true,
				CronSpec: "* * * * *",
				Size_:    "100",
				Commits:  3,
			}))
			andCommit := client.NewCommit(pfs.DefaultProjectName, "and", "master", "")
			// Doesn't trigger because all 3 conditions must be met
			require.NoError(t, c.PutFile(andCommit, "file1", strings.NewReader(strings.Repeat("a", 100))))
			_, err := c.WaitCommit(pfs.DefaultProjectName, "and", "master", "")
			require.NoError(t, err)
			bi, err := c.InspectBranch(pfs.DefaultProjectName, "and", "master")
			require.NoError(t, err)
			head := bi.Head.Id
			bi, err = c.InspectBranch(pfs.DefaultProjectName, "and", "trigger")
			require.NoError(t, err)
			require.NotEqual(t, head, bi.Head)

			// Still doesn't trigger
			require.NoError(t, c.PutFile(andCommit, "file2", strings.NewReader(strings.Repeat("a", 100))))
			_, err = c.WaitCommit(pfs.DefaultProjectName, "and", "master", "")
			require.NoError(t, err)
			bi, err = c.InspectBranch(pfs.DefaultProjectName, "and", "trigger")
			require.NoError(t, err)
			require.NotEqual(t, head, bi.Head)

			// Finally triggers because we have 3 commits, 100 bytes and Cron
			// Spec (since epoch) is satisfied.
			require.NoError(t, c.PutFile(andCommit, "file3", strings.NewReader(strings.Repeat("a", 100))))
			_, err = c.WaitCommit(pfs.DefaultProjectName, "and", "master", "")
			require.NoError(t, err)
			bi, err = c.InspectBranch(pfs.DefaultProjectName, "and", "trigger")
			require.NoError(t, err)
			require.NotNil(t, bi.Head)
			head = bi.Head.Id

			// Doesn't trigger because all 3 conditions must be met
			require.NoError(t, c.PutFile(andCommit, "file4", strings.NewReader(strings.Repeat("a", 100))))
			_, err = c.WaitCommit(pfs.DefaultProjectName, "and", "master", "")
			require.NoError(t, err)
			bi, err = c.InspectBranch(pfs.DefaultProjectName, "and", "trigger")
			require.NoError(t, err)
			require.Equal(t, head, bi.Head.Id)

			// Still no trigger, not enough time or commits
			require.NoError(t, c.PutFile(andCommit, "file5", strings.NewReader(strings.Repeat("a", 100))))
			_, err = c.WaitCommit(pfs.DefaultProjectName, "and", "master", "")
			require.NoError(t, err)
			bi, err = c.InspectBranch(pfs.DefaultProjectName, "and", "trigger")
			require.NoError(t, err)
			require.Equal(t, head, bi.Head.Id)

			// Still no trigger, not enough time
			require.NoError(t, c.PutFile(andCommit, "file6", strings.NewReader(strings.Repeat("a", 100))))
			_, err = c.WaitCommit(pfs.DefaultProjectName, "and", "master", "")
			require.NoError(t, err)
			bi, err = c.InspectBranch(pfs.DefaultProjectName, "and", "trigger")
			require.NoError(t, err)
			require.Equal(t, head, bi.Head.Id)

			time.Sleep(time.Minute)

			// Finally triggers, all triggers have been met
			require.NoError(t, c.PutFile(andCommit, "file7", strings.NewReader(strings.Repeat("a", 100))))
			_, err = c.WaitCommit(pfs.DefaultProjectName, "and", "master", "")
			require.NoError(t, err)
			bi, err = c.InspectBranch(pfs.DefaultProjectName, "and", "trigger")
			require.NoError(t, err)
			require.NotEqual(t, head, bi.Head.Id)
		})

		t.Run("Chain", func(t *testing.T) {
			// a triggers b which triggers c
			require.NoError(t, c.CreateRepo(pfs.DefaultProjectName, "chain"))
			require.NoError(t, c.CreateBranchTrigger(pfs.DefaultProjectName, "chain", "b", "", "", &pfs.Trigger{
				Branch: "a",
				Size_:  "100",
			}))
			require.NoError(t, c.CreateBranchTrigger(pfs.DefaultProjectName, "chain", "c", "", "", &pfs.Trigger{
				Branch: "b",
				Size_:  "200",
			}))
			aCommit := client.NewCommit(pfs.DefaultProjectName, "chain", "a", "")
			// Triggers nothing
			require.NoError(t, c.PutFile(aCommit, "file1", strings.NewReader(strings.Repeat("a", 50))))
			_, err := c.WaitCommit(pfs.DefaultProjectName, "chain", "a", "")
			require.NoError(t, err)
			bi, err := c.InspectBranch(pfs.DefaultProjectName, "chain", "a")
			require.NoError(t, err)
			head := bi.Head.Id
			bi, err = c.InspectBranch(pfs.DefaultProjectName, "chain", "b")
			require.NoError(t, err)
			require.NotEqual(t, head, bi.Head)
			bi, err = c.InspectBranch(pfs.DefaultProjectName, "chain", "c")
			require.NoError(t, err)
			require.NotEqual(t, head, bi.Head)

			// Triggers b, but not c
			require.NoError(t, c.PutFile(aCommit, "file2", strings.NewReader(strings.Repeat("a", 50))))
			_, err = c.WaitCommit(pfs.DefaultProjectName, "chain", "a", "")
			require.NoError(t, err)
			bi, err = c.InspectBranch(pfs.DefaultProjectName, "chain", "a")
			require.NoError(t, err)
			head = bi.Head.Id
			bi, err = c.InspectBranch(pfs.DefaultProjectName, "chain", "b")
			require.NoError(t, err)
			require.Equal(t, head, bi.Head.Id)
			bi, err = c.InspectBranch(pfs.DefaultProjectName, "chain", "c")
			require.NoError(t, err)
			require.NotEqual(t, head, bi.Head.Id)

			// Triggers nothing
			require.NoError(t, c.PutFile(aCommit, "file3", strings.NewReader(strings.Repeat("a", 50))))
			_, err = c.WaitCommit(pfs.DefaultProjectName, "chain", "a", "")
			require.NoError(t, err)
			bi, err = c.InspectBranch(pfs.DefaultProjectName, "chain", "a")
			require.NoError(t, err)
			head = bi.Head.Id
			bi, err = c.InspectBranch(pfs.DefaultProjectName, "chain", "b")
			require.NoError(t, err)
			require.NotEqual(t, head, bi.Head.Id)
			bi, err = c.InspectBranch(pfs.DefaultProjectName, "chain", "c")
			require.NoError(t, err)
			require.NotEqual(t, head, bi.Head.Id)

			// Triggers b and c
			require.NoError(t, c.PutFile(aCommit, "file4", strings.NewReader(strings.Repeat("a", 50))))
			_, err = c.WaitCommit(pfs.DefaultProjectName, "chain", "a", "")
			require.NoError(t, err)
			bi, err = c.InspectBranch(pfs.DefaultProjectName, "chain", "a")
			require.NoError(t, err)
			head = bi.Head.Id
			bi, err = c.InspectBranch(pfs.DefaultProjectName, "chain", "b")
			require.NoError(t, err)
			require.Equal(t, head, bi.Head.Id)
			bi, err = c.InspectBranch(pfs.DefaultProjectName, "chain", "c")
			require.NoError(t, err)
			require.Equal(t, head, bi.Head.Id)

			// Triggers nothing
			require.NoError(t, c.PutFile(aCommit, "file5", strings.NewReader(strings.Repeat("a", 50))))
			_, err = c.WaitCommit(pfs.DefaultProjectName, "chain", "a", "")
			require.NoError(t, err)
			bi, err = c.InspectBranch(pfs.DefaultProjectName, "chain", "a")
			require.NoError(t, err)
			head = bi.Head.Id
			bi, err = c.InspectBranch(pfs.DefaultProjectName, "chain", "b")
			require.NoError(t, err)
			require.NotEqual(t, head, bi.Head.Id)
			bi, err = c.InspectBranch(pfs.DefaultProjectName, "chain", "c")
			require.NoError(t, err)
			require.NotEqual(t, head, bi.Head.Id)
		})

		t.Run("BranchMovement", func(t *testing.T) {
			require.NoError(t, c.CreateRepo(pfs.DefaultProjectName, "branch-movement"))
			require.NoError(t, c.CreateBranchTrigger(pfs.DefaultProjectName, "branch-movement", "c", "", "", &pfs.Trigger{
				Branch: "b",
				Size_:  "100",
			}))
			moveCommit := client.NewCommit(pfs.DefaultProjectName, "branch-movement", "a", "")

			require.NoError(t, c.PutFile(moveCommit, "file1", strings.NewReader(strings.Repeat("a", 50))))
			_, err := c.WaitCommit(pfs.DefaultProjectName, "branch-movement", "a", "")
			require.NoError(t, err)
			bi, err := c.InspectBranch(pfs.DefaultProjectName, "branch-movement", "a")
			require.NoError(t, err)
			head := bi.Head.Id
			require.NoError(t, c.CreateBranch(pfs.DefaultProjectName, "branch-movement", "b", "a", "", nil))
			bi, err = c.InspectBranch(pfs.DefaultProjectName, "branch-movement", "c")
			require.NoError(t, err)
			require.NotEqual(t, head, bi.Head.Id)

			require.NoError(t, c.PutFile(moveCommit, "file2", strings.NewReader(strings.Repeat("a", 50))))
			_, err = c.WaitCommit(pfs.DefaultProjectName, "branch-movement", "a", "")
			require.NoError(t, err)
			require.NoError(t, c.CreateBranch(pfs.DefaultProjectName, "branch-movement", "b", "a", "", nil))
			bi, err = c.InspectBranch(pfs.DefaultProjectName, "branch-movement", "c")
			require.NoError(t, err)
			require.NotNil(t, bi.Head)
			cHead := bi.Head.Id

			require.NoError(t, c.PutFile(moveCommit, "file3", strings.NewReader(strings.Repeat("a", 50))))
			_, err = c.WaitCommit(pfs.DefaultProjectName, "branch-movement", "a", "")
			require.NoError(t, err)
			require.NoError(t, c.CreateBranch(pfs.DefaultProjectName, "branch-movement", "b", "a", "", nil))
			bi, err = c.InspectBranch(pfs.DefaultProjectName, "branch-movement", "c")
			require.NoError(t, err)
			require.NotNil(t, bi.Head)
			require.Equal(t, cHead, bi.Head.Id)
		})
	})

	// TriggerValidation tests branch trigger validation
	suite.Run("TriggerValidation", func(t *testing.T) {
		t.Parallel()
		ctx := pctx.TestContext(t)
		env := realenv.NewRealEnv(ctx, t, dockertestenv.NewTestDBConfig(t))

		c := env.PachClient
		require.NoError(t, c.CreateRepo(pfs.DefaultProjectName, "repo"))
		// Must specify a branch
		require.YesError(t, c.CreateBranchTrigger(pfs.DefaultProjectName, "repo", "master", "", "", &pfs.Trigger{
			Branch: "",
			Size_:  "1K",
		}))
		// Can't trigger a branch on itself
		require.YesError(t, c.CreateBranchTrigger(pfs.DefaultProjectName, "repo", "master", "", "", &pfs.Trigger{
			Branch: "master",
			Size_:  "1K",
		}))
		// Size doesn't parse
		require.YesError(t, c.CreateBranchTrigger(pfs.DefaultProjectName, "repo", "trigger", "", "", &pfs.Trigger{
			Branch: "master",
			Size_:  "this is not a size",
		}))
		// Can't have negative commit count
		require.YesError(t, c.CreateBranchTrigger(pfs.DefaultProjectName, "repo", "trigger", "", "", &pfs.Trigger{
			Branch:  "master",
			Commits: -1,
		}))

		// a -> b (valid, sets up the next test)
		require.NoError(t, c.CreateBranchTrigger(pfs.DefaultProjectName, "repo", "b", "", "", &pfs.Trigger{
			Branch: "a",
			Size_:  "1K",
		}))
		// Can't have circular triggers
		require.YesError(t, c.CreateBranchTrigger(pfs.DefaultProjectName, "repo", "a", "", "", &pfs.Trigger{
			Branch: "b",
			Size_:  "1K",
		}))
		// CronSpec doesn't parse
		require.YesError(t, c.CreateBranchTrigger(pfs.DefaultProjectName, "repo", "trigger", "", "", &pfs.Trigger{
			Branch:   "master",
			CronSpec: "this is not a cron spec",
		}))
		// Can't use a trigger and provenance together
		require.NoError(t, c.CreateRepo(pfs.DefaultProjectName, "in"))
		_, err := c.PfsAPIClient.CreateBranch(c.Ctx(),
			&pfs.CreateBranchRequest{
				Branch: client.NewBranch(pfs.DefaultProjectName, "repo", "master"),
				Trigger: &pfs.Trigger{
					Branch: "master",
					Size_:  "1K",
				},
				Provenance: []*pfs.Branch{client.NewBranch(pfs.DefaultProjectName, "in", "master")},
			})
		require.YesError(t, err)
	})

	suite.Run("RegressionOrphanedFile", func(t *testing.T) {
		t.Parallel()
		ctx := pctx.TestContext(t)
		env := realenv.NewRealEnv(ctx, t, dockertestenv.NewTestDBConfig(t))

		fsclient, err := env.PachClient.NewCreateFileSetClient()
		require.NoError(t, err)
		data := []byte("test data")
		spec := fileSetSpec{
			"file1.txt": tarutil.NewMemFile("file1.txt", data),
			"file2.txt": tarutil.NewMemFile("file2.txt", data),
		}
		require.NoError(t, fsclient.PutFileTAR(spec.makeTarStream()))
		resp, err := fsclient.Close()
		require.NoError(t, err)
		t.Logf("tmp fileset id: %s", resp.FileSetId)
		require.NoError(t, env.PachClient.RenewFileSet(resp.FileSetId, 60*time.Second))
		fis, err := env.PachClient.ListFileAll(client.NewCommit(pfs.DefaultProjectName, client.FileSetsRepoName, "", resp.FileSetId), "/")
		require.NoError(t, err)
		require.Equal(t, 2, len(fis))
	})

	suite.Run("Compaction", func(t *testing.T) {
		t.Parallel()
		ctx := pctx.TestContext(t)
		env := realenv.NewRealEnv(ctx, t, func(config *pachconfig.Configuration) {
			config.StorageCompactionMaxFanIn = 10
		}, dockertestenv.NewTestDBConfig(t))

		repo := "test"
		require.NoError(t, env.PachClient.CreateRepo(pfs.DefaultProjectName, repo))
		commit1, err := env.PachClient.StartCommit(pfs.DefaultProjectName, repo, "master")
		require.NoError(t, err)

		const (
			nFileSets   = 100
			filesPer    = 10
			fileSetSize = 1e3
		)
		for i := 0; i < nFileSets; i++ {
			fsSpec := fileSetSpec{}
			for j := 0; j < filesPer; j++ {
				name := fmt.Sprintf("file%02d", j)
				data, err := io.ReadAll(randomReader(fileSetSize))
				require.NoError(t, err)
				file := tarutil.NewMemFile(name, data)
				hdr, err := file.Header()
				require.NoError(t, err)
				fsSpec[hdr.Name] = file
			}
			require.NoError(t, env.PachClient.PutFileTAR(commit1, fsSpec.makeTarStream()))
			runtime.GC()
		}
		require.NoError(t, finishCommit(env.PachClient, repo, commit1.Branch.Name, commit1.Id))
	})

	suite.Run("ModifyFileGRPC", func(subsuite *testing.T) {
		subsuite.Parallel()

		subsuite.Run("EmptyFile", func(t *testing.T) {
			t.Parallel()
			ctx := pctx.TestContext(t)
			env := realenv.NewRealEnv(ctx, t, dockertestenv.NewTestDBConfig(t))
			repo := "test"
			require.NoError(t, env.PachClient.CreateRepo(pfs.DefaultProjectName, repo))
			c, err := env.PachClient.PfsAPIClient.ModifyFile(context.Background())
			require.NoError(t, err)
			files := []string{"/empty-1", "/empty-2"}
			require.NoError(t, c.Send(&pfs.ModifyFileRequest{
				Body: &pfs.ModifyFileRequest_SetCommit{SetCommit: client.NewCommit(pfs.DefaultProjectName, repo, "master", "")},
			}))
			for _, file := range files {
				require.NoError(t, c.Send(&pfs.ModifyFileRequest{
					Body: &pfs.ModifyFileRequest_AddFile{
						AddFile: &pfs.AddFile{
							Path: file,
							Source: &pfs.AddFile_Raw{
								Raw: &types.BytesValue{},
							},
						},
					},
				}))
			}
			_, err = c.CloseAndRecv()
			require.NoError(t, err)
			require.NoError(t, env.PachClient.ListFile(client.NewCommit(pfs.DefaultProjectName, repo, "master", ""), "/", func(fi *pfs.FileInfo) error {
				require.True(t, files[0] == fi.File.Path)
				files = files[1:]
				return nil
			}))
			require.Equal(t, 0, len(files))
		})

		subsuite.Run("SingleMessageFile", func(t *testing.T) {
			t.Parallel()
			ctx := pctx.TestContext(t)
			env := realenv.NewRealEnv(ctx, t, dockertestenv.NewTestDBConfig(t))
			repo := "test"
			require.NoError(t, env.PachClient.CreateRepo(pfs.DefaultProjectName, repo))
			filePath := "file"
			fileContent := "foo"
			c, err := env.PachClient.PfsAPIClient.ModifyFile(context.Background())
			require.NoError(t, err)
			require.NoError(t, c.Send(&pfs.ModifyFileRequest{
				Body: &pfs.ModifyFileRequest_SetCommit{SetCommit: client.NewCommit(pfs.DefaultProjectName, repo, "master", "")},
			}))
			require.NoError(t, c.Send(&pfs.ModifyFileRequest{
				Body: &pfs.ModifyFileRequest_AddFile{
					AddFile: &pfs.AddFile{
						Path: filePath,
						Source: &pfs.AddFile_Raw{
							Raw: &types.BytesValue{Value: []byte(fileContent)},
						},
					},
				},
			}))
			_, err = c.CloseAndRecv()
			require.NoError(t, err)
			buf := &bytes.Buffer{}
			require.NoError(t, env.PachClient.GetFile(client.NewCommit(pfs.DefaultProjectName, repo, "master", ""), filePath, buf))
			require.Equal(t, fileContent, buf.String())
		})
	})

	suite.Run("TestPanicOnNilArgs", func(t *testing.T) {
		t.Parallel()
		ctx := pctx.TestContext(t)
		env := realenv.NewRealEnv(ctx, t, dockertestenv.NewTestDBConfig(t))
		c := env.PachClient
		requireNoPanic := func(err error) {
			t.Helper()
			if err != nil {
				// if a "transport is closing" error happened, pachd abruptly
				// closed the connection. Most likely this is caused by a panic.
				require.False(t, strings.Contains(err.Error(), "transport is closing"), err.Error())
			}
		}
		ctx, cf := pctx.WithCancel(c.Ctx())
		defer cf()
		_, err := c.PfsAPIClient.CreateRepo(ctx, &pfs.CreateRepoRequest{})
		requireNoPanic(err)
		_, err = c.PfsAPIClient.InspectRepo(ctx, &pfs.InspectRepoRequest{})
		requireNoPanic(err)
		_, err = c.PfsAPIClient.ListRepo(ctx, &pfs.ListRepoRequest{})
		requireNoPanic(err)
		_, err = c.PfsAPIClient.DeleteRepo(ctx, &pfs.DeleteRepoRequest{})
		requireNoPanic(err)
		_, err = c.PfsAPIClient.StartCommit(ctx, &pfs.StartCommitRequest{})
		requireNoPanic(err)
		_, err = c.PfsAPIClient.FinishCommit(ctx, &pfs.FinishCommitRequest{})
		requireNoPanic(err)
		_, err = c.PfsAPIClient.InspectCommit(ctx, &pfs.InspectCommitRequest{})
		requireNoPanic(err)
		_, err = c.PfsAPIClient.ListCommit(ctx, &pfs.ListCommitRequest{})
		requireNoPanic(err)
		_, err = c.PfsAPIClient.SquashCommitSet(c.Ctx(), &pfs.SquashCommitSetRequest{})
		requireNoPanic(err)
		_, err = c.PfsAPIClient.InspectCommitSet(c.Ctx(), &pfs.InspectCommitSetRequest{})
		requireNoPanic(err)
		_, err = c.PfsAPIClient.SubscribeCommit(ctx, &pfs.SubscribeCommitRequest{})
		requireNoPanic(err)
		_, err = c.PfsAPIClient.CreateBranch(ctx, &pfs.CreateBranchRequest{})
		requireNoPanic(err)
		_, err = c.PfsAPIClient.InspectBranch(ctx, &pfs.InspectBranchRequest{})
		requireNoPanic(err)
		_, err = c.PfsAPIClient.ListBranch(ctx, &pfs.ListBranchRequest{})
		requireNoPanic(err)
		_, err = c.PfsAPIClient.DeleteBranch(ctx, &pfs.DeleteBranchRequest{})
		requireNoPanic(err)
		_, err = c.PfsAPIClient.GetFileTAR(ctx, &pfs.GetFileRequest{})
		requireNoPanic(err)
		_, err = c.PfsAPIClient.InspectFile(ctx, &pfs.InspectFileRequest{})
		requireNoPanic(err)
		_, err = c.PfsAPIClient.ListFile(ctx, &pfs.ListFileRequest{})
		requireNoPanic(err)
		_, err = c.PfsAPIClient.WalkFile(ctx, &pfs.WalkFileRequest{})
		requireNoPanic(err)
		_, err = c.PfsAPIClient.GlobFile(ctx, &pfs.GlobFileRequest{})
		requireNoPanic(err)
		_, err = c.PfsAPIClient.DiffFile(ctx, &pfs.DiffFileRequest{})
		requireNoPanic(err)
		_, err = c.PfsAPIClient.Fsck(ctx, &pfs.FsckRequest{})
		requireNoPanic(err)
	})

	suite.Run("ErroredCommits", func(t *testing.T) {
		t.Parallel()
		ctx := pctx.TestContext(t)
		env := realenv.NewRealEnv(ctx, t, dockertestenv.NewTestDBConfig(t))
		repo := "test"
		require.NoError(t, env.PachClient.CreateRepo(pfs.DefaultProjectName, repo))
		checks := func(t *testing.T, branch string) {
			// First commit should contain the first file.
			branchCommit := client.NewCommit(pfs.DefaultProjectName, repo, branch, "^2")
			expected := []string{"/f1"}
			require.NoError(t, env.PachClient.ListFile(branchCommit, "", func(fi *pfs.FileInfo) error {
				require.Equal(t, expected[0], fi.File.Path)
				expected = expected[1:]
				return nil
			}))
			require.Equal(t, 0, len(expected))
			// Second commit (errored commit) should still be readable with its content included.
			branchCommit = client.NewCommit(pfs.DefaultProjectName, repo, branch, "^1")
			expected = []string{"/f1", "/f2"}
			require.NoError(t, env.PachClient.ListFile(branchCommit, "", func(fi *pfs.FileInfo) error {
				require.Equal(t, expected[0], fi.File.Path)
				expected = expected[1:]
				return nil
			}))
			require.Equal(t, 0, len(expected))
			// Third commit should exclude the errored parent commit.
			branchCommit = client.NewCommit(pfs.DefaultProjectName, repo, branch, "")
			expected = []string{"/f1", "/f3"}
			require.NoError(t, env.PachClient.ListFile(branchCommit, "", func(fi *pfs.FileInfo) error {
				require.Equal(t, expected[0], fi.File.Path)
				expected = expected[1:]
				return nil
			}))
			require.Equal(t, 0, len(expected))
		}
		t.Run("FinishedErroredFinished", func(t *testing.T) {
			branch := uuid.New()
			require.NoError(t, env.PachClient.CreateBranch(pfs.DefaultProjectName, repo, branch, "", "", nil))
			branchCommit := client.NewCommit(pfs.DefaultProjectName, repo, branch, "")
			require.NoError(t, env.PachClient.PutFile(branchCommit, "f1", strings.NewReader("foo\n")))
			commit, err := env.PachClient.StartCommit(pfs.DefaultProjectName, repo, branch)
			require.NoError(t, err)
			require.NoError(t, env.PachClient.PutFile(branchCommit, "f2", strings.NewReader("foo\n")))
			_, err = env.PachClient.PfsAPIClient.FinishCommit(context.Background(), &pfs.FinishCommitRequest{
				Commit: commit,
				Error:  "error",
			})
			require.NoError(t, err)
			require.NoError(t, env.PachClient.PutFile(branchCommit, "f3", strings.NewReader("foo\n")))
			checks(t, branch)
		})
		t.Run("FinishedErroredOpen", func(t *testing.T) {
			branch := uuid.New()
			require.NoError(t, env.PachClient.CreateBranch(pfs.DefaultProjectName, repo, branch, "", "", nil))
			branchCommit := client.NewCommit(pfs.DefaultProjectName, repo, branch, "")
			require.NoError(t, env.PachClient.PutFile(branchCommit, "f1", strings.NewReader("foo\n")))
			commit, err := env.PachClient.StartCommit(pfs.DefaultProjectName, repo, branch)
			require.NoError(t, err)
			require.NoError(t, env.PachClient.PutFile(branchCommit, "f2", strings.NewReader("foo\n")))
			_, err = env.PachClient.PfsAPIClient.FinishCommit(context.Background(), &pfs.FinishCommitRequest{
				Commit: commit,
				Error:  "error",
			})
			require.NoError(t, err)
			_, err = env.PachClient.StartCommit(pfs.DefaultProjectName, repo, branch)
			require.NoError(t, err)
			require.NoError(t, env.PachClient.PutFile(branchCommit, "f3", strings.NewReader("foo\n")))
			checks(t, branch)
		})

	})

	suite.Run("SystemRepoDependence", func(t *testing.T) {
		t.Parallel()
		ctx := pctx.TestContext(t)
		env := realenv.NewRealEnv(ctx, t, dockertestenv.NewTestDBConfig(t))

		sysRepo := client.NewSystemRepo(pfs.DefaultProjectName, "test", pfs.MetaRepoType)

		// can't create system repo by itself
		_, err := env.PachClient.PfsAPIClient.CreateRepo(env.Context, &pfs.CreateRepoRequest{
			Repo: sysRepo,
		})
		require.YesError(t, err)

		require.NoError(t, env.PachClient.CreateRepo(pfs.DefaultProjectName, "test"))
		// but now we can
		_, err = env.PachClient.PfsAPIClient.CreateRepo(env.Context, &pfs.CreateRepoRequest{
			Repo: sysRepo,
		})
		require.NoError(t, err)

		require.NoError(t, env.PachClient.DeleteRepo(pfs.DefaultProjectName, "test", false))

		// meta repo should be gone, too
		_, err = env.PachClient.PfsAPIClient.InspectRepo(env.Context, &pfs.InspectRepoRequest{
			Repo: sysRepo,
		})
		require.YesError(t, err)
		require.True(t, errutil.IsNotFoundError(err))
	})
	suite.Run("ErrorMessages", func(t *testing.T) {
		ctx := pctx.TestContext(t)
		env := realenv.NewRealEnv(ctx, t, dockertestenv.NewTestDBConfig(t))
		// don't show user .user suffix
		_, err := env.PachClient.InspectRepo(pfs.DefaultProjectName, "test")
		require.YesError(t, err)
		require.True(t, errutil.IsNotFoundError(err))
		require.False(t, strings.Contains(err.Error(), pfs.UserRepoType))

		require.NoError(t, env.PachClient.CreateRepo(pfs.DefaultProjectName, "test"))

		err = env.PachClient.CreateRepo(pfs.DefaultProjectName, "test")
		require.YesError(t, err)
		require.True(t, errutil.IsAlreadyExistError(err))
		require.False(t, strings.Contains(err.Error(), pfs.UserRepoType))

		_, err = env.PachClient.InspectBranch(pfs.DefaultProjectName, "test", "branch")
		require.YesError(t, err)
		require.True(t, errutil.IsNotFoundError(err))
		require.False(t, strings.Contains(err.Error(), pfs.UserRepoType))

		_, err = env.PachClient.InspectCommit(pfs.DefaultProjectName, "test", "branch", uuid.NewWithoutDashes())
		require.YesError(t, err)
		require.True(t, errutil.IsNotFoundError(err))
		require.False(t, strings.Contains(err.Error(), pfs.UserRepoType))
	})

	suite.Run("EgressToPostgres", func(_suite *testing.T) {
		os.Setenv("PACHYDERM_SQL_PASSWORD", tu.DefaultPostgresPassword)

		type Schema struct {
			Id    int    `column:"ID" dtype:"INT"`
			A     string `column:"A" dtype:"VARCHAR(100)"`
			Datum string `column:"DATUM" dtype:"INT"`
		}

		type File struct {
			data string
			path string
		}

		tests := []struct {
			name           string
			files          []File
			options        *pfs.SQLDatabaseEgress
			tables         []string
			expectedCounts map[string]int64
		}{
			{
				name: "CSV",
				files: []File{
					{"1,Foo,101\n2,Bar,102", "/test_table/0000"},
					{"3,Hello,103\n4,World,104", "/test_table/subdir/0001"},
					{"1,this is in test_table2,201", "/test_table2/0000"},
					{"", "/empty_table/0000"},
				},
				options: &pfs.SQLDatabaseEgress{
					FileFormat: &pfs.SQLDatabaseEgress_FileFormat{
						Type: pfs.SQLDatabaseEgress_FileFormat_CSV,
					},
				},
				tables:         []string{"test_table", "test_table2", "empty_table"},
				expectedCounts: map[string]int64{"test_table": 4, "test_table2": 1, "empty_table": 0},
			},
			{
				name: "JSON",
				files: []File{
					{`{"ID":1,"A":"Foo","DATUM":101}
					  {"ID":2,"A":"Bar","DATUM":102}`, "/test_table/0000"},
					{`{"ID":3,"A":"Hello","DATUM":103}
					  {"ID":4,"A":"World","DATUM":104}`, "/test_table/subdir/0001"},
					{`{"ID":1,"A":"Foo","DATUM":201}`, "/test_table2/0000"},
					{"", "/empty_table/0000"},
				},
				options: &pfs.SQLDatabaseEgress{
					FileFormat: &pfs.SQLDatabaseEgress_FileFormat{
						Type:    pfs.SQLDatabaseEgress_FileFormat_JSON,
						Columns: []string{"ID", "A", "DATUM"},
					},
				},
				tables:         []string{"test_table", "test_table2", "empty_table"},
				expectedCounts: map[string]int64{"test_table": 4, "test_table2": 1, "empty_table": 0},
			},
			{
				name: "HEADER_CSV",
				files: []File{
					{"ID,A,DATUM\n1,Foo,101\n2,Bar,102", "/test_table/0000"},
					{"ID,A,DATUM\n3,Hello,103\n4,World,104", "/test_table/subdir/0001"},
					{"ID,A,DATUM\n1,this is in test_table2,201", "/test_table2/0000"},
					{"ID,A,DATUM", "/empty_table/0000"},
				},
				options: &pfs.SQLDatabaseEgress{
					FileFormat: &pfs.SQLDatabaseEgress_FileFormat{
						Type:    pfs.SQLDatabaseEgress_FileFormat_CSV,
						Columns: []string{"ID", "A", "DATUM"},
					},
				},
				tables:         []string{"test_table", "test_table2", "empty_table"},
				expectedCounts: map[string]int64{"test_table": 4, "test_table2": 1, "empty_table": 0},
			},
			{
				name: "HEADER_CSV_JUMBLED",
				files: []File{
					{"A,ID,DATUM\nFoo,1,101\nBar,2,102", "/test_table/0000"},
					{"A,DATUM,ID\nHello,103,3\nWorld,104,4", "/test_table/subdir/0001"},
					{"DATUM,A,ID\n201,this is in test_table2,1", "/test_table2/0000"},
					{"DATUM,ID,A", "/empty_table/0000"},
				},
				options: &pfs.SQLDatabaseEgress{
					FileFormat: &pfs.SQLDatabaseEgress_FileFormat{
						Type:    pfs.SQLDatabaseEgress_FileFormat_CSV,
						Columns: []string{"ID", "A", "DATUM"},
					},
				},
				tables:         []string{"test_table", "test_table2", "empty_table"},
				expectedCounts: map[string]int64{"test_table": 4, "test_table2": 1, "empty_table": 0},
			},
		}
		for _, test := range tests {
			_suite.Run(test.name, func(t *testing.T) {
				ctx := pctx.TestContext(t)
				env := realenv.NewRealEnv(ctx, t, dockertestenv.NewTestDBConfig(t))
				// setup target database
				dbName := tu.GenerateEphemeralDBName(t)
				tu.CreateEphemeralDB(t, sqlx.NewDb(env.ServiceEnv.GetDBClient().DB, "postgres"), dbName)
				db := tu.OpenDB(t,
					dbutil.WithMaxOpenConns(1),
					dbutil.WithUserPassword(tu.DefaultPostgresUser, tu.DefaultPostgresPassword),
					dbutil.WithHostPort(dockertestenv.PGBouncerHost(), dockertestenv.PGBouncerPort),
					dbutil.WithDBName(dbName),
				)
				for _, tableName := range test.tables {
					require.NoError(t, pachsql.CreateTestTable(db, tableName, Schema{}))
				}

				// setup source repo based on target database, and generate fake data
				require.NoError(t, env.PachClient.CreateRepo(pfs.DefaultProjectName, dbName))
				commit := client.NewCommit(pfs.DefaultProjectName, dbName, "master", "")
				for _, f := range test.files {
					require.NoError(t, env.PachClient.PutFile(
						commit,
						f.path,
						strings.NewReader(f.data)))
				}

				// run Egress to copy data from source commit to target database
				test.options.Secret = &pfs.SQLDatabaseEgress_Secret{Name: "does not matter", Key: "does not matter"}
				test.options.Url = fmt.Sprintf("postgres://%s@%s:%d/%s", tu.DefaultPostgresUser, dockertestenv.PGBouncerHost(), dockertestenv.PGBouncerPort, dbName)
				resp, err := env.PachClient.Egress(env.PachClient.Ctx(),
					&pfs.EgressRequest{
						Commit: commit,
						Target: &pfs.EgressRequest_SqlDatabase{
							SqlDatabase: test.options,
						},
					})
				require.NoError(t, err)
				require.Equal(t, test.expectedCounts, resp.GetSqlDatabase().GetRowsWritten())

				// verify that actual rows got written to db
				var count int64
				for table, expected := range test.expectedCounts {
					require.NoError(t, db.QueryRow(fmt.Sprintf("select count(*) from %s", table)).Scan(&count))
					require.Equal(t, expected, count)
				}
			})
		}
	})
}

var (
	randSeed = int64(0)
	randMu   sync.Mutex
)

type SlowReader struct {
	underlying io.Reader
	delay      time.Duration
}

func (r *SlowReader) Read(p []byte) (n int, err error) {
	n, err = r.underlying.Read(p)
	if r.delay == 0 {
		time.Sleep(1 * time.Millisecond)
	} else {
		time.Sleep(r.delay)
	}
	return
}

func getRand() *rand.Rand {
	randMu.Lock()
	seed := randSeed
	randSeed++
	randMu.Unlock()
	return rand.New(rand.NewSource(seed))
}

func randomReader(n int) io.Reader {
	return io.LimitReader(getRand(), int64(n))
}<|MERGE_RESOLUTION|>--- conflicted
+++ resolved
@@ -4596,11 +4596,7 @@
 			switch d := d.(type) {
 			case *errdetails.ResourceInfo:
 				require.Equal(t, d.ResourceType, "pfs:commit")
-<<<<<<< HEAD
-				require.Equal(t, d.ResourceName, commit1.ID)
-=======
 				require.Equal(t, d.ResourceName, commit1.Id)
->>>>>>> c88fdc3d
 				require.Equal(t, d.Description, "commit not finished")
 				sawResourceInfo = true
 			}
