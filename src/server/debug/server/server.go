--- conflicted
+++ resolved
@@ -932,13 +932,8 @@
 		}, prefix...); err != nil {
 			errors.JoinInto(&errs, errors.Wrap(err, "listProjectPipelineHistory"))
 		}
-<<<<<<< HEAD
 		if err := s.collectCommits(ctx, tw, pachClient, client.NewRepo(pipelineInfo.Pipeline.Project.GetName(), pipelineInfo.Pipeline.Name), limit, prefix...); err != nil {
-			multierr.AppendInto(&errs, errors.Wrap(err, "collectCommits"))
-=======
-		if err := s.collectCommits(ctx, tw, pachClient, client.NewProjectRepo(pipelineInfo.Pipeline.Project.GetName(), pipelineInfo.Pipeline.Name), limit, prefix...); err != nil {
 			errors.JoinInto(&errs, errors.Wrap(err, "collectCommits"))
->>>>>>> 4f6fac9f
 		}
 		if err := s.collectJobs(tw, pachClient, pipelineInfo.Pipeline, limit, prefix...); err != nil {
 			errors.JoinInto(&errs, errors.Wrap(err, "collectJobs"))
