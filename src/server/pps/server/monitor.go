package server

// monitor.go contains methods of s/s/pps/server/api_server.go:APIServer that
// pertain to these fields of APIServer:
//   - monitorCancels,
//   - crashingMonitorCancels,
//   - pollCancel, and
//   - monitorCancelsMu (which protects all of the other fields).
//
// Other functions of APIServer.go should not access any of
// these fields directly (particularly APIServer.monitorCancelsMu, to avoid
// deadlocks) and should instead interact with monitorPipeline and such via
// methods in this file.
//
// Likewise, to avoid reentrancy deadlocks (A -> B -> A), methods in this file
// should avoid calling other methods of APIServer defined outside this file and
// shouldn't call each other.

import (
	"context"
	"path"
	"strings"
	"time"

	"github.com/gogo/protobuf/types"
	opentracing "github.com/opentracing/opentracing-go"
	"github.com/robfig/cron"
	log "github.com/sirupsen/logrus"
	"golang.org/x/sync/errgroup"

	"github.com/pachyderm/pachyderm/src/client"
	"github.com/pachyderm/pachyderm/src/client/pfs"
	"github.com/pachyderm/pachyderm/src/client/pkg/errors"
	"github.com/pachyderm/pachyderm/src/client/pkg/tracing"
	"github.com/pachyderm/pachyderm/src/client/pkg/tracing/extended"
	"github.com/pachyderm/pachyderm/src/client/pps"
	pfsserver "github.com/pachyderm/pachyderm/src/server/pfs"
	"github.com/pachyderm/pachyderm/src/server/pkg/backoff"
	"github.com/pachyderm/pachyderm/src/server/pkg/ppsconsts"
	"github.com/pachyderm/pachyderm/src/server/pkg/ppsutil"
	workerserver "github.com/pachyderm/pachyderm/src/server/worker/server"
)

const crashingBackoff = time.Second * 15

//////////////////////////////////////////////////////////////////////////////
//                     Locking Functions                                    //
// - These functions lock monitorCancelsMu in order to start or stop a      //
// monitor function (and store any cancel() functions in 'm'). They can     //
// call any of the monitor functions at the bottom of this file, but after  //
// locking, they should not call each other or any function outside of this //
// file (or else they will trigger a reentrancy deadlock):                  //
//         master.go -> monitor.go -> master.go -> monitor.go               //
//                   (lock succeeds)          (lock fails, deadlock)        //
//////////////////////////////////////////////////////////////////////////////

// startMonitor starts a new goroutine running monitorPipeline for
// 'pipelineInfo.Pipeline'.
//
// Every running pipeline with standby == true or a cron input has a
// corresponding goroutine running monitorPipeline() that puts the pipeline in
// and out of standby in response to new output commits appearing in that
// pipeline's output repo.
func (m *ppsMaster) startMonitor(pipelineInfo *pps.PipelineInfo) {
	pipeline := pipelineInfo.Pipeline.Name
	m.monitorCancelsMu.Lock()
	defer m.monitorCancelsMu.Unlock()
	if _, ok := m.monitorCancels[pipeline]; !ok {
		m.monitorCancels[pipeline] = m.startMonitorThread(
			"monitorPipeline for "+pipeline, func(pachClient *client.APIClient) {
				// monitorPipeline needs auth privileges to call subscribeCommit and
				// blockCommit
				// TODO(msteffen): run the pipeline monitor as the pipeline user, rather
				// than as the PPS superuser
				if err := m.a.sudo(pachClient, func(superUserClient *client.APIClient) error {
					m.monitorPipeline(superUserClient, pipelineInfo)
					return nil
				}); err != nil {
					log.Errorf("error monitoring %q: %v", pipeline, err)
				}
			})
	}
}

// cancelMonitor cancels the monitorPipeline goroutine for 'pipeline'. See
// m.startMonitor().
func (m *ppsMaster) cancelMonitor(pipeline string) {
	m.monitorCancelsMu.Lock()
	defer m.monitorCancelsMu.Unlock()
	if cancel, ok := m.monitorCancels[pipeline]; ok {
		cancel()
		delete(m.monitorCancels, pipeline)
	}
}

// startCrashingMonitor starts a new goroutine running monitorCrashingPipeline
// for 'pipelineInfo.Pipeline'
//
// Every crashing pipeline has a corresponding goro running
// monitorCrashingPipeline that checks to see if the issues have resolved
// themselves and moves the pipeline out of crashing if they have.
func (m *ppsMaster) startCrashingMonitor(parallelism uint64, pipelineInfo *pps.PipelineInfo) {
	pipeline := pipelineInfo.Pipeline.Name
	m.monitorCancelsMu.Lock()
	defer m.monitorCancelsMu.Unlock()
	if _, ok := m.crashingMonitorCancels[pipeline]; !ok {
		m.crashingMonitorCancels[pipeline] = m.startMonitorThread(
			"monitorCrashingPipeline for "+pipeline,
			func(pachClient *client.APIClient) {
				m.monitorCrashingPipeline(pachClient, parallelism, pipelineInfo)
			})
	}
}

// cancelCrashingMonitor cancels the monitorCrashingPipeline goroutine for
// 'pipeline'. See m.startCrashingMonitor().
func (m *ppsMaster) cancelCrashingMonitor(pipeline string) {
	m.monitorCancelsMu.Lock()
	defer m.monitorCancelsMu.Unlock()
	if cancel, ok := m.crashingMonitorCancels[pipeline]; ok {
		cancel()
		delete(m.crashingMonitorCancels, pipeline)
	}
}

// cancelAllMonitorsAndCrashingMonitors overlaps with cancelMonitor and
// cancelCrashingMonitor, but also iterates over the existing members of
// m.{crashingM,m}onitorCancels in the critical section, so that all monitors
// can be cancelled without the risk that a new monitor is added between
// cancellations.
//
// 'leave' indicates pipelines whose monitorPipeline goros shouldn't be
// cancelled. It's set by pollPipelines, which does not cancel any pipeline in
// etcd at the time that it runs
func (m *ppsMaster) cancelAllMonitorsAndCrashingMonitors() {
	m.monitorCancelsMu.Lock()
	defer m.monitorCancelsMu.Unlock()
	for _, monitorMap := range []map[string]func(){m.monitorCancels, m.crashingMonitorCancels} {
		for p := range monitorMap {
			cancel := monitorMap[p]
			cancel()
			delete(monitorMap, p)
		}
	}
}

//////////////////////////////////////////////////////////////////////////////
//                     Monitor Functions                                    //
// - These do not lock monitorCancelsMu, but they are called by the         //
// functions above, which do. They should not be called by functions        //
// outside monitor.go (to avoid data races). They can in turn call each     //
// other but also should not call any of the functions above or any         //
// functions outside this file (or else they will trigger a reentrancy      //
// deadlock):                                                               //
//         master.go -> monitor.go -> master.go -> monitor.go               //
//                   (lock succeeds)          (lock fails, deadlock)        //
//////////////////////////////////////////////////////////////////////////////

// startMonitorThread is a helper used by startMonitor, startCrashingMonitor,
// and startPipelinePoller (in poller.go). It doesn't manipulate any of
// APIServer's fields, just wrapps the passed function in a goroutine, and
// returns a cancel() fn to cancel it and block until it returns.
func (m *ppsMaster) startMonitorThread(name string, f func(pachClient *client.APIClient)) func() {
	ctx, cancel := context.WithCancel(m.masterClient.Ctx())
	done := make(chan struct{})
	go func() {
		f(m.a.env.GetPachClient(ctx))
		close(done)
	}()
	return func() {
		cancel()
		select {
		case <-done:
			return
		case <-time.After(time.Minute):
			// restart pod rather than permanently locking up the PPS master (which
			// would break the PPS API)
			panic(name + " blocked for over a minute after cancellation; restarting pod")
		}
	}
}

func (m *ppsMaster) monitorPipeline(pachClient *client.APIClient, pipelineInfo *pps.PipelineInfo) {
	pipeline := pipelineInfo.Pipeline.Name
	log.Printf("PPS master: monitoring pipeline %q", pipeline)
	var eg errgroup.Group
	pps.VisitInput(pipelineInfo.Input, func(in *pps.Input) {
		if in.Cron != nil {
			eg.Go(func() error {
				return backoff.RetryNotify(func() error {
					return m.makeCronCommits(pachClient, in)
				}, backoff.NewInfiniteBackOff(),
					backoff.NotifyCtx(pachClient.Ctx(), "cron for "+in.Cron.Name))
			})
		}
	})
	if pipelineInfo.Standby {
		// Capacity 1 gives us a bit of buffer so we don't needlessly go into
		// standby when SubscribeCommit takes too long to return.
		ciChan := make(chan *pfs.CommitInfo, 1)
		eg.Go(func() error {
			defer close(ciChan)
			return backoff.RetryNotify(func() error {
				return pachClient.SubscribeCommitF(pipeline, "",
					client.NewCommitProvenance(ppsconsts.SpecRepo, pipeline, pipelineInfo.SpecCommit.ID),
					"", pfs.CommitState_READY, func(ci *pfs.CommitInfo) error {
						ciChan <- ci
						return nil
					})
			}, backoff.NewInfiniteBackOff(),
				backoff.NotifyCtx(pachClient.Ctx(), "SubscribeCommit for "+pipeline))
		})
		eg.Go(func() error {
			return backoff.RetryNotify(func() error {
				var (
					oldCtx        = pachClient.Ctx()
					oldPachClient = pachClient
					childSpan     opentracing.Span
					ctx           context.Context
				)
				defer func() {
					// childSpan is overwritten so wrap in a lambda for late binding
					tracing.FinishAnySpan(childSpan)
				}()
				// start span to capture & contextualize etcd state transition
				childSpan, ctx = extended.AddSpanToAnyPipelineTrace(oldCtx,
					m.a.env.GetEtcdClient(), pipeline,
					"/pps.Master/MonitorPipeline/Begin")
				if childSpan != nil {
					pachClient = oldPachClient.WithCtx(ctx)
				}
				if err := m.a.transitionPipelineState(pachClient.Ctx(),
					pipeline,
					[]pps.PipelineState{
						pps.PipelineState_PIPELINE_RUNNING,
						pps.PipelineState_PIPELINE_CRASHING,
					}, pps.PipelineState_PIPELINE_STANDBY, ""); err != nil {

					pte := &ppsutil.PipelineTransitionError{}
					if errors.As(err, &pte) && pte.Current == pps.PipelineState_PIPELINE_PAUSED {
						// pipeline is stopped, exit monitorPipeline (which pausing the
						// pipeline should also do). monitorPipeline will be called when
						// it transitions back to running
						// TODO(msteffen): this should happen in the pipeline
						// controller
						return nil
					}
					return err
				}
				for {
					// finish span from previous loops
					tracing.FinishAnySpan(childSpan)
					childSpan = nil

					var ci *pfs.CommitInfo
					var ok bool
					select {
					case ci, ok = <-ciChan:
						if !ok {
							return nil // subscribeCommit exited, nothing left to do
						}
						if ci.Finished != nil {
							continue
						}
						childSpan, ctx = extended.AddSpanToAnyPipelineTrace(oldCtx,
							m.a.env.GetEtcdClient(), pipeline,
							"/pps.Master/MonitorPipeline/SpinUp",
							"commit", ci.Commit.ID)
						if childSpan != nil {
							pachClient = oldPachClient.WithCtx(ctx)
						}

						if err := m.a.transitionPipelineState(pachClient.Ctx(),
							pipeline,
							[]pps.PipelineState{pps.PipelineState_PIPELINE_STANDBY},
							pps.PipelineState_PIPELINE_RUNNING, ""); err != nil {

							pte := &ppsutil.PipelineTransitionError{}
							if errors.As(err, &pte) && pte.Current == pps.PipelineState_PIPELINE_PAUSED {
								// pipeline is stopped, exit monitorPipeline (see above)
								return nil
							}
							return err
						}

						// Stay running while commits are available
					running:
						for {
							// Wait for the commit to be finished before blocking on the
							// job because the job may not exist yet.
							if _, err := pachClient.BlockCommit(ci.Commit.Repo.Name, ci.Commit.ID); err != nil {
								return err
							}
							if _, err := pachClient.InspectJobOutputCommit(ci.Commit.Repo.Name, ci.Commit.ID, true); err != nil {
								return err
							}

							tracing.FinishAnySpan(childSpan)
							childSpan = nil
							select {
							case ci, ok = <-ciChan:
								if !ok {
									return nil // subscribeCommit exited, nothing left to do
								}
								childSpan, ctx = extended.AddSpanToAnyPipelineTrace(oldCtx,
									m.a.env.GetEtcdClient(), pipeline,
									"/pps.Master/MonitorPipeline/WatchNext",
									"commit", ci.Commit.ID)
								if childSpan != nil {
									pachClient = oldPachClient.WithCtx(ctx)
								}
							default:
								break running
							}
						}

						if err := m.a.transitionPipelineState(pachClient.Ctx(),
							pipeline,
							[]pps.PipelineState{
								pps.PipelineState_PIPELINE_RUNNING,
								pps.PipelineState_PIPELINE_CRASHING,
							}, pps.PipelineState_PIPELINE_STANDBY, ""); err != nil {

							pte := &ppsutil.PipelineTransitionError{}
							if errors.As(err, &pte) && pte.Current == pps.PipelineState_PIPELINE_PAUSED {
								// pipeline is stopped; monitorPipeline will be called when it
								// transitions back to running
								// TODO(msteffen): this should happen in the pipeline
								// controller
								return nil
							}
							return err
						}
					case <-pachClient.Ctx().Done():
						return pachClient.Ctx().Err()
					}
				}
			}, backoff.NewInfiniteBackOff(),
				backoff.NotifyCtx(pachClient.Ctx(), "monitorPipeline for "+pipeline))
		})
	}
	if err := eg.Wait(); err != nil {
		log.Printf("error in monitorPipeline: %v", err)
	}
}

func (m *ppsMaster) monitorCrashingPipeline(pachClient *client.APIClient, parallelism uint64, pipelineInfo *pps.PipelineInfo) {
	pipeline := pipelineInfo.Pipeline.Name
	ctx := pachClient.Ctx()
	if parallelism == 0 {
		parallelism = 1
	}
	pipelineRCName := ppsutil.PipelineRcName(pipeline, pipelineInfo.Version)
	if err := backoff.RetryUntilCancel(ctx, func() error {
		workerStatus, err := workerserver.Status(ctx, pipelineRCName,
			m.a.env.GetEtcdClient(), m.a.etcdPrefix, m.a.workerGrpcPort)
		if err != nil {
			return errors.Wrap(err, "could not check if all workers are up")
		}
		if int(parallelism) == len(workerStatus) {
			if err := m.a.transitionPipelineState(ctx, pipeline,
				[]pps.PipelineState{pps.PipelineState_PIPELINE_CRASHING},
				pps.PipelineState_PIPELINE_RUNNING, ""); err != nil {
				return errors.Wrap(err, "could not transition pipeline to RUNNING")
			}
			return nil // done--pipeline is out of CRASHING
		}
		return backoff.ErrContinue // loop again to check for new workers
	}, backoff.NewConstantBackOff(crashingBackoff),
		backoff.NotifyContinue("monitorCrashingPipeline for "+pipeline),
	); err != nil && ctx.Err() == nil {
		// retryUntilCancel should exit iff 'ctx' is cancelled, so this should be
		// unreachable (restart master if not)
		panic("monitorCrashingPipeline is exiting early, this should never happen")
	}
}

<<<<<<< HEAD
func (a *apiServer) getLatestCronTime(pachClient *client.APIClient, in *pps.Input) (time.Time, error) {
	var latestTime time.Time
	files, err := pachClient.ListFileAll(in.Cron.Repo, "master", "")
	if err != nil && !pfsserver.IsNoHeadErr(err) {
		return latestTime, err
	} else if err != nil || len(files) == 0 {
		// File not found, this happens the first time the pipeline is run
		latestTime, err = types.TimestampFromProto(in.Cron.Start)
		if err != nil {
			return latestTime, err
		}
	} else {
		// Take the name of the most recent file as the latest timestamp
		// ListFile returns the files in lexicographical order, and the RFC3339 format goes
		// from largest unit of time to smallest, so the most recent file will be the last one
		latestTime, err = time.Parse(time.RFC3339, path.Base(files[len(files)-1].File.Path))
		if err != nil {
			return latestTime, err
		}
	}
	return latestTime, nil
}

=======
>>>>>>> 3e163af0
// makeCronCommits makes commits to a single cron input's repo. It's
// a helper function called by monitorPipeline.
func (m *ppsMaster) makeCronCommits(pachClient *client.APIClient, in *pps.Input) error {
	schedule, err := cron.ParseStandard(in.Cron.Spec)
	if err != nil {
		return err // Shouldn't happen, as the input is validated in CreatePipeline
	}
	// make sure there isn't an unfinished commit on the branch
	commitInfo, err := pachClient.InspectCommit(in.Cron.Repo, "master")
	if err != nil && !pfsserver.IsNoHeadErr(err) {
		return err
	} else if commitInfo != nil && commitInfo.Finished == nil {
		// and if there is, delete it
		if err = pachClient.DeleteCommit(in.Cron.Repo, commitInfo.Commit.ID); err != nil {
			return err
		}
	}

	latestTime, err := getLatestCronTime(pachClient, in)
	if err != nil {
		return err
	}

	for {
		// get the time of the next time from the latest time using the cron schedule
		next := schedule.Next(latestTime)
		// and wait until then to make the next commit
		select {
		case <-time.After(time.Until(next)):
		case <-pachClient.Ctx().Done():
			return pachClient.Ctx().Err()
		}
		if err != nil {
			return err
		}

		// We need the DeleteFile and the PutFile to happen in the same commit
		_, err = pachClient.StartCommit(in.Cron.Repo, "master")
		if err != nil {
			return err
		}
		if in.Cron.Overwrite {
			// get rid of any files, so the new file "overwrites" previous runs
			err = pachClient.DeleteFile(in.Cron.Repo, "master", "")
			if err != nil && !isNotFoundErr(err) && !pfsserver.IsNoHeadErr(err) {
				return errors.Wrapf(err, "delete error")
			}
		}

		// Put in an empty file named by the timestamp
		if err := pachClient.PutFile(in.Cron.Repo, "master", next.Format(time.RFC3339), strings.NewReader("")); err != nil {
			return errors.Wrapf(err, "put error")
		}

		err = pachClient.FinishCommit(in.Cron.Repo, "master")
		if err != nil {
			return err
		}

		// set latestTime to the next time
		latestTime = next
	}
}

// getLatestCronTime is a helper used by m.makeCronCommits. It figures out what
// 'in's most recently executed cron tick was and returns it (or, if no cron
// ticks are in 'in's cron repo, it retuns the 'Start' time set in 'in.Cron'
// (typically set by 'pachctl extract')
func getLatestCronTime(pachClient *client.APIClient, in *pps.Input) (time.Time, error) {
	var latestTime time.Time
	files, err := pachClient.ListFile(in.Cron.Repo, "master", "")
	if err != nil && !pfsserver.IsNoHeadErr(err) {
		return latestTime, err
	} else if err != nil || len(files) == 0 {
		// File not found, this happens the first time the pipeline is run
		latestTime, err = types.TimestampFromProto(in.Cron.Start)
		if err != nil {
			return latestTime, err
		}
	} else {
		// Take the name of the most recent file as the latest timestamp
		// ListFile returns the files in lexicographical order, and the RFC3339 format goes
		// from largest unit of time to smallest, so the most recent file will be the last one
		latestTime, err = time.Parse(time.RFC3339, path.Base(files[len(files)-1].File.Path))
		if err != nil {
			return latestTime, err
		}
	}
	return latestTime, nil
}<|MERGE_RESOLUTION|>--- conflicted
+++ resolved
@@ -375,7 +375,6 @@
 	}
 }
 
-<<<<<<< HEAD
 func (a *apiServer) getLatestCronTime(pachClient *client.APIClient, in *pps.Input) (time.Time, error) {
 	var latestTime time.Time
 	files, err := pachClient.ListFileAll(in.Cron.Repo, "master", "")
@@ -399,8 +398,6 @@
 	return latestTime, nil
 }
 
-=======
->>>>>>> 3e163af0
 // makeCronCommits makes commits to a single cron input's repo. It's
 // a helper function called by monitorPipeline.
 func (m *ppsMaster) makeCronCommits(pachClient *client.APIClient, in *pps.Input) error {
