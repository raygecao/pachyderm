package server

// monitor.go contains methods of s/s/pps/server/api_server.go:APIServer that
// pertain to these fields of APIServer:
//   - monitorCancels,
//   - crashingMonitorCancels,
//   - pollCancel, and
//   - monitorCancelsMu (which protects all of the other fields).
//
// Other functions of APIServer.go should not access any of
// these fields directly (particularly APIServer.monitorCancelsMu, to avoid
// deadlocks) and should instead interact with monitorPipeline and such via
// methods in this file.
//
// Likewise, to avoid reentrancy deadlocks (A -> B -> A), methods in this file
// should avoid calling other methods of APIServer defined outside this file and
// shouldn't call each other.

import (
	"context"
	"path"
	"strings"
	"time"

	"github.com/gogo/protobuf/types"
	opentracing "github.com/opentracing/opentracing-go"
	"github.com/robfig/cron"
	log "github.com/sirupsen/logrus"
	"golang.org/x/sync/errgroup"

	"github.com/pachyderm/pachyderm/v2/src/client"
	"github.com/pachyderm/pachyderm/v2/src/internal/backoff"
	"github.com/pachyderm/pachyderm/v2/src/internal/errors"
	"github.com/pachyderm/pachyderm/v2/src/internal/ppsutil"
	"github.com/pachyderm/pachyderm/v2/src/internal/tracing"
	"github.com/pachyderm/pachyderm/v2/src/internal/tracing/extended"
	"github.com/pachyderm/pachyderm/v2/src/pfs"
	"github.com/pachyderm/pachyderm/v2/src/pps"
	pfsserver "github.com/pachyderm/pachyderm/v2/src/server/pfs"
	workerserver "github.com/pachyderm/pachyderm/v2/src/server/worker/server"
)

const crashingBackoff = time.Second * 15

//////////////////////////////////////////////////////////////////////////////
//                     Locking Functions                                    //
// - These functions lock monitorCancelsMu in order to start or stop a      //
// monitor function (and store any cancel() functions in 'm'). They can     //
// call any of the monitor functions at the bottom of this file, but after  //
// locking, they should not call each other or any function outside of this //
// file (or else they will trigger a reentrancy deadlock):                  //
//         master.go -> monitor.go -> master.go -> monitor.go               //
//                   (lock succeeds)          (lock fails, deadlock)        //
//////////////////////////////////////////////////////////////////////////////

// startMonitor starts a new goroutine running monitorPipeline for
// 'pipelineInfo.Pipeline'.
//
// Every running pipeline with standby == true or a cron input has a
// corresponding goroutine running monitorPipeline() that puts the pipeline in
// and out of standby in response to new output commits appearing in that
// pipeline's output repo.
func (m *ppsMaster) startMonitor(pipelineInfo *pps.PipelineInfo, ptr *pps.StoredPipelineInfo) {
	pipeline := pipelineInfo.Pipeline.Name
	m.monitorCancelsMu.Lock()
	defer m.monitorCancelsMu.Unlock()
	if _, ok := m.monitorCancels[pipeline]; !ok {
		m.monitorCancels[pipeline] = m.startMonitorThread(
			"monitorPipeline for "+pipeline, func(ctx context.Context) {
				// monitorPipeline needs auth privileges to call subscribeCommit and
				// blockCommit
				pachClient := m.a.env.GetPachClient(ctx)
				pachClient.SetAuthToken(ptr.AuthToken)
				m.monitorPipeline(pachClient.Ctx(), pipelineInfo)
			})
	}
}

// cancelMonitor cancels the monitorPipeline goroutine for 'pipeline'. See
// m.startMonitor().
func (m *ppsMaster) cancelMonitor(pipeline string) {
	m.monitorCancelsMu.Lock()
	defer m.monitorCancelsMu.Unlock()
	if cancel, ok := m.monitorCancels[pipeline]; ok {
		cancel()
		delete(m.monitorCancels, pipeline)
	}
}

// startCrashingMonitor starts a new goroutine running monitorCrashingPipeline
// for 'pipelineInfo.Pipeline'
//
// Every crashing pipeline has a corresponding goro running
// monitorCrashingPipeline that checks to see if the issues have resolved
// themselves and moves the pipeline out of crashing if they have.
func (m *ppsMaster) startCrashingMonitor(parallelism uint64, pipelineInfo *pps.PipelineInfo) {
	pipeline := pipelineInfo.Pipeline.Name
	m.monitorCancelsMu.Lock()
	defer m.monitorCancelsMu.Unlock()
	if _, ok := m.crashingMonitorCancels[pipeline]; !ok {
		m.crashingMonitorCancels[pipeline] = m.startMonitorThread(
			"monitorCrashingPipeline for "+pipeline,
			func(ctx context.Context) {
				m.monitorCrashingPipeline(ctx, parallelism, pipelineInfo)
			})
	}
}

// cancelCrashingMonitor cancels the monitorCrashingPipeline goroutine for
// 'pipeline'. See m.startCrashingMonitor().
func (m *ppsMaster) cancelCrashingMonitor(pipeline string) {
	m.monitorCancelsMu.Lock()
	defer m.monitorCancelsMu.Unlock()
	if cancel, ok := m.crashingMonitorCancels[pipeline]; ok {
		cancel()
		delete(m.crashingMonitorCancels, pipeline)
	}
}

// cancelAllMonitorsAndCrashingMonitors overlaps with cancelMonitor and
// cancelCrashingMonitor, but also iterates over the existing members of
// m.{crashingM,m}onitorCancels in the critical section, so that all monitors
// can be cancelled without the risk that a new monitor is added between
// cancellations.
//
// 'leave' indicates pipelines whose monitorPipeline goros shouldn't be
// cancelled. It's set by pollPipelines, which does not cancel any pipeline in
// etcd at the time that it runs
func (m *ppsMaster) cancelAllMonitorsAndCrashingMonitors() {
	m.monitorCancelsMu.Lock()
	defer m.monitorCancelsMu.Unlock()
	for _, monitorMap := range []map[string]func(){m.monitorCancels, m.crashingMonitorCancels} {
		for p := range monitorMap {
			cancel := monitorMap[p]
			cancel()
			delete(monitorMap, p)
		}
	}
}

//////////////////////////////////////////////////////////////////////////////
//                     Monitor Functions                                    //
// - These do not lock monitorCancelsMu, but they are called by the         //
// functions above, which do. They should not be called by functions        //
// outside monitor.go (to avoid data races). They can in turn call each     //
// other but also should not call any of the functions above or any         //
// functions outside this file (or else they will trigger a reentrancy      //
// deadlock):                                                               //
//         master.go -> monitor.go -> master.go -> monitor.go               //
//                   (lock succeeds)          (lock fails, deadlock)        //
//////////////////////////////////////////////////////////////////////////////

// startMonitorThread is a helper used by startMonitor, startCrashingMonitor,
// and startPipelinePoller (in poller.go). It doesn't manipulate any of
// APIServer's fields, just wrapps the passed function in a goroutine, and
// returns a cancel() fn to cancel it and block until it returns.
func (m *ppsMaster) startMonitorThread(name string, f func(ctx context.Context)) func() {
	ctx, cancel := context.WithCancel(m.masterCtx)
	done := make(chan struct{})
	go func() {
		f(ctx)
		close(done)
	}()
	return func() {
		cancel()
		select {
		case <-done:
			return
		case <-time.After(time.Minute):
			// restart pod rather than permanently locking up the PPS master (which
			// would break the PPS API)
			panic(name + " blocked for over a minute after cancellation; restarting container")
		}
	}
}

func (m *ppsMaster) monitorPipeline(ctx context.Context, pipelineInfo *pps.PipelineInfo) {
	pipeline := pipelineInfo.Pipeline.Name
	log.Printf("PPS master: monitoring pipeline %q", pipeline)
	var eg errgroup.Group
	pps.VisitInput(pipelineInfo.Input, func(in *pps.Input) error {
		if in.Cron != nil {
			eg.Go(func() error {
				return backoff.RetryNotify(func() error {
					return m.makeCronCommits(ctx, in)
				}, backoff.NewInfiniteBackOff(),
					backoff.NotifyCtx(ctx, "cron for "+in.Cron.Name))
			})
		}
		return nil
	})
	if pipelineInfo.Standby {
		// Capacity 1 gives us a bit of buffer so we don't needlessly go into
		// standby when SubscribeCommit takes too long to return.
		ciChan := make(chan *pfs.CommitInfo, 1)
		eg.Go(func() error {
			defer close(ciChan)
			return backoff.RetryNotify(func() error {
				pachClient := m.a.env.GetPachClient(ctx)
<<<<<<< HEAD
				return pachClient.SubscribeCommit(pipeline, "", "", pfs.CommitState_READY, func(ci *pfs.CommitInfo) error {
					ciChan <- ci
					return nil
				})
=======
				return pachClient.SubscribeCommit(client.NewRepo(pipeline), "",
					pipelineInfo.SpecCommit.NewProvenance(),
					"", pfs.CommitState_READY, func(ci *pfs.CommitInfo) error {
						ciChan <- ci
						return nil
					})
>>>>>>> 199ccf3e
			}, backoff.NewInfiniteBackOff(),
				backoff.NotifyCtx(ctx, "SubscribeCommit for "+pipeline))
		})
		eg.Go(func() error {
			return backoff.RetryNotify(func() error {
				var (
					oldCtx    = ctx
					childSpan opentracing.Span
					ctx       context.Context
				)
				defer func() {
					// childSpan is overwritten so wrap in a lambda for late binding
					tracing.FinishAnySpan(childSpan)
				}()
				// start span to capture & contextualize etcd state transition
				childSpan, ctx = extended.AddSpanToAnyPipelineTrace(oldCtx,
					m.a.env.GetEtcdClient(), pipeline,
					"/pps.Master/MonitorPipeline/Begin")
				if err := m.a.transitionPipelineState(ctx,
					pipeline,
					[]pps.PipelineState{
						pps.PipelineState_PIPELINE_RUNNING,
						pps.PipelineState_PIPELINE_CRASHING,
					}, pps.PipelineState_PIPELINE_STANDBY, ""); err != nil {

					pte := &ppsutil.PipelineTransitionError{}
					if errors.As(err, &pte) && pte.Current == pps.PipelineState_PIPELINE_PAUSED {
						// pipeline is stopped, exit monitorPipeline (which pausing the
						// pipeline should also do). monitorPipeline will be called when
						// it transitions back to running
						// TODO(msteffen): this should happen in the pipeline
						// controller
						return nil
					}
					return err
				}
				for {
					// finish span from previous loops
					tracing.FinishAnySpan(childSpan)
					childSpan = nil

					var ci *pfs.CommitInfo
					var ok bool
					select {
					case ci, ok = <-ciChan:
						if !ok {
							return nil // subscribeCommit exited, nothing left to do
						}
						if ci.Finished != nil {
							continue
						}
						childSpan, ctx = extended.AddSpanToAnyPipelineTrace(oldCtx,
							m.a.env.GetEtcdClient(), pipeline,
							"/pps.Master/MonitorPipeline/SpinUp",
							"commit", ci.Commit.ID)

						if err := m.a.transitionPipelineState(ctx,
							pipeline,
							[]pps.PipelineState{pps.PipelineState_PIPELINE_STANDBY},
							pps.PipelineState_PIPELINE_RUNNING, ""); err != nil {

							pte := &ppsutil.PipelineTransitionError{}
							if errors.As(err, &pte) && pte.Current == pps.PipelineState_PIPELINE_PAUSED {
								// pipeline is stopped, exit monitorPipeline (see above)
								return nil
							}
							return err
						}

						// Stay running while commits are available
					running:
						for {
							// Wait for the commit to be finished before blocking on the
							// job because the job may not exist yet.
							pachClient := m.a.env.GetPachClient(ctx)
							if _, err := pachClient.BlockCommit(ci.Commit.Branch.Repo.Name, ci.Commit.Branch.Name, ci.Commit.ID); err != nil {
								return err
							}
							if _, err := pachClient.InspectPipelineJobOutputCommit(ci.Commit.Branch.Repo.Name, ci.Commit.Branch.Name, ci.Commit.ID, true); err != nil {
								return err
							}

							tracing.FinishAnySpan(childSpan)
							childSpan = nil
							select {
							case ci, ok = <-ciChan:
								if !ok {
									return nil // subscribeCommit exited, nothing left to do
								}
								childSpan, ctx = extended.AddSpanToAnyPipelineTrace(oldCtx,
									m.a.env.GetEtcdClient(), pipeline,
									"/pps.Master/MonitorPipeline/WatchNext",
									"commit", ci.Commit.ID)
							default:
								break running
							}
						}

						if err := m.a.transitionPipelineState(ctx,
							pipeline,
							[]pps.PipelineState{
								pps.PipelineState_PIPELINE_RUNNING,
								pps.PipelineState_PIPELINE_CRASHING,
							}, pps.PipelineState_PIPELINE_STANDBY, ""); err != nil {

							pte := &ppsutil.PipelineTransitionError{}
							if errors.As(err, &pte) && pte.Current == pps.PipelineState_PIPELINE_PAUSED {
								// pipeline is stopped; monitorPipeline will be called when it
								// transitions back to running
								// TODO(msteffen): this should happen in the pipeline
								// controller
								return nil
							}
							return err
						}
					case <-ctx.Done():
						return ctx.Err()
					}
				}
			}, backoff.NewInfiniteBackOff(),
				backoff.NotifyCtx(ctx, "monitorPipeline for "+pipeline))
		})
	}
	if err := eg.Wait(); err != nil {
		log.Printf("error in monitorPipeline: %v", err)
	}
}

func (m *ppsMaster) monitorCrashingPipeline(ctx context.Context, parallelism uint64, pipelineInfo *pps.PipelineInfo) {
	pipeline := pipelineInfo.Pipeline.Name
	ctx, cancelInner := context.WithCancel(ctx)
	if parallelism == 0 {
		parallelism = 1
	}
	pipelineRCName := ppsutil.PipelineRcName(pipeline, pipelineInfo.Version)
	if err := backoff.RetryUntilCancel(ctx, backoff.MustLoop(func() error {
		workerStatus, err := workerserver.Status(ctx, pipelineRCName,
			m.a.env.GetEtcdClient(), m.a.etcdPrefix, m.a.workerGrpcPort)
		if err != nil {
			return errors.Wrap(err, "could not check if all workers are up")
		}
		if int(parallelism) == len(workerStatus) {
			if err := m.a.transitionPipelineState(ctx, pipeline,
				[]pps.PipelineState{pps.PipelineState_PIPELINE_CRASHING},
				pps.PipelineState_PIPELINE_RUNNING, ""); err != nil {
				return errors.Wrap(err, "could not transition pipeline to RUNNING")
			}
			cancelInner() // done--pipeline is out of CRASHING
		}
		return nil // loop again to check for new workers
	}), backoff.NewConstantBackOff(crashingBackoff),
		backoff.NotifyContinue("monitorCrashingPipeline for "+pipeline),
	); err != nil && ctx.Err() == nil {
		// retryUntilCancel should exit iff 'ctx' is cancelled, so this should be
		// unreachable (restart master if not)
		log.Fatalf("monitorCrashingPipeline is exiting prematurely which should not happen (error: %v); restarting container...", err)
	}
}

// makeCronCommits makes commits to a single cron input's repo. It's
// a helper function called by monitorPipeline.
func (m *ppsMaster) makeCronCommits(ctx context.Context, in *pps.Input) error {
	schedule, err := cron.ParseStandard(in.Cron.Spec)
	if err != nil {
		return err // Shouldn't happen, as the input is validated in CreatePipeline
	}
	pachClient := m.a.env.GetPachClient(ctx)
	// make sure there isn't an unfinished commit on the branch
	commitInfo, err := pachClient.InspectCommit(in.Cron.Repo, "master", "")
	if err != nil && !pfsserver.IsNoHeadErr(err) {
		return err
	} else if commitInfo != nil && commitInfo.Finished == nil {
		// and if there is, delete it
		if err = pachClient.SquashCommitset(commitInfo.Commit.ID); err != nil {
			return err
		}
	}

	latestTime, err := m.getLatestCronTime(ctx, in)
	if err != nil {
		return err
	}

	for {
		// get the time of the next time from the latest time using the cron schedule
		next := schedule.Next(latestTime)
		// and wait until then to make the next commit
		select {
		case <-time.After(time.Until(next)):
		case <-ctx.Done():
			return ctx.Err()
		}
		if err != nil {
			return err
		}

		// We need the DeleteFile and the PutFile to happen in the same commit
		_, err = pachClient.StartCommit(in.Cron.Repo, "master")
		if err != nil {
			return err
		}
		if in.Cron.Overwrite {
			// get rid of any files, so the new file "overwrites" previous runs
			err = pachClient.DeleteFile(client.NewCommit(in.Cron.Repo, "master", ""), "")
			if err != nil && !isNotFoundErr(err) && !pfsserver.IsNoHeadErr(err) {
				return errors.Wrapf(err, "delete error")
			}
		}

		// Put in an empty file named by the timestamp
		if err := pachClient.PutFile(client.NewCommit(in.Cron.Repo, "master", ""), next.Format(time.RFC3339), strings.NewReader("")); err != nil {
			return errors.Wrapf(err, "put error")
		}

		err = pachClient.FinishCommit(in.Cron.Repo, "master", "")
		if err != nil {
			return err
		}

		// set latestTime to the next time
		latestTime = next
	}
}

// getLatestCronTime is a helper used by m.makeCronCommits. It figures out what
// 'in's most recently executed cron tick was and returns it (or, if no cron
// ticks are in 'in's cron repo, it retuns the 'Start' time set in 'in.Cron'
// (typically set by 'pachctl extract')
func (m *ppsMaster) getLatestCronTime(ctx context.Context, in *pps.Input) (time.Time, error) {
	var latestTime time.Time
	pachClient := m.a.env.GetPachClient(ctx)
	files, err := pachClient.ListFileAll(client.NewCommit(in.Cron.Repo, "master", ""), "")
	if err != nil && !pfsserver.IsNoHeadErr(err) {
		return latestTime, err
	} else if err != nil || len(files) == 0 {
		// File not found, this happens the first time the pipeline is run
		latestTime, err = types.TimestampFromProto(in.Cron.Start)
		if err != nil {
			return latestTime, err
		}
	} else {
		// Take the name of the most recent file as the latest timestamp
		// ListFile returns the files in lexicographical order, and the RFC3339 format goes
		// from largest unit of time to smallest, so the most recent file will be the last one
		latestTime, err = time.Parse(time.RFC3339, path.Base(files[len(files)-1].File.Path))
		if err != nil {
			return latestTime, err
		}
	}
	return latestTime, nil
}<|MERGE_RESOLUTION|>--- conflicted
+++ resolved
@@ -197,19 +197,10 @@
 			defer close(ciChan)
 			return backoff.RetryNotify(func() error {
 				pachClient := m.a.env.GetPachClient(ctx)
-<<<<<<< HEAD
-				return pachClient.SubscribeCommit(pipeline, "", "", pfs.CommitState_READY, func(ci *pfs.CommitInfo) error {
+				return pachClient.SubscribeCommit(client.NewRepo(pipeline), "", "", pfs.CommitState_READY, func(ci *pfs.CommitInfo) error {
 					ciChan <- ci
 					return nil
 				})
-=======
-				return pachClient.SubscribeCommit(client.NewRepo(pipeline), "",
-					pipelineInfo.SpecCommit.NewProvenance(),
-					"", pfs.CommitState_READY, func(ci *pfs.CommitInfo) error {
-						ciChan <- ci
-						return nil
-					})
->>>>>>> 199ccf3e
 			}, backoff.NewInfiniteBackOff(),
 				backoff.NotifyCtx(ctx, "SubscribeCommit for "+pipeline))
 		})
