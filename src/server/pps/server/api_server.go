--- conflicted
+++ resolved
@@ -905,7 +905,7 @@
 			return nil
 		}
 		if len(pjis) > 1 {
-			return errors.Errorf("found too many jobs (%d) for output commit: %s@%s", len(pjis), ci.Commit.Branch.Repo.Name, ci.Commit.ID)
+			return errors.Errorf("found too many jobs (%d) for output commit: %s", len(pjis), pfsdb.CommitKey(ci.Commit))
 		}
 		// Even though the commit has been finished the job isn't necessarily
 		// finished yet, so we block on its state as well.
@@ -960,41 +960,31 @@
 		if err := jobs.Get(job.ID, pipelineJobInfo); err != nil {
 			return err
 		}
-<<<<<<< HEAD
 	} else if outputCommit != nil {
 		count := 0
 		if err := jobs.GetByIndex(ppsdb.JobsOutputIndex, pfsdb.CommitKey(outputCommit), pipelineJobInfo, col.DefaultOptions(), func(string) error {
 			count++
 			if count > 1 {
-				return errors.Errorf("found multiple jobs with output commit: %s@%s", outputCommit.Repo.Name, outputCommit.ID)
-			}
-=======
-		outputCommit = pipelineJobInfo.OutputCommit
-	}
-	commitInfo, err := pachClient.InspectCommit(outputCommit.Branch.Repo.Name, outputCommit.Branch.Name, outputCommit.ID)
-	if err != nil {
-		if pfsServer.IsCommitNotFoundErr(err) || pfsServer.IsCommitDeletedErr(err) {
->>>>>>> 2837f3df
+				return errors.Errorf("found multiple jobs with output commit: %s", pfsdb.CommitKey(outputCommit))
+			}
 			return nil
 		}); err != nil {
 			return err
 		}
 		if count == 0 {
-			return errors.Errorf("job with output commit %s@%s not found", outputCommit.Repo.Name, outputCommit.ID)
+			return errors.Errorf("job with output commit %s not found", pfsdb.CommitKey(outputCommit))
 		}
 	} else {
 		return errors.New("Job or OutputCommit must be specified")
 	}
 
 	commitInfo, err := txnCtx.Pfs().InspectCommitInTransaction(txnCtx, &pfs.InspectCommitRequest{
-		Commit: client.NewCommit(pipelineJobInfo.OutputCommit.Repo.Name, pipelineJobInfo.OutputCommit.ID),
+		Commit: proto.Clone(pipelineJobInfo.OutputCommit).(*pfs.Commit),
 	})
 	if err != nil && !pfsServer.IsCommitNotFoundErr(err) && !pfsServer.IsCommitDeletedErr(err) {
 		return err
 	}
 	if commitInfo != nil {
-		statsCommit := ppsutil.GetStatsCommit(commitInfo)
-
 		if err := txnCtx.Pfs().FinishCommitInTransaction(txnCtx, &pfs.FinishCommitRequest{
 			Commit: commitInfo.Commit,
 			Empty:  true,
@@ -1003,7 +993,7 @@
 		}
 
 		if err := txnCtx.Pfs().FinishCommitInTransaction(txnCtx, &pfs.FinishCommitRequest{
-			Commit: statsCommit,
+			Commit: ppsutil.GetStatsCommit(commitInfo),
 			Empty:  true,
 		}); err != nil && !pfsServer.IsCommitNotFoundErr(err) && !pfsServer.IsCommitDeletedErr(err) && !pfsServer.IsCommitFinishedErr(err) {
 			return err
@@ -1704,18 +1694,11 @@
 	var commit *pfs.Commit
 	if err := a.sudoTransaction(txnCtx, func(superCtx *txnenv.TransactionContext) error {
 		var err error
-		if prevSpecCommit == nil {
-			prevSpecCommit = client.NewCommit(ppsconsts.SpecRepo, "")
-		}
-<<<<<<< HEAD
 		commit, err = superCtx.Pfs().StartCommitInTransaction(superCtx, &pfs.StartCommitRequest{
 			Parent: prevSpecCommit,
-			Branch: pipelineName,
+			Branch: client.NewBranch(ppsconsts.SpecRepo, pipelineName),
 		}, nil)
 		if err != nil {
-=======
-		if err := superUserClient.PutFile(ppsconsts.SpecRepo, branchName, "", ppsconsts.SpecFile, bytes.NewReader(data)); err != nil {
->>>>>>> 2837f3df
 			return err
 		}
 
@@ -1916,15 +1899,6 @@
 	if err := a.txnEnv.WithTransaction(ctx, func(txn txnenv.Transaction) error {
 		return txn.CreatePipeline(request, &filesetID, &prevSpecCommit)
 	}); err != nil {
-<<<<<<< HEAD
-=======
-		// attempt to clean up any commit we created
-		if specCommit != nil {
-			a.sudo(a.env.GetPachClient(ctx), func(superClient *client.APIClient) error {
-				return superClient.SquashCommit(ppsconsts.SpecRepo, specCommit.Branch.Name, specCommit.ID)
-			})
-		}
->>>>>>> 2837f3df
 		return nil, err
 	}
 	return &types.Empty{}, nil
@@ -2151,106 +2125,11 @@
 		return err
 	}
 
-<<<<<<< HEAD
 	if update {
 		// Help user fix inconsistency if previous UpdatePipeline call failed
 		if ci, err := txnCtx.Pfs().InspectCommitInTransaction(txnCtx, &pfs.InspectCommitRequest{
-			Commit: client.NewCommit(ppsconsts.SpecRepo, pipelineName),
+			Commit: client.NewCommit(ppsconsts.SpecRepo, pipelineName, ""),
 		}); err != nil {
-=======
-	createOrValidateSpecCommit := func() (*pfs.Commit, error) {
-		var specCommit *pfs.Commit
-		if prevSpecCommit != nil {
-			specCommit = *prevSpecCommit
-			defer func() {
-				// overwrite with current commit pointer
-				*prevSpecCommit = specCommit
-			}()
-		}
-
-		if specCommit != nil {
-			if !update {
-				// for new pipelines, we'll check for newness when the pipeline collection entry is created
-				return specCommit, nil
-			}
-			// make sure the pipeline branch hasn't changed outside of the transaction
-			// since the spec commit was created
-			if err := a.sudo(txnCtx.Client, func(superClient *client.APIClient) error {
-				commitInfo, err := superClient.InspectCommit(ppsconsts.SpecRepo, pipelineName, "")
-				if err != nil {
-					return err
-				}
-				for _, child := range commitInfo.ChildCommits {
-					if child.ID == specCommit.ID {
-						return nil
-					}
-				}
-				specCommit = nil
-				return errors.Errorf("pipeline updated outside of transaction")
-			}); err != nil {
-				return specCommit, err
-			}
-		}
-
-		if specCommit == nil {
-			// make a commit branching off of master on a new, throwaway branch
-			tempBranch := testutil.UniqueString(pipelineName + "_")
-			if err := a.sudo(txnCtx.Client, func(superClient *client.APIClient) error {
-				// strip transaction so that commits happen for real
-				superClient = superClient.WithoutTransaction()
-				var err error
-				if update {
-					_, err = superClient.StartCommitParent(ppsconsts.SpecRepo, tempBranch, pipelineName, "")
-				} else {
-					_, err = superClient.StartCommit(ppsconsts.SpecRepo, tempBranch)
-				}
-				if err != nil {
-					return err
-				}
-				specCommit, err = a.makePipelineInfoCommitOnBranch(superClient, pipelineInfo, tempBranch)
-				if err != nil {
-					return err
-				}
-				// don't bother failing on error here, we won't be able to clean it up later, either
-				_ = superClient.DeleteBranch(ppsconsts.SpecRepo, tempBranch, false)
-
-				err = superClient.FinishCommit(ppsconsts.SpecRepo, specCommit.Branch.Name, specCommit.ID)
-				if err != nil {
-					specCommit = nil // don't use the open commit
-					return err
-				}
-				return nil
-			}); err != nil {
-				return nil, err
-			}
-			// we just created a new commit outside of the transaction, so our
-			// transaction reads won't see it to prevent errors, start and finish a
-			// commit in the transaction with the same ID this *will* cause a
-			// transaction conflict, but will succeed on retry since specCommit
-			// already exists
-			if err := a.sudoTransaction(txnCtx, func(superCtx *txnenv.TransactionContext) error {
-				if _, err := superCtx.Pfs().StartCommitInTransaction(superCtx, &pfs.StartCommitRequest{
-					Branch: client.NewBranch(ppsconsts.SpecRepo, tempBranch),
-				}, specCommit); col.IsErrExists(err) {
-					// If a miracle occurs and we see the existing specCommit, that's fine, just continue
-					return nil
-				} else if err != nil {
-					return err
-				}
-				return superCtx.Pfs().FinishCommitInTransaction(superCtx, &pfs.FinishCommitRequest{
-					Commit: client.NewCommit(ppsconsts.SpecRepo, specCommit.Branch.Name, specCommit.ID),
-				})
-			}); err != nil {
-				return specCommit, err
-			}
-		}
-		return specCommit, nil
-	}
-
-	if update {
-		// Help user fix inconsistency if previous UpdatePipeline call failed
-		if ci, err := txnCtx.Client.InspectCommit(ppsconsts.SpecRepo, pipelineName, ""); err != nil {
->>>>>>> 2837f3df
 			return err
 		} else if ci.Finished == nil {
 			return errors.Errorf("the HEAD commit of this pipeline's spec branch " +
@@ -2276,8 +2155,8 @@
 		// It does, so we use that as the spec commit, rather than making a new one
 		specCommit = commitInfo.Commit
 		// We also use the existing head for the branches, rather than making a new one.
-		outputBranchHead = client.NewCommit(pipelineName, newPipelineInfo.OutputBranch)
-		statsBranchHead = client.NewCommit(pipelineName, "stats")
+		outputBranchHead = client.NewCommit(pipelineName, newPipelineInfo.OutputBranch, "")
+		statsBranchHead = client.NewCommit(pipelineName, "stats", "")
 	} else {
 		specCommit, err = a.commitPipelineInfoFromFileset(txnCtx, pipelineName, *specFilesetID, *prevSpecCommit)
 		if err != nil {
@@ -2347,11 +2226,7 @@
 			if err != nil && !isNotFoundErr(err) {
 				return err
 			} else if err == nil {
-<<<<<<< HEAD
-				outputBranchHead = client.NewCommit(pipelineName, newPipelineInfo.OutputBranch)
-=======
-				outputBranchHead = client.NewCommit(pipelineName, pipelineInfo.OutputBranch, "")
->>>>>>> 2837f3df
+				outputBranchHead = client.NewCommit(pipelineName, newPipelineInfo.OutputBranch, "")
 			}
 
 			_, err = txnCtx.Pfs().InspectBranchInTransaction(txnCtx, &pfs.InspectBranchRequest{Branch: statsBranch})
@@ -2377,39 +2252,6 @@
 			return err
 		}
 
-<<<<<<< HEAD
-=======
-		// Must create spec commit before restoring output branch provenance, so
-		// that no commits are created with a missing spec commit
-		var commit *pfs.Commit
-		if request.SpecCommit != nil {
-			// if we're restoring from an extracted pipeline, don't change any other logic
-			// Make sure that the spec commit actually exists
-			commitInfo, err := txnCtx.Client.PfsAPIClient.InspectCommit(txnCtx.ClientContext, &pfs.InspectCommitRequest{Commit: request.SpecCommit})
-			if err != nil {
-				return errors.Wrap(err, "error inspecting spec commit")
-			}
-			// It does, so we use that as the spec commit, rather than making a new one
-			commit = commitInfo.Commit
-			// We also use the existing head for the branches, rather than making a new one.
-			outputBranchHead = client.NewCommit(pipelineName, pipelineInfo.OutputBranch, "")
-			statsBranchHead = client.NewCommit(pipelineName, "stats", "")
-		} else {
-			if commit, err = createOrValidateSpecCommit(); err != nil {
-				return err
-			}
-			if err := a.sudoTransaction(txnCtx, func(superCtx *txnenv.TransactionContext) error {
-				// move the spec branch for this pipeline to the new commit
-				return superCtx.Pfs().CreateBranchInTransaction(superCtx, &pfs.CreateBranchRequest{
-					Head:   commit,
-					Branch: client.NewBranch(ppsconsts.SpecRepo, pipelineInfo.Pipeline.Name),
-				})
-			}); err != nil {
-				return err
-			}
-		}
-
->>>>>>> 2837f3df
 		// pipelinePtr will be written to etcd, pointing at 'commit'. May include an
 		// auth token
 		pipelinePtr := &pps.StoredPipelineInfo{
@@ -2439,19 +2281,6 @@
 		// Put a pointer to the new PipelineInfo commit into etcd
 		err := a.pipelines.ReadWrite(txnCtx.SqlTx).Create(pipelineName, pipelinePtr)
 		if isAlreadyExistsErr(err) {
-<<<<<<< HEAD
-=======
-			// make sure we don't retain this commit, whether or not the delete succeeds
-			if prevSpecCommit != nil {
-				*prevSpecCommit = nil
-			}
-			if err := a.sudo(txnCtx.Client, func(superUserClient *client.APIClient) error {
-				return superUserClient.SquashCommit(ppsconsts.SpecRepo, commit.Branch.Name, commit.ID)
-			}); err != nil {
-				return errors.Wrapf(grpcutil.ScrubGRPC(err), "couldn't clean up orphaned spec commit")
-			}
-
->>>>>>> 2837f3df
 			return newErrPipelineExists(pipelineName)
 		} else if err != nil {
 			return err
@@ -2464,16 +2293,12 @@
 		}
 	}
 
-<<<<<<< HEAD
-	// spouts don't need to keep track of branch provenance since they are
-	// essentially inputs, and a stopped pipeline should not have its provenance
-	// restored until it is restarted.
-	if request.Spout != nil || oldPipelineInfo != nil && oldPipelineInfo.Stopped {
+	// A stopped pipeline should not have its provenance restored until it is
+	// restarted.
+	if oldPipelineInfo != nil && oldPipelineInfo.Stopped {
 		provenance = nil
 	}
 
-=======
->>>>>>> 2837f3df
 	// Create/update output branch (creating new output commit for the pipeline
 	// and restarting the pipeline)
 	if err := txnCtx.Pfs().CreateBranchInTransaction(txnCtx, &pfs.CreateBranchRequest{
