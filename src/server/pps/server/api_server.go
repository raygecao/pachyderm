package server

import (
	"bufio"
	"bytes"
	"crypto/md5"
	"errors"
	"fmt"
	"sort"
	"strings"
	"sync"
	"time"

	"github.com/pachyderm/pachyderm/src/client"
	pfsclient "github.com/pachyderm/pachyderm/src/client/pfs"
	"github.com/pachyderm/pachyderm/src/client/pkg/uuid"
	ppsclient "github.com/pachyderm/pachyderm/src/client/pps"
	"github.com/pachyderm/pachyderm/src/server/pfs/fuse"
	"github.com/pachyderm/pachyderm/src/server/pkg/metrics"
	ppsserver "github.com/pachyderm/pachyderm/src/server/pps"
	"github.com/pachyderm/pachyderm/src/server/pps/persist"

	"github.com/cenkalti/backoff"
	"go.pedge.io/lion/proto"
	"go.pedge.io/pb/go/google/protobuf"
	"go.pedge.io/proto/rpclog"
	"golang.org/x/net/context"
	"google.golang.org/grpc"
	"k8s.io/kubernetes/pkg/api"
	kube_api "k8s.io/kubernetes/pkg/api"
	"k8s.io/kubernetes/pkg/api/unversioned"
	"k8s.io/kubernetes/pkg/apis/extensions"
	kube "k8s.io/kubernetes/pkg/client/unversioned"
	kube_labels "k8s.io/kubernetes/pkg/labels"
)

var (
	trueVal = true
	suite   = "pachyderm"
)

var (
	ErrEmptyInput           = errors.New("job was not started due to empty input")
	ErrParentInputsMismatch = errors.New("job does not have the same set of inputs as its parent")
)

type apiServer struct {
	protorpclog.Logger
	hasher               *ppsserver.Hasher
	address              string
	pfsAPIClient         pfsclient.APIClient
	pfsClientOnce        sync.Once
	persistAPIClient     persist.APIClient
	persistClientOnce    sync.Once
	kubeClient           *kube.Client
	cancelFuncs          map[string]func()
	cancelFuncsLock      sync.Mutex
	shardCancelFuncs     map[uint64]func()
	shardCancelFuncsLock sync.Mutex
	version              int64
	// versionLock protects the version field.
	// versionLock must be held BEFORE reading from version and UNTIL all
	// requests using version have returned
	versionLock sync.RWMutex
}

// JobInputs implements sort.Interface so job inputs can be sorted
// We sort job inputs based on repo names
type JobInputs []*ppsclient.JobInput

func (inputs JobInputs) Len() int {
	return len(inputs)
}

func (inputs JobInputs) Less(i, j int) bool {
	return inputs[i].Commit.Repo.Name < inputs[j].Commit.Repo.Name
}

func (inputs JobInputs) Swap(i, j int) {
	x := inputs[i]
	inputs[i] = inputs[j]
	inputs[j] = x
}

func (a *apiServer) CreateJob(ctx context.Context, request *ppsclient.CreateJobRequest) (response *ppsclient.Job, retErr error) {
	defer func(start time.Time) { a.Log(request, response, retErr, time.Since(start)) }(time.Now())
	defer func() {
		if retErr == nil {
			metrics.AddJobs(1)
		}
	}()

	persistClient, err := a.getPersistClient()
	if err != nil {
		return nil, err
	}

	// We need to sort job inputs because the following code depends on
	// the invariant that inputs[i] matches parentInputs[i]
	sort.Sort(JobInputs(request.Inputs))

	// In case some inputs have not provided a method, we set the default
	// method for them
	setDefaultJobInputMethod(request.Inputs)

	// Currently this happens when someone attempts to run a pipeline once
	if request.Pipeline != nil && request.Transform == nil {
		pipelineInfo, err := a.InspectPipeline(ctx, &ppsclient.InspectPipelineRequest{
			Pipeline: request.Pipeline,
		})
		if err != nil {
			return nil, err
		}
		request.Transform = pipelineInfo.Transform
		request.Parallelism = pipelineInfo.Parallelism
	}

	if request.Parallelism == 0 {
		nodeList, err := a.kubeClient.Nodes().List(kube_api.ListOptions{})
		if err != nil {
			return nil, fmt.Errorf("pachyderm.ppsclient.jobserver: parallelism set to zero and unable to retrieve node list from k8s")
		}

		if len(nodeList.Items) == 0 {
			return nil, fmt.Errorf("pachyderm.ppsclient.jobserver: no k8s nodes found")
		}

		request.Parallelism = uint64(len(nodeList.Items))
	}
	repoSet := make(map[string]bool)
	for _, input := range request.Inputs {
		repoSet[input.Commit.Repo.Name] = true
	}
	if len(repoSet) < len(request.Inputs) {
		return nil, fmt.Errorf("pachyderm.ppsclient.jobserver: duplicate repo in job")
	}

	var parentJobInfo *persist.JobInfo
	if request.ParentJob != nil {
		inspectJobRequest := &ppsclient.InspectJobRequest{Job: request.ParentJob}
		parentJobInfo, err = persistClient.InspectJob(ctx, inspectJobRequest)
		if err != nil {
			return nil, err
		}

		// Check that the parent job has the same set of inputs as the current job
		if len(parentJobInfo.Inputs) != len(request.Inputs) {
			return nil, ErrParentInputsMismatch
		}

		for i, input := range request.Inputs {
			if parentJobInfo.Inputs[i].Commit.Repo.Name != input.Commit.Repo.Name {
				return nil, ErrParentInputsMismatch
			}
		}
	}

	pfsAPIClient, err := a.getPfsClient()
	if err != nil {
		return nil, err
	}

	jobID := getJobID(request)
	_, err = persistClient.InspectJob(ctx, &ppsclient.InspectJobRequest{
		Job: &ppsclient.Job{jobID},
	})
	if err == nil {
		// the job already exists. we simply return
		return &ppsclient.Job{jobID}, nil
	}

	startCommitRequest := &pfsclient.StartCommitRequest{}

	for _, input := range request.Inputs {
		startCommitRequest.Provenance = append(startCommitRequest.Provenance, input.Commit)
	}

	// If JobInfo.Pipeline is set, use the pipeline repo
	if request.Pipeline != nil {
		startCommitRequest.Repo = ppsserver.PipelineRepo(&ppsclient.Pipeline{Name: request.Pipeline.Name})
		if parentJobInfo != nil && parentJobInfo.OutputCommit.Repo.Name != startCommitRequest.Repo.Name {
			return nil, fmt.Errorf("Parent job was not part of the same pipeline; this is likely a bug")
		}
	} else {
		// If parent is set, use the parent's repo
		if parentJobInfo != nil {
			startCommitRequest.Repo = parentJobInfo.OutputCommit.Repo
		} else {
			// Otherwise, create a repo for this job
			startCommitRequest.Repo = ppsserver.JobRepo(&ppsclient.Job{
				ID: jobID,
			})
			var provenance []*pfsclient.Repo
			for _, input := range request.Inputs {
				provenance = append(provenance, input.Commit.Repo)
			}
			if _, err := pfsAPIClient.CreateRepo(ctx,
				&pfsclient.CreateRepoRequest{
					Repo:       startCommitRequest.Repo,
					Provenance: provenance,
				}); err != nil {
				return nil, err
			}
		}
	}

	repoToFromCommit := make(map[string]*pfsclient.Commit)
	if parentJobInfo != nil {
		if len(request.Inputs) != len(parentJobInfo.Inputs) {
			return nil, fmt.Errorf("parent job does not have the same number of inputs as this job does; this is likely a bug")
		}
		startCommitRequest.ParentID = parentJobInfo.OutputCommit.ID
		for i, jobInput := range request.Inputs {
			if jobInput.Method.Incremental {
				// input isn't being reduced, do it incrementally
				repoToFromCommit[jobInput.Commit.Repo.Name] = parentJobInfo.Inputs[i].Commit
			}
		}
	}

	commit, err := pfsAPIClient.StartCommit(ctx, startCommitRequest)
	if err != nil {
		return nil, err
	}

	// TODO validate job to make sure input commits and output repo exist
	persistJobInfo := &persist.JobInfo{
		JobID:        jobID,
		Transform:    request.Transform,
		Inputs:       request.Inputs,
		ParentJob:    request.ParentJob,
		OutputCommit: commit,
	}
	if request.Pipeline != nil {
		persistJobInfo.PipelineName = request.Pipeline.Name
	}

	// If the job has no input, we respect the specified degree of parallelism
	// Otherwise, we run as many pods as possible given that each pod has some
	// input.
	if len(request.Inputs) == 0 {
		persistJobInfo.Parallelism = request.Parallelism
	} else {
		shardModuli, err := a.shardModuli(ctx, request.Inputs, request.Parallelism, repoToFromCommit)
		if err != nil {
			return nil, err
		}

		persistJobInfo.Parallelism = product(shardModuli)
		persistJobInfo.ShardModuli = shardModuli
	}

	if a.kubeClient == nil {
		return nil, fmt.Errorf("pachyderm.ppsclient.jobserver: no job backend")
	}

	_, err = persistClient.CreateJobInfo(ctx, persistJobInfo)
	if err != nil {
		return nil, err
	}

	defer func() {
		if retErr != nil {
			if _, err := persistClient.CreateJobState(ctx, &persist.JobState{
				JobID: persistJobInfo.JobID,
				State: ppsclient.JobState_JOB_STATE_FAILURE,
			}); err != nil {
				protolion.Errorf("error from CreateJobState %s", err.Error())
			}
		}
	}()

	if _, err := a.kubeClient.Jobs(api.NamespaceDefault).Create(job(persistJobInfo)); err != nil {
		return nil, err
	}

	return &ppsclient.Job{
		ID: jobID,
	}, nil
}

// shardModuli computes the modulus to use for each input.  In other words,
// it computes how many shards each input repo should be partitioned into.
//
// The algorithm is as follows:
// 1. Each input starts with a modulus of 1
// 2. Double the modulus of the input that currently has the highest size/modulus
// ratio, but only if doing so does not result in empty shards.  If it does, we
// remove the input from further consideration.
// 3. Repeat step 2, until the product of the moduli hits the given parallelism,
// or until all inputs have been removed from consideration.
func (a *apiServer) shardModuli(ctx context.Context, inputs []*ppsclient.JobInput, parallelism uint64, repoToFromCommit map[string]*pfsclient.Commit) ([]uint64, error) {
	pfsClient, err := a.getPfsClient()
	if err != nil {
		return nil, err
	}

	var shardModuli []uint64
	var inputSizes []uint64
	for _, input := range inputs {
		commitInfo, err := pfsClient.InspectCommit(ctx, &pfsclient.InspectCommitRequest{
			Commit: input.Commit,
		})
		if err != nil {
			return nil, err
		}

		if commitInfo.SizeBytes == 0 {
			return nil, ErrEmptyInput
		}

		inputSizes = append(inputSizes, commitInfo.SizeBytes)
		shardModuli = append(shardModuli, 1)
	}

	limitHit := make(map[int]bool)
	for {
		max := float64(0)
		modulusIndex := 0
		// Find the modulus to double
		// It should maximize the decrease in size per shard
		for i, inputSize := range inputSizes {
			if !limitHit[i] {
				diff := float64(inputSize) / float64(shardModuli[i])
				if diff > max {
					max = diff
					modulusIndex = i
				}
			}
		}

		b, err := a.noEmptyShards(ctx, inputs[modulusIndex], shardModuli[modulusIndex]*2, repoToFromCommit)
		if err != nil {
			return nil, err
		}

		if b {
			shardModuli[modulusIndex] *= 2
		} else {
			limitHit[modulusIndex] = true
		}

		if product(shardModuli) >= parallelism || len(limitHit) == len(inputs) {
			break
		}
	}

	return shardModuli, nil
}

// product computes the product of a list of integers
//
// The algorithm, originally discovered at Pachyderm, is as follows:
// 1. Set p to 1
// 2. Set p to the product of itself and the first unprocessed number in the list
// 3. Repeat step 2 until we run out of numbers
// 4. Return p
func product(numbers []uint64) uint64 {
	p := uint64(1)
	for _, n := range numbers {
		p *= n
	}
	return p
}

// noEmptyShards computes if every shard will have some input data given an
// input and a modulus number.
//
// TODO: it's very inefficient as of now, since it involves many calls to ListFile
func (a *apiServer) noEmptyShards(ctx context.Context, input *ppsclient.JobInput, modulus uint64, repoToFromCommit map[string]*pfsclient.Commit) (bool, error) {
	pfsClient, err := a.getPfsClient()
	if err != nil {
		return false, err
	}

	for i := 0; i < int(modulus); i++ {
		listFileRequest := &pfsclient.ListFileRequest{
			File: &pfsclient.File{
				Commit: input.Commit,
				Path:   "", // the root directory
			},
			Shard: &pfsclient.Shard{
				FileModulus:  1,
				BlockModulus: 1,
			},
			Recurse: true,
		}
		parentInputCommit := repoToFromCommit[input.Commit.Repo.Name]
		if parentInputCommit != nil && input.Commit.ID != parentInputCommit.ID {
			listFileRequest.FromCommit = parentInputCommit
		}

		switch input.Method.Partition {
		case ppsclient.Partition_BLOCK:
			listFileRequest.Shard.BlockNumber = uint64(i)
			listFileRequest.Shard.BlockModulus = modulus
		case ppsclient.Partition_FILE:
			listFileRequest.Shard.FileNumber = uint64(i)
			listFileRequest.Shard.FileModulus = modulus
		case ppsclient.Partition_REPO:
		default:
			return false, fmt.Errorf("unrecognized partition method; this is likely a bug")
		}

		fileInfos, err := pfsClient.ListFile(ctx, listFileRequest)
		if err != nil {
			return false, err
		}

		var totalSize uint64
		for _, fileInfo := range fileInfos.FileInfo {
			totalSize += fileInfo.SizeBytes
		}

		if totalSize == 0 {
			return false, nil
		}
	}

	return true, nil
}

func getJobID(req *ppsclient.CreateJobRequest) string {
	// If the job belongs to a pipeline, and the pipeline has inputs,
	// we want to make sure that the same
	// job does not run twice.  We ensure that by generating the job id by
	// hashing the pipeline name and input commits.  That way, two same jobs
	// will have the sam job IDs, therefore won't be created in the database
	// twice.
	if req.Pipeline != nil && len(req.Inputs) > 0 {
		s := req.Pipeline.Name
		for _, input := range req.Inputs {
			s += "/" + input.String()
		}

		hash := md5.Sum([]byte(s))
		return fmt.Sprintf("%x", hash)
	}

	return uuid.NewWithoutDashes()
}

func (a *apiServer) InspectJob(ctx context.Context, request *ppsclient.InspectJobRequest) (response *ppsclient.JobInfo, retErr error) {
	defer func(start time.Time) { a.Log(request, response, retErr, time.Since(start)) }(time.Now())
	persistClient, err := a.getPersistClient()
	if err != nil {
		return nil, err
	}

	persistJobInfo, err := persistClient.InspectJob(ctx, request)
	if err != nil {
		return nil, err
	}
	return newJobInfo(persistJobInfo)
}

func (a *apiServer) ListJob(ctx context.Context, request *ppsclient.ListJobRequest) (response *ppsclient.JobInfos, retErr error) {
	defer func(start time.Time) { a.Log(request, response, retErr, time.Since(start)) }(time.Now())
	persistClient, err := a.getPersistClient()
	if err != nil {
		return nil, err
	}

	persistJobInfos, err := persistClient.ListJobInfos(ctx, request)
	if err != nil {
		return nil, err
	}
	jobInfos := make([]*ppsclient.JobInfo, len(persistJobInfos.JobInfo))
	for i, persistJobInfo := range persistJobInfos.JobInfo {
		jobInfo, err := newJobInfo(persistJobInfo)
		if err != nil {
			return nil, err
		}
		jobInfos[i] = jobInfo
	}
	return &ppsclient.JobInfos{
		JobInfo: jobInfos,
	}, nil
}

func (a *apiServer) GetLogs(request *ppsclient.GetLogsRequest, apiGetLogsServer ppsclient.API_GetLogsServer) (retErr error) {
	defer func(start time.Time) { a.Log(request, nil, retErr, time.Since(start)) }(time.Now())
	podList, err := a.kubeClient.Pods(api.NamespaceDefault).List(kube_api.ListOptions{
		TypeMeta: unversioned.TypeMeta{
			Kind:       "ListOptions",
			APIVersion: "v1",
		},
		LabelSelector: kube_labels.SelectorFromSet(labels(request.Job.ID)),
	})
	if err != nil {
		return err
	}
	// sort the pods to make sure that the indexes are stable
	sort.Sort(podSlice(podList.Items))
	logs := make([][]byte, len(podList.Items))
	var wg sync.WaitGroup
	errCh := make(chan error, 1)
	for i, pod := range podList.Items {
		i := i
		pod := pod
		wg.Add(1)
		go func() {
			defer wg.Done()
			result := a.kubeClient.Pods(api.NamespaceDefault).GetLogs(
				pod.ObjectMeta.Name, &kube_api.PodLogOptions{}).Do()
			value, err := result.Raw()
			if err != nil {
				select {
				default:
				case errCh <- err:
				}
			}
			var buffer bytes.Buffer
			scanner := bufio.NewScanner(bytes.NewBuffer(value))
			for scanner.Scan() {
				fmt.Fprintf(&buffer, "%d | %s\n", i, scanner.Text())
			}
			logs[i] = buffer.Bytes()
		}()
	}
	wg.Wait()
	select {
	default:
	case err := <-errCh:
		return err
	}
	for _, log := range logs {
		if err := apiGetLogsServer.Send(&google_protobuf.BytesValue{Value: log}); err != nil {
			return err
		}
	}
	return nil
}

func (a *apiServer) StartJob(ctx context.Context, request *ppsserver.StartJobRequest) (response *ppsserver.StartJobResponse, retErr error) {
	defer func(start time.Time) { a.Log(request, response, retErr, time.Since(start)) }(time.Now())
	persistClient, err := a.getPersistClient()
	if err != nil {
		return nil, err
	}

	jobInfo, err := persistClient.StartPod(ctx, request.Job)
	if err != nil {
		return nil, err
	}

	if jobInfo.PodsStarted > jobInfo.Parallelism {
		return nil, fmt.Errorf("job %s already has %d pods", request.Job.ID, jobInfo.Parallelism)
	}

	if jobInfo.Transform == nil {
		return nil, fmt.Errorf("jobInfo.Transform should not be nil (this is likely a bug)")
	}

	var parentJobInfo *persist.JobInfo
	if jobInfo.ParentJob != nil {
		inspectJobRequest := &ppsclient.InspectJobRequest{Job: jobInfo.ParentJob}
		parentJobInfo, err = persistClient.InspectJob(ctx, inspectJobRequest)
		if err != nil {
			return nil, err
		}
	}
	repoToParentJobCommit := make(map[string]*pfsclient.Commit)
	if parentJobInfo != nil {
		for i, jobInput := range jobInfo.Inputs {
			if jobInput.Method.Incremental {
				// input isn't being reduced, do it incrementally
<<<<<<< HEAD
				repoToParentJobCommit[jobInput.Commit.Repo.Name] = jobInput.Commit
=======
				repoToParentJobCommit[jobInput.Commit.Repo.Name] = parentJobInfo.Inputs[i].Commit
>>>>>>> 4fd38cd7
			}
		}
	}

	if jobInfo.OutputCommit == nil {
		return nil, fmt.Errorf("jobInfo.OutputCommit should not be nil (this is likely a bug)")
	}

	var commitMounts []*fuse.CommitMount
	filterNumbers := filterNumber(jobInfo.PodsStarted-1, jobInfo.ShardModuli)
	for i, jobInput := range jobInfo.Inputs {
		commitMount := &fuse.CommitMount{
			Commit: jobInput.Commit,
		}
		parentJobCommit := repoToParentJobCommit[jobInput.Commit.Repo.Name]
		if parentJobCommit != nil && jobInput.Commit.ID != parentJobCommit.ID {
			// We only include a from commit if we have a different commit for a
			// repo than our parent.
			// This means that only the commit that triggered this pipeline will be
			// done incrementally, the other repos will be shown in full
			commitMount.FromCommit = parentJobCommit
		}

		switch jobInput.Method.Partition {
		case ppsclient.Partition_BLOCK:
			commitMount.Shard = &pfsclient.Shard{
				BlockNumber:  filterNumbers[i],
				BlockModulus: jobInfo.ShardModuli[i],
			}
		case ppsclient.Partition_FILE:
			commitMount.Shard = &pfsclient.Shard{
				FileNumber:  filterNumbers[i],
				FileModulus: jobInfo.ShardModuli[i],
			}
		case ppsclient.Partition_REPO:
			// empty shard matches everything
			commitMount.Shard = &pfsclient.Shard{}
		default:
			return nil, fmt.Errorf("unrecognized partition method: %v; this is likely a bug", jobInput.Method.Partition)
		}

		commitMounts = append(commitMounts, commitMount)
	}

	outputCommitMount := &fuse.CommitMount{
		Commit: jobInfo.OutputCommit,
		Alias:  "out",
	}

	// We want to set the commit mount for the output commit such that
	// its FromCommit is its direct parent.  By doing so, we ensure that
	// the files written in previous commits are completely invisible
	// to the job.  Files being written in the current commit will be
	// invisible too due to the way PFS works.  Therefore, /pfs/out/
	// will essentially be a "black box" that can only be written to,
	// but never read from.
	pfsAPIClient, err := a.getPfsClient()
	if err != nil {
		return nil, err
	}
	commitInfo, err := pfsAPIClient.InspectCommit(ctx, &pfsclient.InspectCommitRequest{
		Commit: outputCommitMount.Commit,
	})
	if err != nil {
		return nil, err
	}

	if commitInfo.ParentCommit != nil {
		outputCommitMount.FromCommit = commitInfo.ParentCommit
	}

	commitMounts = append(commitMounts, outputCommitMount)

	// If a job has a parent commit, we expose the parent commit
	// to the job under /pfs/prev
	if commitInfo.ParentCommit != nil {
		commitMounts = append(commitMounts, &fuse.CommitMount{
			Commit: commitInfo.ParentCommit,
			Alias:  "prev",
		})
	}

	return &ppsserver.StartJobResponse{
		Transform:    jobInfo.Transform,
		CommitMounts: commitMounts,
	}, nil
}

// filterNumber essentially computes a representation of the number N
// as if the base for each digit is the corresponding number in the moduli array
func filterNumber(n uint64, moduli []uint64) []uint64 {
	res := make([]uint64, len(moduli), len(moduli))
	for i := len(moduli) - 1; i >= 0; i-- {
		res[i] = n % moduli[i]
		n = n / moduli[i]
	}
	return res
}

func (a *apiServer) FinishJob(ctx context.Context, request *ppsserver.FinishJobRequest) (response *google_protobuf.Empty, retErr error) {
	defer func(start time.Time) { a.Log(request, response, retErr, time.Since(start)) }(time.Now())
	persistClient, err := a.getPersistClient()
	if err != nil {
		return nil, err
	}

	var jobInfo *persist.JobInfo
	if request.Success {
		jobInfo, err = persistClient.SucceedPod(ctx, request.Job)
		if err != nil {
			return nil, err
		}
	} else {
		jobInfo, err = persistClient.FailPod(ctx, request.Job)
		if err != nil {
			return nil, err
		}
	}
	if jobInfo.PodsSucceeded+jobInfo.PodsFailed == jobInfo.Parallelism {
		if jobInfo.OutputCommit == nil {
			return nil, fmt.Errorf("jobInfo.OutputCommit should not be nil (this is likely a bug)")
		}
		failed := jobInfo.PodsSucceeded != jobInfo.Parallelism
		pfsAPIClient, err := a.getPfsClient()
		if err != nil {
			return nil, err
		}
		if _, err := pfsAPIClient.FinishCommit(ctx, &pfsclient.FinishCommitRequest{
			Commit: jobInfo.OutputCommit,
			Cancel: failed,
		}); err != nil {
			return nil, err
		}
		commitInfo, err := pfsAPIClient.InspectCommit(ctx, &pfsclient.InspectCommitRequest{
			Commit: jobInfo.OutputCommit,
		})
		if err != nil {
			return nil, err
		}
		jobState := ppsclient.JobState_JOB_STATE_SUCCESS
		if failed || commitInfo.Cancelled {
			jobState = ppsclient.JobState_JOB_STATE_FAILURE
		}
		if _, err := persistClient.CreateJobState(ctx, &persist.JobState{
			JobID: request.Job.ID,
			State: jobState,
		}); err != nil {
			return nil, err
		}
	}
	return google_protobuf.EmptyInstance, nil
}

func (a *apiServer) CreatePipeline(ctx context.Context, request *ppsclient.CreatePipelineRequest) (response *google_protobuf.Empty, retErr error) {
	defer func(start time.Time) { a.Log(request, response, retErr, time.Since(start)) }(time.Now())
	defer func() {
		if retErr == nil {
			metrics.AddPipelines(1)
		}
	}()
	pfsAPIClient, err := a.getPfsClient()
	if err != nil {
		return nil, err
	}

	persistClient, err := a.getPersistClient()
	if err != nil {
		return nil, err
	}

	setDefaultPipelineInputMethod(request.Inputs)

	if request.Pipeline == nil {
		return nil, fmt.Errorf("pachyderm.ppsclient.pipelineserver: request.Pipeline cannot be nil")
	}

	repoSet := make(map[string]bool)
	for _, input := range request.Inputs {
		if _, err := pfsAPIClient.InspectRepo(ctx, &pfsclient.InspectRepoRequest{Repo: input.Repo}); err != nil {
			return nil, err
		}
		repoSet[input.Repo.Name] = true
	}
	if len(repoSet) < len(request.Inputs) {
		return nil, fmt.Errorf("pachyderm.ppsclient.pipelineserver: duplicate input repos")
	}
	repo := ppsserver.PipelineRepo(request.Pipeline)
	var provenance []*pfsclient.Repo
	for _, input := range request.Inputs {
		provenance = append(provenance, input.Repo)
	}
	if _, err := pfsAPIClient.CreateRepo(
		ctx,
		&pfsclient.CreateRepoRequest{
			Repo:       repo,
			Provenance: provenance,
		}); err != nil {
		return nil, err
	}
	persistPipelineInfo := &persist.PipelineInfo{
		PipelineName: request.Pipeline.Name,
		Transform:    request.Transform,
		Parallelism:  request.Parallelism,
		Inputs:       request.Inputs,
		OutputRepo:   repo,
		Shard:        a.hasher.HashPipeline(request.Pipeline),
	}
	if _, err := persistClient.CreatePipelineInfo(ctx, persistPipelineInfo); err != nil {
		return nil, err
	}
	return google_protobuf.EmptyInstance, nil
}

// setDefaultPipelineInputMethod sets method to the default for the inputs
// that do not specify a method
func setDefaultPipelineInputMethod(inputs []*ppsclient.PipelineInput) {
	for _, input := range inputs {
		if input.Method == nil {
			input.Method = client.DefaultMethod
		}
	}
}

// setDefaultJobInputMethod sets method to the default for the inputs
// that do not specify a method
func setDefaultJobInputMethod(inputs []*ppsclient.JobInput) {
	for _, input := range inputs {
		if input.Method == nil {
			input.Method = client.DefaultMethod
		}
	}
}

func (a *apiServer) InspectPipeline(ctx context.Context, request *ppsclient.InspectPipelineRequest) (response *ppsclient.PipelineInfo, err error) {
	defer func(start time.Time) { a.Log(request, response, err, time.Since(start)) }(time.Now())
	persistClient, err := a.getPersistClient()
	if err != nil {
		return nil, err
	}

	persistPipelineInfo, err := persistClient.GetPipelineInfo(ctx, request.Pipeline)
	if err != nil {
		return nil, err
	}
	return newPipelineInfo(persistPipelineInfo), nil
}

func (a *apiServer) ListPipeline(ctx context.Context, request *ppsclient.ListPipelineRequest) (response *ppsclient.PipelineInfos, err error) {
	defer func(start time.Time) { a.Log(request, response, err, time.Since(start)) }(time.Now())
	persistClient, err := a.getPersistClient()
	if err != nil {
		return nil, err
	}

	persistPipelineInfos, err := persistClient.ListPipelineInfos(ctx, &persist.ListPipelineInfosRequest{})
	if err != nil {
		return nil, err
	}
	pipelineInfos := make([]*ppsclient.PipelineInfo, len(persistPipelineInfos.PipelineInfo))
	for i, persistPipelineInfo := range persistPipelineInfos.PipelineInfo {
		pipelineInfos[i] = newPipelineInfo(persistPipelineInfo)
	}
	return &ppsclient.PipelineInfos{
		PipelineInfo: pipelineInfos,
	}, nil
}

func (a *apiServer) DeletePipeline(ctx context.Context, request *ppsclient.DeletePipelineRequest) (response *google_protobuf.Empty, err error) {
	persistClient, err := a.getPersistClient()
	if err != nil {
		return nil, err
	}

	if request.Pipeline == nil {
		return nil, fmt.Errorf("Pipeline cannot be nil")
	}

	if _, err := persistClient.DeletePipelineInfo(ctx, request.Pipeline); err != nil {
		return nil, err
	}
	return google_protobuf.EmptyInstance, nil
}

func (a *apiServer) Version(version int64) error {
	a.versionLock.Lock()
	defer a.versionLock.Unlock()
	a.version = version
	return nil
}

func (a *apiServer) AddShard(shard uint64) error {
	persistClient, err := a.getPersistClient()
	if err != nil {
		return err
	}

	ctx, cancel := context.WithCancel(context.Background())

	a.shardCancelFuncsLock.Lock()
	defer a.shardCancelFuncsLock.Unlock()
	if _, ok := a.shardCancelFuncs[shard]; ok {
		return fmt.Errorf("shard %d is being added twice; this is likely a bug", shard)
	}
	a.shardCancelFuncs[shard] = cancel

	client, err := persistClient.SubscribePipelineInfos(ctx, &persist.SubscribePipelineInfosRequest{
		IncludeInitial: true,
		Shard:          &persist.Shard{shard},
	})
	if err != nil {
		return err
	}

	go func() {
		for {
			pipelineChange, err := client.Recv()
			if err != nil {
				return
			}

			if pipelineChange.Removed {
				a.cancelFuncsLock.Lock()
				cancel, ok := a.cancelFuncs[pipelineChange.Pipeline.PipelineName]
				if ok {
					cancel()
					delete(a.cancelFuncs, pipelineChange.Pipeline.PipelineName)
				} else {
					protolion.Printf("trying to cancel a pipeline that we are not assigned to; this is likely a bug")
				}
				a.cancelFuncsLock.Unlock()
			} else {
				// We only want to start a goro to run the pipeline if the
				// pipeline has more than one inputs
				go func() {
					b := backoff.NewExponentialBackOff()
					// We set MaxElapsedTime to 0 because we want the retry to
					// never stop.
					// However, ideally we should crash this pps server so the
					// pipeline gets reassigned to another pps server.
					// The reason we don't do that right now is that pps and
					// pfs are bundled together, so by crashing this program
					// we will be crashing a pfs node too, which might cause
					// cascading failures as other pps nodes might be depending
					// on it.
					b.MaxElapsedTime = 0
					backoff.Retry(func() error {
						if err := a.runPipeline(newPipelineInfo(pipelineChange.Pipeline)); err != nil && !isContextCancelled(err) {
							protolion.Printf("error running pipeline: %v", err)
							return err
						}
						return nil
					}, b)
				}()
			}
		}
	}()

	return nil
}

func isContextCancelled(err error) bool {
	return err == context.Canceled || strings.Contains(err.Error(), context.Canceled.Error())
}

func (a *apiServer) DeleteShard(shard uint64) error {
	a.cancelFuncsLock.Lock()
	defer a.cancelFuncsLock.Unlock()
	for pipeline, cancelFunc := range a.cancelFuncs {
		if a.hasher.HashPipeline(&ppsclient.Pipeline{
			Name: pipeline,
		}) == shard {
			cancelFunc()
			delete(a.cancelFuncs, pipeline)
		}
	}

	a.shardCancelFuncsLock.Lock()
	defer a.shardCancelFuncsLock.Unlock()
	cancel, ok := a.shardCancelFuncs[shard]
	if !ok {
		return fmt.Errorf("shard %d is being deleted, but it was never added; this is likely a bug", shard)
	}
	cancel()

	return nil
}

func newPipelineInfo(persistPipelineInfo *persist.PipelineInfo) *ppsclient.PipelineInfo {
	return &ppsclient.PipelineInfo{
		Pipeline: &ppsclient.Pipeline{
			Name: persistPipelineInfo.PipelineName,
		},
		Transform:   persistPipelineInfo.Transform,
		Parallelism: persistPipelineInfo.Parallelism,
		Inputs:      persistPipelineInfo.Inputs,
		OutputRepo:  persistPipelineInfo.OutputRepo,
	}
}

func (a *apiServer) runPipeline(pipelineInfo *ppsclient.PipelineInfo) error {
	ctx, cancel := context.WithCancel(context.Background())
	returnNil := func() bool {
		a.cancelFuncsLock.Lock()
		defer a.cancelFuncsLock.Unlock()
		if _, ok := a.cancelFuncs[pipelineInfo.Pipeline.Name]; ok {
			// The pipeline is already being run
			return true
		}
		if len(pipelineInfo.Inputs) == 0 {
			// this pipeline does not have inputs; there is nothing to be done
			return true
		}

		a.cancelFuncs[pipelineInfo.Pipeline.Name] = cancel
		return false
	}()
	if returnNil {
		return nil
	}
	repoToLeaves := make(map[string]map[string]bool)
<<<<<<< HEAD
	rawInputRepos, err := a.rawInputs(ctx, pipelineInfo)
	if err != nil {
		return err
	}
	for _, repo := range rawInputRepos {
		repoToLeaves[repo.Name] = make(map[string]bool)
=======
	repoToInput := make(map[string]*ppsclient.PipelineInput)
	repoIsIncremental := make(map[string]bool)
	var inputRepos []*pfsclient.Repo
	for _, input := range pipelineInfo.Inputs {
		repoToLeaves[input.Repo.Name] = make(map[string]bool)
		repoToInput[input.Repo.Name] = input
		inputRepos = append(inputRepos, &pfsclient.Repo{Name: input.Repo.Name})
		repoIsIncremental[input.Repo.Name] = input.Method.Incremental
>>>>>>> 4fd38cd7
	}
	pfsAPIClient, err := a.getPfsClient()
	if err != nil {
		return err
	}
	for {
		var fromCommits []*pfsclient.Commit
		for repo, leaves := range repoToLeaves {
			for leaf := range leaves {
				fromCommits = append(
					fromCommits,
					&pfsclient.Commit{
						Repo: &pfsclient.Repo{Name: repo},
						ID:   leaf,
					})
			}
		}
		listCommitRequest := &pfsclient.ListCommitRequest{
			Repo:       rawInputRepos,
			CommitType: pfsclient.CommitType_COMMIT_TYPE_READ,
			FromCommit: fromCommits,
			Block:      true,
		}
		commitInfos, err := pfsAPIClient.ListCommit(ctx, listCommitRequest)
		if err != nil {
			return err
		}
		for _, commitInfo := range commitInfos.CommitInfo {
			repoToLeaves[commitInfo.Commit.Repo.Name][commitInfo.Commit.ID] = true
			if commitInfo.ParentCommit != nil {
				delete(repoToLeaves[commitInfo.ParentCommit.Repo.Name], commitInfo.ParentCommit.ID)
			}
			// generate all the permutations of leaves we could use this commit with
			commitSets := [][]*pfsclient.Commit{[]*pfsclient.Commit{}}
			for repoName, leaves := range repoToLeaves {
				if repoName == commitInfo.Commit.Repo.Name {
					continue
				}
				var newCommitSets [][]*pfsclient.Commit
				for _, commitSet := range commitSets {
					for leaf := range leaves {
						newCommitSet := make([]*pfsclient.Commit, len(commitSet)+1)
						copy(newCommitSet, commitSet)
						newCommitSet[len(commitSet)] = client.NewCommit(repoName, leaf)
						newCommitSets = append(newCommitSets, newCommitSet)
					}
				}
				commitSets = newCommitSets
			}
			for _, commitSet := range commitSets {
				// + 1 as the commitSet doesn't contain the commit we just got
				if len(commitSet)+1 < len(rawInputRepos) {
					continue
				}
				var parentJob *ppsclient.Job
<<<<<<< HEAD
				if commitInfo.ParentCommit != nil {
					parentJob, err = a.parentJob(ctx, append(commitSet, commitInfo.ParentCommit), pipelineInfo)
=======
				if commitInfo.ParentCommit != nil && repoIsIncremental[commitInfo.Commit.Repo.Name] {
					parentJob, err = a.parentJob(ctx, pipelineInfo, commitSet, commitInfo)
>>>>>>> 4fd38cd7
					if err != nil {
						return err
					}
				}
<<<<<<< HEAD
				trueInputs, err := a.trueInputs(ctx, append(commitSet, commitInfo.Commit), pipelineInfo)
				if err != nil {
					return err
=======
				var inputs []*ppsclient.JobInput
				for _, commit := range append(commitSet, commitInfo.Commit) {
					inputs = append(inputs, &ppsclient.JobInput{
						Commit: commit,
						Method: repoToInput[commit.Repo.Name].Method,
					})
>>>>>>> 4fd38cd7
				}
				if _, err = a.CreateJob(
					ctx,
					&ppsclient.CreateJobRequest{
						Transform:   pipelineInfo.Transform,
						Pipeline:    pipelineInfo.Pipeline,
						Parallelism: pipelineInfo.Parallelism,
						Inputs:      trueInputs,
						ParentJob:   parentJob,
					},
				); err != nil && err != ErrEmptyInput {
					return err
				}
			}
		}
	}
}

func (a *apiServer) parentJob(
	ctx context.Context,
	rawInputs []*pfsclient.Commit,
	pipelineInfo *ppsclient.PipelineInfo,
) (*ppsclient.Job, error) {
	trueInputs, err := a.trueInputs(ctx, rawInputs, pipelineInfo)
	if err != nil {
		return nil, err
	}
	var trueInputCommits []*pfsclient.Commit
	for _, input := range trueInputs {
		trueInputCommits = append(trueInputCommits, input.Commit)
	}
	jobInfo, err := a.ListJob(
		ctx,
		&ppsclient.ListJobRequest{
			Pipeline:    pipelineInfo.Pipeline,
			InputCommit: trueInputCommits,
		})
	if err != nil {
		return nil, err
	}
	if len(jobInfo.JobInfo) == 0 {
		return nil, nil
	}
	return jobInfo.JobInfo[0].Job, nil
}

// rawInputs tracks provenance for a pipeline back to its raw sources of
// data
// rawInputs is much efficient less than it could be because it does a lot of
// duplicate work computing provenance. It could be made more efficient by
// adding a special purpose rpc to the pfs api but that call wouldn't be useful
// for much other than this.
func (a *apiServer) rawInputs(
	ctx context.Context,
	pipelineInfo *ppsclient.PipelineInfo,
) ([]*pfsclient.Repo, error) {
	pfsClient, err := a.getPfsClient()
	if err != nil {
		return nil, err
	}
	repoInfo, err := pfsClient.InspectRepo(
		ctx,
		&pfsclient.InspectRepoRequest{Repo: ppsserver.PipelineRepo(pipelineInfo.Pipeline)},
	)
	if err != nil {
		return nil, err
	}
	var result []*pfsclient.Repo
	for _, repo := range repoInfo.Provenance {
		repoInfo, err := pfsClient.InspectRepo(
			ctx,
			&pfsclient.InspectRepoRequest{Repo: repo},
		)
		if err != nil {
			return nil, err
		}
		if len(repoInfo.Provenance) == 0 {
			result = append(result, repoInfo.Repo)
		}
	}
	return result, nil
}

// trueInputs returns the JobInputs for a set of raw input commits
func (a *apiServer) trueInputs(
	ctx context.Context,
	rawInputs []*pfsclient.Commit,
	pipelineInfo *ppsclient.PipelineInfo,
) ([]*ppsclient.JobInput, error) {
	pfsClient, err := a.getPfsClient()
	if err != nil {
		return nil, err
	}
	var toRepo []*pfsclient.Repo
	repoToInput := make(map[string]*ppsclient.PipelineInput)
	for _, input := range pipelineInfo.Inputs {
		toRepo = append(toRepo, input.Repo)
		repoToInput[input.Repo.Name] = input
	}
	var result []*ppsclient.JobInput
	for _, commit := range rawInputs {
		pipelineInput, ok := repoToInput[commit.Repo.Name]
		if ok {
			result = append(result,
				&ppsclient.JobInput{
					Commit: commit,
					Reduce: pipelineInput.Reduce,
				})
		}
	}
	if len(result) == len(pipelineInfo.Inputs) {
		// our pipeline only has raw inputs
		// no need to flush them, we can return them as is
		return result, nil
	}
	// Flush the rawInputs up to true input repos of the pipeline
	commitInfos, err := pfsClient.FlushCommit(
		ctx,
		&pfsclient.FlushCommitRequest{
			Commit: rawInputs,
			ToRepo: toRepo,
		},
	)
	if err != nil {
		return nil, err
	}
	for _, commitInfo := range commitInfos.CommitInfo {
		pipelineInput, ok := repoToInput[commitInfo.Commit.Repo.Name]
		if ok {
			result = append(result,
				&ppsclient.JobInput{
					Commit: commitInfo.Commit,
					Reduce: pipelineInput.Reduce,
				})
		}
	}
	return result, nil
}

func (a *apiServer) getPfsClient() (pfsclient.APIClient, error) {
	if a.pfsAPIClient == nil {
		var onceErr error
		a.pfsClientOnce.Do(func() {
			clientConn, err := grpc.Dial(a.address, grpc.WithInsecure())
			if err != nil {
				onceErr = err
			}
			a.pfsAPIClient = pfsclient.NewAPIClient(clientConn)
		})
		if onceErr != nil {
			return nil, onceErr
		}
	}
	return a.pfsAPIClient, nil
}

func (a *apiServer) getPersistClient() (persist.APIClient, error) {
	if a.persistAPIClient == nil {
		var onceErr error
		a.persistClientOnce.Do(func() {
			clientConn, err := grpc.Dial(a.address, grpc.WithInsecure())
			if err != nil {
				onceErr = err
			}
			a.persistAPIClient = persist.NewAPIClient(clientConn)
		})
		if onceErr != nil {
			return nil, onceErr
		}
	}
	return a.persistAPIClient, nil
}

func newJobInfo(persistJobInfo *persist.JobInfo) (*ppsclient.JobInfo, error) {
	job := &ppsclient.Job{ID: persistJobInfo.JobID}
	return &ppsclient.JobInfo{
		Job:          job,
		Transform:    persistJobInfo.Transform,
		Pipeline:     &ppsclient.Pipeline{Name: persistJobInfo.PipelineName},
		Parallelism:  persistJobInfo.Parallelism,
		Inputs:       persistJobInfo.Inputs,
		ParentJob:    persistJobInfo.ParentJob,
		CreatedAt:    persistJobInfo.CreatedAt,
		OutputCommit: persistJobInfo.OutputCommit,
		State:        persistJobInfo.State,
	}, nil
}

func RepoNameToEnvString(repoName string) string {
	return strings.ToUpper(repoName)
}

func job(jobInfo *persist.JobInfo) *extensions.Job {
	app := jobInfo.JobID
	parallelism := int(jobInfo.Parallelism)
	image := "pachyderm/job-shim"
	if jobInfo.Transform.Image != "" {
		image = jobInfo.Transform.Image
	}

	var jobEnv []api.EnvVar
	jobEnv = append(
		jobEnv,
		api.EnvVar{
			Name:  "PACH_OUTPUT_COMMIT_ID",
			Value: jobInfo.OutputCommit.ID,
		},
	)
	for _, input := range jobInfo.Inputs {
		jobEnv = append(
			jobEnv,
			api.EnvVar{
				Name:  fmt.Sprintf("PACH_%v_COMMIT_ID", RepoNameToEnvString(input.Commit.Repo.Name)),
				Value: input.Commit.ID,
			},
		)
	}

	return &extensions.Job{
		TypeMeta: unversioned.TypeMeta{
			Kind:       "Job",
			APIVersion: "v1",
		},
		ObjectMeta: api.ObjectMeta{
			Name:   jobInfo.JobID,
			Labels: labels(app),
		},
		Spec: extensions.JobSpec{
			Selector: &unversioned.LabelSelector{
				MatchLabels: labels(app),
			},
			Parallelism: &parallelism,
			Completions: &parallelism,
			Template: api.PodTemplateSpec{
				ObjectMeta: api.ObjectMeta{
					Name:   jobInfo.JobID,
					Labels: labels(app),
				},
				Spec: api.PodSpec{
					Containers: []api.Container{
						{
							Name:    "user",
							Image:   image,
							Command: []string{"/job-shim", jobInfo.JobID},
							SecurityContext: &api.SecurityContext{
								Privileged: &trueVal, // god is this dumb
							},
							ImagePullPolicy: "IfNotPresent",
							Env:             jobEnv,
						},
					},
					RestartPolicy: "OnFailure",
				},
			},
		},
	}
}

func labels(app string) map[string]string {
	return map[string]string{
		"app":   app,
		"suite": suite,
	}
}

type podSlice []kube_api.Pod

func (s podSlice) Len() int {
	return len(s)
}
func (s podSlice) Swap(i, j int) {
	s[i], s[j] = s[j], s[i]
}
func (s podSlice) Less(i, j int) bool {
	return s[i].ObjectMeta.Name < s[j].ObjectMeta.Name
}<|MERGE_RESOLUTION|>--- conflicted
+++ resolved
@@ -565,11 +565,7 @@
 		for i, jobInput := range jobInfo.Inputs {
 			if jobInput.Method.Incremental {
 				// input isn't being reduced, do it incrementally
-<<<<<<< HEAD
-				repoToParentJobCommit[jobInput.Commit.Repo.Name] = jobInput.Commit
-=======
 				repoToParentJobCommit[jobInput.Commit.Repo.Name] = parentJobInfo.Inputs[i].Commit
->>>>>>> 4fd38cd7
 			}
 		}
 	}
@@ -990,23 +986,12 @@
 		return nil
 	}
 	repoToLeaves := make(map[string]map[string]bool)
-<<<<<<< HEAD
 	rawInputRepos, err := a.rawInputs(ctx, pipelineInfo)
 	if err != nil {
 		return err
 	}
 	for _, repo := range rawInputRepos {
 		repoToLeaves[repo.Name] = make(map[string]bool)
-=======
-	repoToInput := make(map[string]*ppsclient.PipelineInput)
-	repoIsIncremental := make(map[string]bool)
-	var inputRepos []*pfsclient.Repo
-	for _, input := range pipelineInfo.Inputs {
-		repoToLeaves[input.Repo.Name] = make(map[string]bool)
-		repoToInput[input.Repo.Name] = input
-		inputRepos = append(inputRepos, &pfsclient.Repo{Name: input.Repo.Name})
-		repoIsIncremental[input.Repo.Name] = input.Method.Incremental
->>>>>>> 4fd38cd7
 	}
 	pfsAPIClient, err := a.getPfsClient()
 	if err != nil {
@@ -1061,30 +1046,16 @@
 				if len(commitSet)+1 < len(rawInputRepos) {
 					continue
 				}
+				trueInputs, err := a.trueInputs(ctx, append(commitSet, commitInfo.Commit), pipelineInfo)
+				if err != nil {
+					return err
+				}
 				var parentJob *ppsclient.Job
-<<<<<<< HEAD
 				if commitInfo.ParentCommit != nil {
-					parentJob, err = a.parentJob(ctx, append(commitSet, commitInfo.ParentCommit), pipelineInfo)
-=======
-				if commitInfo.ParentCommit != nil && repoIsIncremental[commitInfo.Commit.Repo.Name] {
-					parentJob, err = a.parentJob(ctx, pipelineInfo, commitSet, commitInfo)
->>>>>>> 4fd38cd7
+					parentJob, err = a.parentJob(ctx, trueInputs, commitSet, commitInfo.ParentCommit, pipelineInfo)
 					if err != nil {
 						return err
 					}
-				}
-<<<<<<< HEAD
-				trueInputs, err := a.trueInputs(ctx, append(commitSet, commitInfo.Commit), pipelineInfo)
-				if err != nil {
-					return err
-=======
-				var inputs []*ppsclient.JobInput
-				for _, commit := range append(commitSet, commitInfo.Commit) {
-					inputs = append(inputs, &ppsclient.JobInput{
-						Commit: commit,
-						Method: repoToInput[commit.Repo.Name].Method,
-					})
->>>>>>> 4fd38cd7
 				}
 				if _, err = a.CreateJob(
 					ctx,
@@ -1105,22 +1076,31 @@
 
 func (a *apiServer) parentJob(
 	ctx context.Context,
-	rawInputs []*pfsclient.Commit,
+	trueInputs []*ppsclient.JobInput,
+	oldRawInputCommits []*pfsclient.Commit,
+	newRawInputCommitParent *pfsclient.Commit,
 	pipelineInfo *ppsclient.PipelineInfo,
 ) (*ppsclient.Job, error) {
-	trueInputs, err := a.trueInputs(ctx, rawInputs, pipelineInfo)
-	if err != nil {
-		return nil, err
-	}
-	var trueInputCommits []*pfsclient.Commit
-	for _, input := range trueInputs {
-		trueInputCommits = append(trueInputCommits, input.Commit)
+	parentTrueInputs, err := a.trueInputs(ctx, append(oldRawInputCommits, newRawInputCommitParent), pipelineInfo)
+	if err != nil {
+		return nil, err
+	}
+	parental, err := inputsAreParental(trueInputs, parentTrueInputs)
+	if err != nil {
+		return nil, err
+	}
+	if !parental {
+		return nil, nil
+	}
+	var parentTrueInputCommits []*pfsclient.Commit
+	for _, input := range parentTrueInputs {
+		parentTrueInputCommits = append(parentTrueInputCommits, input.Commit)
 	}
 	jobInfo, err := a.ListJob(
 		ctx,
 		&ppsclient.ListJobRequest{
 			Pipeline:    pipelineInfo.Pipeline,
-			InputCommit: trueInputCommits,
+			InputCommit: parentTrueInputCommits,
 		})
 	if err != nil {
 		return nil, err
@@ -1129,6 +1109,26 @@
 		return nil, nil
 	}
 	return jobInfo.JobInfo[0].Job, nil
+}
+
+// inputsAreParental returns true if a job run from oldTrueInputs can be used
+// as a parent for one run from newTrueInputs
+func inputsAreParental(
+	trueInputs []*ppsclient.JobInput,
+	parentTrueInputs []*ppsclient.JobInput,
+) (bool, error) {
+	if len(trueInputs) != len(parentTrueInputs) {
+		return false, fmt.Errorf("true inputs have different lengths (this is likely a bug)")
+	}
+	sort.Sort(JobInputs(trueInputs))
+	sort.Sort(JobInputs(parentTrueInputs))
+	for i, trueInput := range trueInputs {
+		parentTrueInput := parentTrueInputs[i]
+		if trueInput.Commit.ID != parentTrueInput.Commit.ID && !trueInput.Method.Incremental {
+			return false, nil
+		}
+	}
+	return true, nil
 }
 
 // rawInputs tracks provenance for a pipeline back to its raw sources of
@@ -1191,7 +1191,7 @@
 			result = append(result,
 				&ppsclient.JobInput{
 					Commit: commit,
-					Reduce: pipelineInput.Reduce,
+					Method: pipelineInput.Method,
 				})
 		}
 	}
@@ -1217,7 +1217,7 @@
 			result = append(result,
 				&ppsclient.JobInput{
 					Commit: commitInfo.Commit,
-					Reduce: pipelineInput.Reduce,
+					Method: pipelineInput.Method,
 				})
 		}
 	}
