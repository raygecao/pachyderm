--- conflicted
+++ resolved
@@ -2657,22 +2657,13 @@
 			}); err != nil {
 				return errors.EnsureStack(err)
 			}
-<<<<<<< HEAD
-			if err := a.env.PFSServer.CreateBranchInTransaction(txnCtx, &pfs.CreateBranchRequest{
-				Branch:     client.NewSystemRepo(pipelineInfo.Pipeline.Name, pfs.MetaRepoType).NewBranch(pipelineInfo.Details.OutputBranch),
-				Provenance: nil,
-			}); err != nil && !errutil.IsNotFoundError(err) {
-				// don't error if we're stopping a spout or service pipeline
-				return errors.EnsureStack(err)
-=======
 			if pipelineInfo.Details.Spout == nil && pipelineInfo.Details.Service == nil {
 				if err := a.env.PFSServer.CreateBranchInTransaction(txnCtx, &pfs.CreateBranchRequest{
 					Branch:     client.NewSystemRepo(pipelineInfo.Pipeline.Name, pfs.MetaRepoType).NewBranch(pipelineInfo.Details.OutputBranch),
 					Provenance: nil,
 				}); err != nil {
-					return err
+					return errors.EnsureStack(err)
 				}
->>>>>>> 8c6e32be
 			}
 
 			newPipelineInfo := &pps.PipelineInfo{}
