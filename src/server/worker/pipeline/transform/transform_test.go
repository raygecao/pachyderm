--- conflicted
+++ resolved
@@ -30,20 +30,12 @@
 	"github.com/pachyderm/pachyderm/v2/src/pps"
 )
 
-<<<<<<< HEAD
-func newWorkerSpawnerPair(t *testing.T, db *sqlx.DB, pipelineInfo *pps.PipelineInfo) *testEnv {
-=======
 func newWorkerSpawnerPair(t *testing.T, dbConfig serviceenv.ConfigOption, pipelineInfo *pps.PipelineInfo) *testEnv {
->>>>>>> e76467f3
 	// We only support simple pfs input pipelines in this test suite at the moment
 	require.NotNil(t, pipelineInfo.Input)
 	require.NotNil(t, pipelineInfo.Input.Pfs)
 
-<<<<<<< HEAD
-	env := newTestEnv(t, db, pipelineInfo)
-=======
 	env := newTestEnv(t, dbConfig, pipelineInfo)
->>>>>>> e76467f3
 
 	eg, ctx := errgroup.WithContext(env.driver.PachClient().Ctx())
 	t.Cleanup(func() {
@@ -56,11 +48,7 @@
 	// Set env vars that the object storage layer expects in the env
 	// This is global but it should be fine because all tests use the same value.
 	require.NoError(t, os.Setenv(obj.StorageBackendEnvVar, obj.Local))
-<<<<<<< HEAD
-	require.NoError(t, os.MkdirAll(env.LocalStorageDirectory, 0777))
-=======
 	require.NoError(t, os.MkdirAll(env.ServiceEnv.Config().StorageRoot, 0777))
->>>>>>> e76467f3
 
 	// Set up repos and branches for the pipeline
 	input := pipelineInfo.Input.Pfs
@@ -102,10 +90,6 @@
 	// Put the pipeline info into etcd (which is read by the master)
 	_, err = env.driver.NewSTM(func(stm col.STM) error {
 		etcdPipelineInfo := &pps.EtcdPipelineInfo{
-<<<<<<< HEAD
-			Pipeline:    pipelineInfo.Pipeline,
-=======
->>>>>>> e76467f3
 			State:       pps.PipelineState_PIPELINE_STARTING,
 			SpecCommit:  pipelineInfo.SpecCommit,
 			Parallelism: 1,
@@ -293,11 +277,7 @@
 	require.NoError(t, err)
 	require.NotNil(t, branchInfo)
 
-<<<<<<< HEAD
-	r, err := env.PachClient.GetTarFile(pi.Pipeline.Name, outputCommitID, "/*")
-=======
 	r, err := env.PachClient.GetFileTar(pi.Pipeline.Name, outputCommitID, "/*")
->>>>>>> e76467f3
 	require.NoError(t, err)
 	require.NoError(t, tarutil.Iterate(r, func(file tarutil.File) error {
 		ok, err := tarutil.Equal(files[0], file)
@@ -310,38 +290,23 @@
 
 func TestTransformPipeline(suite *testing.T) {
 	suite.Parallel()
-<<<<<<< HEAD
-	postgres := dbutil.NewPostgresDeployment(suite)
-=======
 	postgres := testutil.NewPostgresDeployment(suite)
->>>>>>> e76467f3
 
 	suite.Run("TestJobSuccess", func(t *testing.T) {
 		t.Parallel()
 		pi := defaultPipelineInfo()
-<<<<<<< HEAD
-		db := postgres.NewDatabase(t)
-		env := newWorkerSpawnerPair(t, db, pi)
-=======
-		env := newWorkerSpawnerPair(t, postgres.NewDatabaseConfig(t), pi)
->>>>>>> e76467f3
+		env := newWorkerSpawnerPair(t, postgres.NewDatabaseConfig(t), pi)
 		testJobSuccess(t, env, pi, []tarutil.File{
 			tarutil.NewMemFile("/file", []byte("foobar")),
 		})
 	})
 
 	suite.Run("TestJobSuccessEgress", func(t *testing.T) {
-<<<<<<< HEAD
 		t.Parallel()
 		objC, bucket := testutil.NewObjectClient(t)
 		pi := defaultPipelineInfo()
 		pi.Egress = &pps.Egress{URL: fmt.Sprintf("local://%s/", bucket)}
-=======
-		objC, bucket := testutil.NewObjectClient(t)
-		pi := defaultPipelineInfo()
-		pi.Egress = &pps.Egress{URL: fmt.Sprintf("local://%s/", bucket)}
-		env := newWorkerSpawnerPair(t, postgres.NewDatabaseConfig(t), pi)
->>>>>>> e76467f3
+		env := newWorkerSpawnerPair(t, postgres.NewDatabaseConfig(t), pi)
 
 		files := []tarutil.File{
 			tarutil.NewMemFile("/file1", []byte("foo")),
@@ -368,12 +333,7 @@
 	suite.Run("TestJobFailedDatum", func(t *testing.T) {
 		t.Parallel()
 		pi := defaultPipelineInfo()
-<<<<<<< HEAD
-		db := postgres.NewDatabase(t)
-		env := newWorkerSpawnerPair(t, db, pi)
-=======
-		env := newWorkerSpawnerPair(t, postgres.NewDatabaseConfig(t), pi)
->>>>>>> e76467f3
+		env := newWorkerSpawnerPair(t, postgres.NewDatabaseConfig(t), pi)
 
 		pi.Transform.Cmd = []string{"bash", "-c", "(exit 1)"}
 		ctx, etcdJobInfo := mockBasicJob(t, env, pi)
@@ -390,12 +350,7 @@
 	suite.Run("TestJobMultiDatum", func(t *testing.T) {
 		t.Parallel()
 		pi := defaultPipelineInfo()
-<<<<<<< HEAD
-		db := postgres.NewDatabase(t)
-		env := newWorkerSpawnerPair(t, db, pi)
-=======
-		env := newWorkerSpawnerPair(t, postgres.NewDatabaseConfig(t), pi)
->>>>>>> e76467f3
+		env := newWorkerSpawnerPair(t, postgres.NewDatabaseConfig(t), pi)
 
 		ctx, etcdJobInfo := mockBasicJob(t, env, pi)
 		tarFiles := []tarutil.File{
@@ -432,12 +387,7 @@
 	suite.Run("TestJobSerial", func(t *testing.T) {
 		t.Parallel()
 		pi := defaultPipelineInfo()
-<<<<<<< HEAD
-		db := postgres.NewDatabase(t)
-		env := newWorkerSpawnerPair(t, db, pi)
-=======
-		env := newWorkerSpawnerPair(t, postgres.NewDatabaseConfig(t), pi)
->>>>>>> e76467f3
+		env := newWorkerSpawnerPair(t, postgres.NewDatabaseConfig(t), pi)
 
 		ctx, etcdJobInfo := mockBasicJob(t, env, pi)
 		tarFiles := []tarutil.File{
@@ -480,12 +430,7 @@
 	suite.Run("TestJobSerialDelete", func(t *testing.T) {
 		t.Parallel()
 		pi := defaultPipelineInfo()
-<<<<<<< HEAD
-		db := postgres.NewDatabase(t)
-		env := newWorkerSpawnerPair(t, db, pi)
-=======
-		env := newWorkerSpawnerPair(t, postgres.NewDatabaseConfig(t), pi)
->>>>>>> e76467f3
+		env := newWorkerSpawnerPair(t, postgres.NewDatabaseConfig(t), pi)
 
 		ctx, etcdJobInfo := mockBasicJob(t, env, pi)
 		tarFiles := []tarutil.File{
