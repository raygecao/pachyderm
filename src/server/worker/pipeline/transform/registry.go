package transform

import (
	"context"
	"fmt"
	"path/filepath"
	"strings"
	"time"

	"github.com/gogo/protobuf/types"
	"golang.org/x/sync/errgroup"

	"github.com/pachyderm/pachyderm/v2/src/client"
	"github.com/pachyderm/pachyderm/v2/src/client/limit"
	"github.com/pachyderm/pachyderm/v2/src/internal/backoff"
	col "github.com/pachyderm/pachyderm/v2/src/internal/collection"
	"github.com/pachyderm/pachyderm/v2/src/internal/errors"
	"github.com/pachyderm/pachyderm/v2/src/internal/errutil"
	"github.com/pachyderm/pachyderm/v2/src/internal/grpcutil"
	"github.com/pachyderm/pachyderm/v2/src/internal/pachsql"
	"github.com/pachyderm/pachyderm/v2/src/internal/ppsdb"
	"github.com/pachyderm/pachyderm/v2/src/internal/ppsutil"
	"github.com/pachyderm/pachyderm/v2/src/internal/storage/renew"
	"github.com/pachyderm/pachyderm/v2/src/internal/task"
	"github.com/pachyderm/pachyderm/v2/src/internal/uuid"
	"github.com/pachyderm/pachyderm/v2/src/pfs"
	"github.com/pachyderm/pachyderm/v2/src/pps"
	pfsserver "github.com/pachyderm/pachyderm/v2/src/server/pfs"
	"github.com/pachyderm/pachyderm/v2/src/server/worker/common"
	"github.com/pachyderm/pachyderm/v2/src/server/worker/datum"
	"github.com/pachyderm/pachyderm/v2/src/server/worker/driver"
	"github.com/pachyderm/pachyderm/v2/src/server/worker/logs"
)

const (
	defaultDatumSetsPerWorker int64 = 4
)

type hasher struct {
	salt string
}

func (h *hasher) Hash(inputs []*common.Input) string {
	return common.HashDatum(h.salt, inputs)
}

type registry struct {
	driver      driver.Driver
	logger      logs.TaggedLogger
	concurrency int64
	limiter     limit.ConcurrencyLimiter
}

// TODO:
// Prometheus stats? (previously in the driver, which included testing we should reuse if possible)
// capture logs (reuse driver tests and reintroduce tagged logger).
func newRegistry(driver driver.Driver, logger logs.TaggedLogger) (*registry, error) {
	// Determine the maximum number of concurrent tasks we will allow
	concurrency, err := driver.ExpectedNumWorkers()
	if err != nil {
		return nil, errors.EnsureStack(err)
	}
<<<<<<< HEAD
	taskQueue, err := driver.NewTaskQueue()
	if err != nil {
		return nil, errors.EnsureStack(err)
	}
=======
>>>>>>> 8c6e32be
	return &registry{
		driver:      driver,
		logger:      logger,
		concurrency: concurrency,
		limiter:     limit.New(int(concurrency)),
	}, nil
}

func (reg *registry) succeedJob(pj *pendingJob) error {
	pj.logger.Logf("job successful, closing commits")
	// Use the registry's driver so that the job's supervision goroutine cannot cancel us
	return ppsutil.FinishJob(reg.driver.PachClient(), pj.ji, pps.JobState_JOB_FINISHING, "")
}

func (reg *registry) failJob(pj *pendingJob, reason string) error {
	pj.logger.Logf("failing job with reason: %s", reason)
	// Use the registry's driver so that the job's supervision goroutine cannot cancel us
	return ppsutil.FinishJob(reg.driver.PachClient(), pj.ji, pps.JobState_JOB_FAILURE, reason)
}

func (reg *registry) killJob(pj *pendingJob, reason string) error {
	pj.logger.Logf("killing job with reason: %s", reason)
	// Use the registry's driver so that the job's supervision goroutine cannot cancel us
	_, err := reg.driver.PachClient().PpsAPIClient.StopJob(
		reg.driver.PachClient().Ctx(),
		&pps.StopJobRequest{
			Job:    pj.ji.Job,
			Reason: reason,
		},
	)
	return errors.EnsureStack(err)
}

func (reg *registry) startJob(jobInfo *pps.JobInfo) (retErr error) {
	reg.limiter.Acquire()
	defer func() {
		// TODO(2.0 optional): The error handling during job setup needs more work.
		// For a commit that is squashed, we would want to exit.
		// For transient errors, we would want to retry, not just give up on the job.
		if retErr != nil {
			reg.limiter.Release()
		}
	}()
	pi := reg.driver.PipelineInfo()
	pj := &pendingJob{
		driver: reg.driver,
		logger: reg.logger.WithJob(jobInfo.Job.ID),
		ji:     jobInfo,
		hasher: &hasher{
			salt: pi.Details.Salt,
		},
		noSkip: pi.Details.ReprocessSpec == client.ReprocessSpecEveryJob || pi.Details.S3Out,
	}
	if pj.ji.State == pps.JobState_JOB_CREATED {
		pj.ji.State = pps.JobState_JOB_STARTING
		if err := pj.writeJobInfo(); err != nil {
			return err
		}
	}
	// Inputs must be ready before we can construct a datum iterator.
	if err := pj.logger.LogStep("waiting for job inputs", func() error {
		return reg.processJobStarting(pj)
	}); err != nil {
		return errors.EnsureStack(err)
	}
	if err := pj.load(); err != nil {
		return err
	}
	// TODO: This could probably be scoped to a callback.
	var afterTime time.Duration
	if pj.ji.Details.JobTimeout != nil {
		startTime, err := types.TimestampFromProto(pj.ji.Started)
		if err != nil {
			return errors.EnsureStack(err)
		}
		timeout, err := types.DurationFromProto(pj.ji.Details.JobTimeout)
		if err != nil {
			return errors.EnsureStack(err)
		}
		afterTime = time.Until(startTime.Add(timeout))
	}
	go func() {
		defer reg.limiter.Release()
		if pj.ji.Details.JobTimeout != nil {
			pj.logger.Logf("cancelling job at: %+v", afterTime)
			timer := time.AfterFunc(afterTime, func() {
				reg.killJob(pj, "job timed out")
			})
			defer timer.Stop()
		}
		if err := backoff.RetryUntilCancel(reg.driver.PachClient().Ctx(), func() error {
			ctx, cancel := context.WithCancel(reg.driver.PachClient().Ctx())
			defer cancel()
			eg, jobCtx := errgroup.WithContext(ctx)
			pj.driver = reg.driver.WithContext(jobCtx)
			pj.cancel = cancel
			eg.Go(func() error {
				return reg.superviseJob(pj)
			})
			eg.Go(func() error {
				var err error
				for err == nil {
					err = reg.processJob(pj)
				}
				if errors.Is(err, errutil.ErrBreak) || errors.Is(ctx.Err(), context.Canceled) {
					return nil
				}
				return err
			})
			return errors.EnsureStack(eg.Wait())
		}, backoff.NewInfiniteBackOff(), func(err error, d time.Duration) error {
			pj.logger.Logf("error processing job: %v, retrying in %v", err, d)
			for err != nil {
				if st, ok := err.(errors.StackTracer); ok {
					pj.logger.Logf("error stack: %+v", st.StackTrace())
				}
				err = errors.Unwrap(err)
			}
			pj.driver = reg.driver
			pj.ji.Restart++
			return backoff.RetryUntilCancel(reg.driver.PachClient().Ctx(), func() error {
				// Reload the job's commits and info as they may have changed.
				if err := pj.load(); err != nil {
					return err
				}
				return pj.writeJobInfo()
			}, backoff.NewInfiniteBackOff(), func(err error, d time.Duration) error {
				if pfsserver.IsCommitNotFoundErr(err) || pfsserver.IsCommitDeletedErr(err) {
					return err
				}
				pj.logger.Logf("error restarting job: %v, retrying in %v", err, d)
				return nil
			})
		}); err != nil {
			pj.logger.Logf("fatal job error: %v", err)
		}
	}()
	return nil
}

func (reg *registry) superviseJob(pj *pendingJob) error {
	defer pj.cancel()
	_, err := pj.driver.PachClient().PfsAPIClient.InspectCommit(pj.driver.PachClient().Ctx(),
		&pfs.InspectCommitRequest{
			Commit: pj.ji.OutputCommit,
			Wait:   pfs.CommitState_FINISHED,
		})
	if err != nil {
		if pfsserver.IsCommitNotFoundErr(err) || pfsserver.IsCommitDeletedErr(err) {
			// Stop the job and clean up any job state in the registry
			if err := reg.killJob(pj, "output commit missing"); err != nil {
				return err
			}
			// Output commit was deleted. Delete job as well
			// TODO: This should be handled through a transaction defer when the commit is squashed.
			if err := pj.driver.NewSQLTx(func(sqlTx *pachsql.Tx) error {
				// Delete the job if no other worker has deleted it yet
				jobInfo := &pps.JobInfo{}
				if err := pj.driver.Jobs().ReadWrite(sqlTx).Get(ppsdb.JobKey(pj.ji.Job), jobInfo); err != nil {
					return errors.EnsureStack(err)
				}
				return errors.EnsureStack(pj.driver.DeleteJob(sqlTx, jobInfo))
			}); err != nil && !col.IsErrNotFound(err) {
				return errors.EnsureStack(err)
			}
			return nil
		}
		return errors.EnsureStack(err)
	}
	return nil

}

func (reg *registry) processJob(pj *pendingJob) error {
	state := pj.ji.State
	if pps.IsTerminal(state) || state == pps.JobState_JOB_FINISHING {
		return errutil.ErrBreak
	}
	switch state {
	case pps.JobState_JOB_STARTING:
		return errors.New("job should have been moved out of the STARTING state before processJob")
	case pps.JobState_JOB_RUNNING:
		return errors.EnsureStack(pj.logger.LogStep("processing job running", func() error {
			return reg.processJobRunning(pj)
		}))
	case pps.JobState_JOB_EGRESSING:
		return errors.EnsureStack(pj.logger.LogStep("processing job egressing", func() error {
			return reg.processJobEgressing(pj)
		}))
	}
	panic(fmt.Sprintf("unrecognized job state: %s", state))
}

func (reg *registry) processJobStarting(pj *pendingJob) error {
	// block until job inputs are ready
	failed, err := failedInputs(pj.driver.PachClient(), pj.ji)
	if err != nil {
		return err
	}
	if len(failed) > 0 {
		reason := fmt.Sprintf("inputs failed: %s", strings.Join(failed, ", "))
		return reg.failJob(pj, reason)
	}
	pj.ji.State = pps.JobState_JOB_RUNNING
	return pj.writeJobInfo()
}

func (reg *registry) processJobRunning(pj *pendingJob) error {
	pachClient := pj.driver.PachClient()
	// TODO: We need to delete the output for S3Out since we don't have a clear way to track the output in the stats commit (which means datums cannot be skipped with S3Out).
	// If we had a way to map the output added through the S3 gateway back to the datums, and stored this in the appropriate place in the stats commit, then we would be able
	// handle datums the same way we handle normal pipelines.
	if pj.driver.PipelineInfo().Details.S3Out {
		if err := pachClient.DeleteFile(pj.commitInfo.Commit, "/"); err != nil {
			return err
		}
	}
	ctx := pachClient.Ctx()
	taskDoer := reg.driver.NewTaskDoer(pj.ji.Job.ID)
	if err := func() error {
		if err := pj.withParallelDatums(ctx, func(ctx context.Context, dit datum.Iterator) error {
			return reg.processDatums(ctx, pj, taskDoer, dit)
		}); err != nil {
			return err
		}
		return pj.withSerialDatums(ctx, func(ctx context.Context, dit datum.Iterator) error {
			return reg.processDatums(ctx, pj, taskDoer, dit)
		})
	}(); err != nil {
		if errors.Is(err, errutil.ErrBreak) {
			return nil
		}
		return err
	}
	if pj.ji.Details.Egress != nil {
		pj.ji.State = pps.JobState_JOB_EGRESSING
		return pj.writeJobInfo()
	}
	return reg.succeedJob(pj)
}

func (reg *registry) processDatums(ctx context.Context, pj *pendingJob, taskDoer task.Doer, dit datum.Iterator) error {
	var numDatums int64
	if err := dit.Iterate(func(_ *datum.Meta) error {
		numDatums++
		return nil
	}); err != nil {
		return errors.EnsureStack(err)
	}
	// Set up the datum set spec for the job.
	// When the datum set spec is not set, evenly distribute the datums.
	var setSpec *datum.SetSpec
	datumSetsPerWorker := defaultDatumSetsPerWorker
	if pj.driver.PipelineInfo().Details.DatumSetSpec != nil {
		setSpec = &datum.SetSpec{
			Number:    pj.driver.PipelineInfo().Details.DatumSetSpec.Number,
			SizeBytes: pj.driver.PipelineInfo().Details.DatumSetSpec.SizeBytes,
		}
		datumSetsPerWorker = pj.driver.PipelineInfo().Details.DatumSetSpec.PerWorker
	}
	if setSpec == nil || (setSpec.Number == 0 && setSpec.SizeBytes == 0) {
		setSpec = &datum.SetSpec{Number: numDatums / (int64(reg.concurrency) * datumSetsPerWorker)}
		if setSpec.Number == 0 {
			setSpec.Number = 1
		}
	}
	pachClient := pj.driver.PachClient().WithCtx(ctx)
	inputChan := make(chan *types.Any)
	stats := &datum.Stats{ProcessStats: &pps.ProcessStats{}}
	if err := pachClient.WithRenewer(func(ctx context.Context, renewer *renew.StringSet) error {
		eg, ctx := errgroup.WithContext(ctx)
		pachClient = pachClient.WithCtx(ctx)
		// Setup goroutine for creating datum set subtasks.
		eg.Go(func() error {
			defer close(inputChan)
			storageRoot := filepath.Join(pj.driver.InputDir(), client.PPSScratchSpace, uuid.NewWithoutDashes())
			// TODO: The dit needs to iterate with the inner context.
			return datum.CreateSets(dit, storageRoot, setSpec, func(upload func(client.ModifyFile) error) error {
				input, err := createDatumSetTask(pachClient, pj, upload, renewer)
				if err != nil {
					return err
				}
				select {
				case inputChan <- input:
				case <-ctx.Done():
					return errors.EnsureStack(ctx.Err())
				}
				return nil
			})
		})
		// Setup goroutine for running and collecting datum set subtasks.
		eg.Go(func() error {
<<<<<<< HEAD
			err := pj.logger.LogStep("running and collecting datum set subtasks", func() error {
				return master.RunSubtasksChan(
					subtasks,
					func(ctx context.Context, taskInfo *work.TaskInfo) error {
						if taskInfo.State == work.State_FAILURE {
							return errors.Errorf("datum set subtask failed: %s", taskInfo.Reason)
=======
			return pj.logger.LogStep("running and collecting datum set subtasks", func() error {
				return taskDoer.Do(
					ctx,
					inputChan,
					func(_ int64, output *types.Any, err error) error {
						if err != nil {
							return err
>>>>>>> 8c6e32be
						}
						data, err := deserializeDatumSet(output)
						if err != nil {
							return err
						}
						if _, err := pachClient.PfsAPIClient.AddFileSet(
							pachClient.Ctx(),
							&pfs.AddFileSetRequest{
								Commit:    pj.commitInfo.Commit,
								FileSetId: data.OutputFileSetId,
							},
						); err != nil {
							return grpcutil.ScrubGRPC(err)
						}
						if _, err := pachClient.PfsAPIClient.AddFileSet(
							pachClient.Ctx(),
							&pfs.AddFileSetRequest{
								Commit:    pj.metaCommitInfo.Commit,
								FileSetId: data.MetaFileSetId,
							},
						); err != nil {
							return grpcutil.ScrubGRPC(err)
						}
						if err := datum.MergeStats(stats, data.Stats); err != nil {
							return err
						}
						pj.saveJobStats(data.Stats)
						return pj.writeJobInfo()
					},
				)
			})
			return errors.EnsureStack(err)
		})
		return errors.EnsureStack(eg.Wait())
	}); err != nil {
		return err
	}
	if stats.FailedID != "" {
		if err := reg.failJob(pj, fmt.Sprintf("datum %v failed", stats.FailedID)); err != nil {
			return err
		}
		return errutil.ErrBreak
	}
	return nil
}

func createDatumSetTask(pachClient *client.APIClient, pj *pendingJob, upload func(client.ModifyFile) error, renewer *renew.StringSet) (*types.Any, error) {
	resp, err := pachClient.WithCreateFileSetClient(func(mf client.ModifyFile) error {
		return upload(mf)
	})
	if err != nil {
		return nil, err
	}
	if err := renewer.Add(pachClient.Ctx(), resp.FileSetId); err != nil {
		return nil, err
	}
	return serializeDatumSet(&DatumSet{
		JobID:        pj.ji.Job.ID,
		OutputCommit: pj.commitInfo.Commit,
		// TODO: It might make sense for this to be a hash of the constituent datums?
		// That could make it possible to recover from a master restart.
		FileSetId: resp.FileSetId,
	})
}

func serializeDatumSet(data *DatumSet) (*types.Any, error) {
	serialized, err := types.MarshalAny(data)
	if err != nil {
		return nil, errors.EnsureStack(err)
	}
	return serialized, nil
}

func deserializeDatumSet(any *types.Any) (*DatumSet, error) {
	data := &DatumSet{}
	if err := types.UnmarshalAny(any, data); err != nil {
		return nil, errors.EnsureStack(err)
	}
	return data, nil
}

func (reg *registry) processJobEgressing(pj *pendingJob) error {
	url := pj.ji.Details.Egress.URL
	err := pj.driver.PachClient().GetFileURL(pj.commitInfo.Commit, "/", url)
	// file not found means the commit is empty, nothing to egress
	if err != nil && !pfsserver.IsFileNotFoundErr(err) {
		return err
	}
	return reg.succeedJob(pj)
}

func failedInputs(pachClient *client.APIClient, jobInfo *pps.JobInfo) ([]string, error) {
	var failed []string
	waitCommit := func(name string, commit *pfs.Commit) error {
		ci, err := pachClient.WaitCommit(commit.Branch.Repo.Name, commit.Branch.Name, commit.ID)
		if err != nil {
			return errors.Wrapf(err, "error blocking on commit %s", commit)
		}
		if ci.Error != "" {
			failed = append(failed, name)
		}
		return nil
	}
	visitErr := pps.VisitInput(jobInfo.Details.Input, func(input *pps.Input) error {
		if input.Pfs != nil && input.Pfs.Commit != "" {
			if err := waitCommit(input.Pfs.Name, client.NewCommit(input.Pfs.Repo, input.Pfs.Branch, input.Pfs.Commit)); err != nil {
				return err
			}
		}
		return nil
	})
	if visitErr != nil {
		return nil, visitErr
	}
	return failed, nil
}<|MERGE_RESOLUTION|>--- conflicted
+++ resolved
@@ -60,13 +60,6 @@
 	if err != nil {
 		return nil, errors.EnsureStack(err)
 	}
-<<<<<<< HEAD
-	taskQueue, err := driver.NewTaskQueue()
-	if err != nil {
-		return nil, errors.EnsureStack(err)
-	}
-=======
->>>>>>> 8c6e32be
 	return &registry{
 		driver:      driver,
 		logger:      logger,
@@ -359,14 +352,6 @@
 		})
 		// Setup goroutine for running and collecting datum set subtasks.
 		eg.Go(func() error {
-<<<<<<< HEAD
-			err := pj.logger.LogStep("running and collecting datum set subtasks", func() error {
-				return master.RunSubtasksChan(
-					subtasks,
-					func(ctx context.Context, taskInfo *work.TaskInfo) error {
-						if taskInfo.State == work.State_FAILURE {
-							return errors.Errorf("datum set subtask failed: %s", taskInfo.Reason)
-=======
 			return pj.logger.LogStep("running and collecting datum set subtasks", func() error {
 				return taskDoer.Do(
 					ctx,
@@ -374,7 +359,6 @@
 					func(_ int64, output *types.Any, err error) error {
 						if err != nil {
 							return err
->>>>>>> 8c6e32be
 						}
 						data, err := deserializeDatumSet(output)
 						if err != nil {
