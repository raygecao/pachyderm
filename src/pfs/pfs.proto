--- conflicted
+++ resolved
@@ -128,21 +128,8 @@
   repeated Branch direct_provenance = 9;
 }
 
-<<<<<<< HEAD
 message Commitset {
   string id = 1 [(gogoproto.customname) = "ID"];
-=======
-message StoredCommitset {
-  string id = 1 [(gogoproto.customname) = "ID"];
-  CommitOrigin origin = 2;
-  repeated Commit commits = 3;
-}
-
-message Commitset {
-  string id = 1 [(gogoproto.customname) = "ID"];
-  CommitOrigin origin = 2;
-  repeated CommitInfo commits = 3;
->>>>>>> 86668d82
 }
 
 enum FileType {
