# Local Installation

This guide covers how you can quickly get started using Pachyderm locally
on macOS®, Linux®, or Microsoft® Windows®. 

To install Pachyderm on Windows, take a look at
[Deploy Pachyderm on Windows](wsl-deploy.md) first.

!!! Warning
      - A local installation is **not designed to be a production
      environment**. It is meant to help you learn and experiment quickly with Pachyderm. 
      - A local installation is designed for a **single-node cluster**.
      This cluster uses local storage on disk and does not create a
      PersistentVolume (PV). If you want to deploy a production multi-node
      cluster, follow the instructions for your cloud provider or on-prem
      installation as described in [Deploy Pachyderm](../../deploy-manage/deploy/).
      New Kubernetes nodes cannot be added to this single-node cluster.
      - Pachyderm supports the **Docker runtime only**. If you want to
      deploy Pachyderm on a system that uses another container runtime,
      ask for advice in our [Slack channel](http://slack.pachyderm.io/).


Pachyderm uses `Helm` for all deployments.
## Prerequisites

The following prerequisites are required for a successful local deployment of Pachyderm:

- A Kubernetes cluster running on your local environment: 
      - [Docker Desktop](#using-kubernetes-on-docker-desktop),
      - [Minikube](#using-minikube)
      - [Kind](#using-kind)
      - Oracle® VirtualBox™
- [Helm](#install-helm)
- [Pachyderm Command Line Interface (`pachctl`)](#install-pachctl)
### Using Minikube

On your local machine, you can run Pachyderm in a minikube virtual machine.
Minikube is a tool that creates a single-node Kubernetes cluster. This limited
installation is sufficient to try basic Pachyderm functionality and complete
the Beginner Tutorial.

To configure Minikube, follow these steps:

1. Install minikube and VirtualBox in your operating system as described in
the [Kubernetes documentation](http://kubernetes.io/docs/getting-started-guides/minikube).
1. [Install `kubectl`](https://kubernetes.io/docs/tasks/tools/install-kubectl/).
1. Start `minikube`:

      ```shell
      minikube start
      ```

!!! Note
    Any time you want to stop and restart Pachyderm, run `minikube delete`
    and `minikube start`. Minikube is not meant to be a production environment
    and does not handle being restarted well without a full wipe.

### Using Kubernetes on Docker Desktop

If you are using Minikube, skip this section.

You can use Kubernetes on Docker Desktop instead of Minikube on macOS or Linux
by following these steps:

1. In the Docker Desktop Preferences, enable Kubernetes:
   ![Docker Desktop Enable K8s](../images/k8s_docker_desktop.png)

2. From the command prompt, confirm that Kubernetes is running:
   ```shell
   kubectl get all
   ```
   ```
   NAME                 TYPE        CLUSTER-IP   EXTERNAL-IP   PORT(S)   AGE
   service/kubernetes   ClusterIP   10.96.0.1    <none>        443/TCP   5d
   ```

   * To reset your Kubernetes cluster that runs on Docker Desktop, click
   the **Reset Kubernetes cluster** button. See image above. 

### Using Kind

!!! Note
      Please note that Kind is *experimental* still.

1. Install Kind according to its [documentation](https://kind.sigs.k8s.io/).

1. From the command prompt, confirm that Kubernetes is running:
   ```shell
   kubectl get all
   ```
   ```
   NAME                 TYPE        CLUSTER-IP   EXTERNAL-IP   PORT(S)   AGE
   service/kubernetes   ClusterIP   10.96.0.1    <none>        443/TCP   5d
   ```

### Install `pachctl`

`pachctl` is a command-line tool that you can use to interact
with a Pachyderm cluster in your terminal.

1. Run the corresponding steps for your operating system:

      * For macOS, run:

      ```shell
      brew tap pachyderm/tap && brew install pachyderm/tap/pachctl@{{ config.pach_major_minor_version }}
      ```

      * For a Debian-based Linux 64-bit or Windows 10 or later running on
      WSL:

      ```shell
      curl -o /tmp/pachctl.deb -L https://github.com/pachyderm/pachyderm/releases/download/v{{ config.pach_latest_version }}/pachctl_{{ config.pach_latest_version }}_amd64.deb && sudo dpkg -i /tmp/pachctl.deb
      ```

      * For all other Linux flavors:

      ```shell
      curl -o /tmp/pachctl.tar.gz -L https://github.com/pachyderm/pachyderm/releases/download/v{{ config.pach_latest_version }}/pachctl_{{ config.pach_latest_version }}_linux_amd64.tar.gz && tar -xvf /tmp/pachctl.tar.gz -C /tmp && sudo cp /tmp/pachctl_{{ config.pach_latest_version }}_linux_amd64/pachctl /usr/local/bin
      ```

1. Verify that installation was successful by running `pachctl version --client-only`:

      ```shell
      pachctl version --client-only
      ```

      **System Response:**

      ```shell
      COMPONENT           VERSION
      pachctl             {{ config.pach_latest_version }}
      ```

      If you run `pachctl version` without the flag `--client-only`, the command times
      out. This is expected behavior because Pachyderm has not been deployed yet (`pachd` is not yet running).

!!! Note "Architecture"
      A look at [Pachyderm high-level architecture diagram](https://docs.pachyderm.com/latest/deploy-manage/#overview) 
      will help you build a mental image of Pachyderm various architectural components.

### Install `Helm`

Follow Helm's [installation guide](https://helm.sh/docs/intro/install/).

## Deploy Pachyderm's latest version with Helm

When done with the [Prerequisites](#prerequisites),
deploy Pachyderm on your local cluster by following these steps:

!!! Tip
    If you are new to Pachyderm, try [Pachyderm Shell](../../deploy-manage/manage/pachctl_shell/).
    This add-on tool suggests `pachctl` commands as you type. 
    It will help you learn Pachyderm's main commands faster.

* Get the Repo Info:
   ```shell
<<<<<<< HEAD
   $ helm repo add pach https://pachyderm.github.io/helmchart
=======
   $ helm repo add pachyderm https://helm.pachyderm.com
>>>>>>> fe375d12
   ```
   ```shell
   $ helm repo update
   ```

* Install Pachyderm's latest helm chart ([helm v3](https://helm.sh/docs/intro/)):
   ```shell
   $ helm install pachd pach/pachyderm --set deployTarget=LOCAL
   ```

!!! Info "See Also"
      More [details on Pachyderm's Helm installation](../../deploy-manage/deploy/helm_install/).

## Check your install
Check the status of the Pachyderm pods by periodically
running `kubectl get pods`. When Pachyderm is ready for use,
all Pachyderm pods must be in the **Running** status.

Because Pachyderm needs to pull the Pachyderm Docker image
from DockerHub, it might take a few minutes for the Pachyderm pods status
to change to `Running`.


```shell
kubectl get pods
```

**System Response:**

```shell
NAME                                    READY   STATUS    RESTARTS   AGE
console-7f4b749444-78kzz                1/1     Running   0          6h
etcd-0                                  1/1     Running   0          6h
loki-0                                  1/1     Running   0          6h
loki-promtail-zz8ch                     1/1     Running   0          6h
pachd-5f6c956647-cj9g8                  1/1     Running   4          6h
postgres-0                              1/1     Running   0          6h
release-name-traefik-5659968869-v58j9   1/1     Running   0          6h
```

If you see a few restarts on the `pachd` nodes, that means that
Kubernetes tried to bring up those pods before `etcd` was ready. Therefore,
Kubernetes restarted those pods. Re-run `kubectl get pods`

1. Run `pachctl version` to verify that `pachd` has been deployed.

      ```shell
      $ pachctl version
      ```

      **System Response:**

      ```shell
      COMPONENT           VERSION
      pachctl             {{ config.pach_latest_version }}
      pachd               {{ config.pach_latest_version }}
      ```
   
1. Open a new terminal window.
1. Use port forwarding to access the Pachyderm dashboard (Pachyderm UI).

      ```shell
      pachctl port-forward
      ```

      This command runs continuosly and does not exit unless you interrupt it.

1. Minikube users: you can alternatively set up Pachyderm to directly connect to the Minikube instance:

   * Get your Minikube IP address:

      ```shell
      minikube ip
      ```

   * Configure Pachyderm to connect directly to the Minikube instance:

      ```shell
      pachctl config update context `pachctl config get active-context` --pachd-address=<minikube ip>:30080
      ```

## Next Steps

* Complete the [Beginner Tutorial](./beginner_tutorial.md)
to learn the basics of Pachyderm, such as adding data and building
analysis pipelines.

* Explore the Pachyderm Console.
By default, Pachyderm deploys the Pachyderm Enterprise Console. You can
use a FREE trial token to experiment with it. Point your
browser to port `30080` on your minikube IP.
Alternatively, if you cannot connect directly, enable port forwarding
by running `pachctl port-forward`, and then point your browser to
`localhost:30080`.

!!! note "See Also:"
    [General Troubleshooting](../troubleshooting/general_troubleshooting.md)<|MERGE_RESOLUTION|>--- conflicted
+++ resolved
@@ -155,11 +155,7 @@
 
 * Get the Repo Info:
    ```shell
-<<<<<<< HEAD
-   $ helm repo add pach https://pachyderm.github.io/helmchart
-=======
-   $ helm repo add pachyderm https://helm.pachyderm.com
->>>>>>> fe375d12
+   $ helm repo add pach https://helm.pachyderm.com
    ```
    ```shell
    $ helm repo update
