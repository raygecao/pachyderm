# Helm Deployment

The package manager [Helm](https://helm.sh/docs/intro/install/#helm) is the authoritative deployment method for Pachyderm.

!!! Reminder
    For improved security, **Pachyderm services are now exposed on the cluster internal IP (ClusterIP) instead of each node’s IP (Nodeport)**. These changes do not apply to LOCAL Helm installations (i.e. Services are still accessible through Nodeports on Local installations)

This page gives you a high level view of the steps to follow to install Pachyderm using Helm. Find our chart on [Artifacthub](https://artifacthub.io/packages/helm/pachyderm/pachyderm) or in our [GitHub repository](https://github.com/pachyderm/pachyderm/tree/master/etc/helm/pachyderm).

## Install
### Prerequisites
1. Install [`Helm`](https://helm.sh/docs/intro/install/). 

1. Choose the deployment [guidelines](https://docs.pachyderm.com/latest/deploy-manage/deploy/) that apply to you:
    * **Find the deployment page that applies to your Cloud provider** (or custom deployment, or on-premises deployment).
    It will help list the various installation prerequisites, Kubernetes deployment instructions, and kubectl installation that fit your own use case:
    
        For example, if your Cloud provider is Google Cloud Platform, follow the **Prerequisites** and **Deploy Kubernetes** sections of the [deployment on Google Cloud Platform](https://docs.pachyderm.com/latest/deploy-manage/deploy/google_cloud_platform/#google-cloud-platform) page.

    * Additionally, those instructions will also help you configure the various elements (object store, credentials...) that relate to your deployment needs. Those parameters values will **be specified in a YAML configuration file** as follows.

### Edit a values.yaml file
Create a personalized `my_pachyderm_values.yaml` out of this [example repository](https://github.com/pachyderm/pachyderm/tree/master/etc/helm/examples). Pick the example that fits your target deployment and update the relevant fields according to the parameters gathered in the previous step.   

See the reference [values.yaml](https://github.com/pachyderm/pachyderm/blob/master/etc/helm/pachyderm/values.yaml) for an exhaustive list of all parameters.
!!! Warning
    **No default k8s CPU and memory requests and limits** are created for pachd.  If you don't provide values in the values.yaml file, then those requests and limits are simply not set. 
    
    For Production deployments, Pachyderm strongly recommends that you **[create your values.yaml file with CPU and memory requests and limits for both pachd and etcd](https://github.com/pachyderm/pachyderm/blob/master/etc/helm/pachyderm/values.yaml)** set to values appropriate to your specific environment. For reference, 1 CPU and 2 GB memory for each is a sensible default.    
###  Install the Pachyderm Helm Chart
1. Get your Helm Repo Info
    ```shell
<<<<<<< HEAD
    $ helm repo add pach https://pachyderm.github.io/helmchart
=======
    $ helm repo add pachyderm https://helm.pachyderm.com
>>>>>>> fe375d12
    $ helm repo update
    ```

1. Install Pachyderm

    You are ready to deploy Pachyderm on the environment of your choice.
    ```shell
    $ helm install pachd -f my_pachyderm_values.yaml pach/pachyderm
    ```
!!! Info
    You can choose a specific helm chart version by adding a `--version` flag (for example, `--version 0.3.0`). 
    **Each version of a chart is associated with a given version of Pachyderm**. No mention of the version will install the latest available version of Pachyderm by default. 
    [Artifacthub](https://artifacthub.io/packages/helm/pachyderm/pachyderm) lists all available chart versions and their associated version of Pachyderm. 

### Check your installation

1. Check your deployment
    ```shell
    $ kubectl get pods
    ```

    Once the pods are up, you should see a pod for `pachd` running 
    (alongside etcd, pg-bouncer or postgres, console, depending on your installation). 
    
    **System Response:**

    ```
    NAME                           READY   STATUS    RESTARTS   AGE
    etcd-0                         1/1     Running   0          18h
    pachd-5db79fb9dd-b2gdq         1/1     Running   2          18h
    postgres-0                     1/1     Running   0          18h
    ```

1. Verify that the Pachyderm cluster is up and running

    ```shell
    $ pachctl version
    ```

    **System Response:**

    ```
    COMPONENT           VERSION
    pachctl             {{ config.pach_latest_version }}
    pachd               {{ config.pach_latest_version }}
    ```

## Uninstall the Pachyderm Helm Chart
[Helm uninstall](https://helm.sh/docs/helm/helm_uninstall/) a release as easily as you installed it.
```shell
$ helm uninstall pachd 
```<|MERGE_RESOLUTION|>--- conflicted
+++ resolved
@@ -30,11 +30,7 @@
 ###  Install the Pachyderm Helm Chart
 1. Get your Helm Repo Info
     ```shell
-<<<<<<< HEAD
-    $ helm repo add pach https://pachyderm.github.io/helmchart
-=======
-    $ helm repo add pachyderm https://helm.pachyderm.com
->>>>>>> fe375d12
+    $ helm repo add pach https://helm.pachyderm.com
     $ helm repo update
     ```
 
