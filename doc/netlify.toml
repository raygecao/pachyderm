[build]
  base = "doc/"
  command = "./build.sh"
  publish = "site/"
  ignore = "git diff --quiet HEAD^ HEAD -- ."

[[plugins]]
  package = "netlify-plugin-checklinks"

  [plugins.inputs]

  entryPoints = [
    "latest/index.html",
  ]
 
  recursive = true
  pretty = true
 
  # You can mark some check as skipped, which will block checklinks
  # from ever attempting to execute them.
  # skipPatterns is an array of strings you can match against failing reports
  skipPatterns = ["404.html"]
 
  # You can mark some check as todo, which will execute the check, but allow failures.
  # todoPatterns is an array of strings you can match against failing reports
  todoPatterns = []

  checkExternal = false
  followSourceMaps = false

[[redirects]]
  from = "/"
  to = "/latest/"
  status = 301
  force = true

[[redirects]]
  from = "/en/latest/index.html"
  to = "/latest/"
  status = 301
  force = true

[[redirects]]
  from = "/en/latest/cookbook/combining.html"
  to = "https://docs.pachyderm.com/latest/examples/examples/#lazy-shuffle-pipeline"
  status = 301
  force = true

[[redirects]]
  from = "/en/latest/*"
  to = "/latest/:splat"
  status = 301
  force = true

[[redirects]]
  from = "/archive/*"
  to = "/latest/archive/"
  status = 301
  force = true

[[redirects]]
  from = "/1.10.x/*"
  to = "/latest/archive/"
  status = 301
  force = true

[[redirects]]
  from = "/1.9.x/*"
  to = "/latest/archive/"
  status = 301
  force = true

[[redirects]]
  from = "https://docs.pachyderm.io/*"
  to = "https://docs.pachyderm.com/:splat"
  status = 301
  force = true

[[redirects]]
  from = "/getting_started/*"
  to = "/latest/getting_started/:splat"
  status = 301
  force = true

[[redirects]]
  from = "/concepts/*"
  to = "/latest/concepts/:splat"
  status = 301
  force = true

[[redirects]]
  from = "/:version/how-tos/basic-data-operations/export-data-out-pachyderm/"
  to = "/:version/how-tos/basic-data-operations/export-data-out-pachyderm/export-data-pachctl/"
  status = 301
  force = true

[[redirects]]
  from = "/:version/how-tos/pipeline-operations/"
  to = "/:version/how-tos/pipeline-operations/create-pipeline/"
  status = 301
  force = true

[[redirects]]
<<<<<<< HEAD
  from = "/2.0.x/how-tos/pipeline-operations/run_pipeline/"
=======
  from = "/2.0.x/how-tos/advanced-data-operations/splitting-data/*"
>>>>>>> 46a57faf
  to = "/latest/"
  status = 301
  force = true 

[[redirects]]
  from = "/latest/how-tos/use-jupyterhub/"
  to = "/latest/how-tos/use-pachyderm-ide/"
  status = 301
  force = true

[[redirects]]
  from = "/latest/how-tos/use-jupyterhub/using-jupyterhub/"
  to = "/latest/how-tos/use-pachyderm-ide/using-pachyderm-ide/"
  status = 301
  force = true

[[redirects]]
  from = "/latest/how-tos/distributed_computing/"
  to = "/latest/concepts/advanced-concepts/distributed_computing/"
  status = 301
  force = true

[[redirects]]
  from = "/latest/how-tos/deferred_processing/"
  to = "/latest/concepts/advanced-concepts/deferred_processing/"
  status = 301
  force = true

[[redirects]]
  from = "/latest/how-tos/load-data-into-pachyderm/"
  to = "/latest/how-tos/basic-data-operations/load-data-into-pachyderm/"
  status = 301
  force = true

[[redirects]]
  from = "/latest/how-tos/export-data-out-pachyderm/*"
  to = "/latest/how-tos/basic-data-operations/export-data-out-pachyderm/:splat"
  status = 301
  force = true

[[redirects]]
  from = "/latest/how-tos/removing_data_from_pachyderm/"
  to = "/latest/how-tos/basic-data-operations/removing_data_from_pachyderm/"
  status = 301
  force = true

[[redirects]]
  from = "/latest/how-tos/ingressing_from_diff_cloud/"
  to = "/latest/how-tos/basic-data-operations/ingressing_from_diff_cloud/"
  status = 301
  force = true

[[redirects]]
  from = "/latest/how-tos/splitting-data/*"
  to = "/latest/how-tos/advanced-data-operations/splitting-data/:splat"
  status = 301
  force = true

[[redirects]]
  from = "/latest/how-tos/mount-volume/"
  to = "/latest/how-tos/advanced-data-operations/mount-volume/"
  status = 301
  force = true

[[redirects]]
  from = "/latest/how-tos/time_windows/"
  to = "/latest/how-tos/advanced-data-operations/time_windows/"
  status = 301
  force = true

[[redirects]]
  from = "/latest/how-tos/use-transactions-to-run-multiple-commands/"
  to = "/latest/how-tos/advanced-data-operations/use-transactions-to-run-multiple-commands/"
  status = 301
  force = true

[[redirects]]
  from = "/latest/how-tos/err_cmd/"
  to = "/latest/how-tos/advanced-data-operations/err_cmd/"
  status = 301
  force = true

[[redirects]]
  from = "/latest/how-tos/create-pipeline/"
  to = "/latest/how-tos/pipeline-operations/create-pipeline/"
  status = 301
  force = true

[[redirects]]
  from = "/latest/how-tos/run_pipeline/"
  to = "/latest/how-tos/pipeline-operations/run_pipeline/"
  status = 301
  force = true

[[redirects]]
  from = "/latest/how-tos/updating_pipelines/"
  to = "/latest/how-tos/pipeline-operations/updating_pipelines/"
  status = 301
  force = true

[[redirects]]
  from = "/latest/how-tos/delete-pipeline/"
  to = "/latest/how-tos/pipeline-operations/delete-pipeline/"
  status = 301
  force = true

[[redirects]]
  from = "/latest/how-tos/monitor-job-progress/"
  to = "/latest/how-tos/pipeline-operations/monitor-job-progress/"
  status = 301
  force = true

[[redirects]]
  from = "/latest/how-tos/create-ml-workflow/"
  to = "/latest/how-tos/developer-workflow/create-ml-workflow/"
  status = 301
  force = true

[[redirects]]
  from = "/how-tos/*"
  to = "/latest/how-tos/:splat"
  status = 301
  force = true

[[redirects]]
  from = "/hub/hub_getting_started/"
  to = "/latest/hub/hub_getting_started/"
  status = 301
  force = true

[[redirects]]
  from = "/latest/pachhub/pachhub_getting_started/"
  to = "/latest/hub/hub_getting_started/"
  status = 301
  force = true

[[redirects]]
  from = "/latest/deploy-manage/deploy/deploy-pachyderm-jupyterhub/"
  to = "/latest/deploy-manage/deploy/deploy-pachyderm-ide/"
  status = 301
  force = true

[[redirects]]
  from = "/latest/deploy-manage/deploy/migrations/"
  to = "/latest/deploy-manage/manage/migrations/"
  status = 301
  force = true

[[redirects]]
  from = "/deploy-manage/*"
  to = "/latest/deploy-manage/:splat"
  status = 301
  force = true

[[redirects]]
  from = "/reference/*"
  to = "/latest/reference/:splat"
  status = 301
  force = true

[[redirects]]
  from = "/latest/enterprise/saml/"
  to = "/latest/enterprise/auth/saml/saml/"
  status = 301
  force = true

[[redirects]]
  from = "/enterprise/*"
  to = "/latest/enterprise/:splat"
  status = 301
  force = true

[[redirects]]
  from = "/troubleshooting/*"
  to = "/latest/troubleshooting/:splat"
  status = 301
  force = true

[[redirects]]
    from = "/contributing/*"
    to = "/latest/contributing/:splat"
    status = 301
    force = true<|MERGE_RESOLUTION|>--- conflicted
+++ resolved
@@ -101,11 +101,13 @@
   force = true
 
 [[redirects]]
-<<<<<<< HEAD
+  from = "/2.0.x/how-tos/advanced-data-operations/splitting-data/*"
+  to = "/latest/"
+  status = 301
+  force = true 
+  
+[[redirects]]
   from = "/2.0.x/how-tos/pipeline-operations/run_pipeline/"
-=======
-  from = "/2.0.x/how-tos/advanced-data-operations/splitting-data/*"
->>>>>>> 46a57faf
   to = "/latest/"
   status = 301
   force = true 
