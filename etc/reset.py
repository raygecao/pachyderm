--- conflicted
+++ resolved
@@ -125,17 +125,10 @@
     proc = subprocess.Popen([cmd, *args], shell=shell, stdout=subprocess.PIPE, stderr=subprocess.PIPE)
     stdout = Output(proc.stdout, stdout_log_level)
     stderr = Output(proc.stderr, stderr_log_level)
-<<<<<<< HEAD
-    timeout_count = 0
-
-    while True:
-        if (proc.poll() is not None and timeout_count >= 10) or (stdout.pipe.closed and stderr.pipe.closed):
-=======
     timed_out_last = False
 
     while True:
         if (proc.poll() is not None and timed_out_last) or (stdout.pipe.closed and stderr.pipe.closed):
->>>>>>> 42d43b4a
             break
 
         for io in select.select([stdout.pipe, stderr.pipe], [], [], 100)[0]:
@@ -148,14 +141,8 @@
             dest = stdout if io == stdout.pipe else stderr
             log.log(LOG_LEVELS[dest.level], "{}{}\x1b[0m".format(LOG_COLORS.get(dest.level, ""), line))
             dest.lines.append(line)
-<<<<<<< HEAD
-            timeout_count = 0
-        else:
-            timeout_count += 1
-=======
         else:
             timed_out_last = True
->>>>>>> 42d43b4a
 
     rc = proc.wait()
 
