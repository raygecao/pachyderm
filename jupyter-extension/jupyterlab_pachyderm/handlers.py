--- conflicted
+++ resolved
@@ -337,15 +337,12 @@
     get_logger().info(f"Using PFS_MOUNT_DIR={PFS_MOUNT_DIR}")
     get_logger().info(f"Using PFS_SOCK_PATH={PFS_SOCK_PATH}")
     web_app.settings["pfs_contents_manager"] = PFSContentsManager(PFS_MOUNT_DIR)
-<<<<<<< HEAD
-=======
     web_app.settings["pachyderm_mount_client"] = MountServerClient(PFS_MOUNT_DIR, PFS_SOCK_PATH)
->>>>>>> a0c4f53b
     web_app.settings["pachyderm_pps_client"] = PPSClient()
 
     client = Client(host="host.docker.internal", port=30650)
     web_app.settings["pachyderm_mount_client"] = MountServerClient(
-        mount_dir=PFS_MOUNT_DIR, pfs_client=client
+        mount_dir=PFS_MOUNT_DIR, sock_path=PFS_SOCK_PATH, pfs_client=client
     )
 
     # uncomment below to use the pachyderm sdk based file manager
