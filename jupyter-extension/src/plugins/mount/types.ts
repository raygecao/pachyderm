--- conflicted
+++ resolved
@@ -1,4 +1,4 @@
-import {SplitPanel} from '@lumino/widgets';
+import { SplitPanel } from '@lumino/widgets';
 
 export type mountState =
   | 'unmounting'
@@ -35,28 +35,21 @@
   branches: string[];
 };
 
-<<<<<<< HEAD
-export type DatumsResponse = {
-=======
 export type CurrentDatumResponse = {
->>>>>>> 456ad464
   num_datums: number;
-  input: {[key: string]: any};
+  input: { [key: string]: any };
   curr_idx: number;
 };
 
-<<<<<<< HEAD
-=======
 export type MountDatumResponse = {
   id: string;
   idx: number;
   num_datums: number;
 };
 
->>>>>>> 456ad464
 export type ListMountsResponse = {
-  mounted: {[key: string]: Mount};
-  unmounted: {[key: string]: Repo};
+  mounted: { [key: string]: Mount };
+  unmounted: { [key: string]: Repo };
 };
 
 export type AuthConfig = {
